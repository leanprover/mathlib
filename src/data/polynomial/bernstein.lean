--- conflicted
+++ resolved
@@ -14,42 +14,26 @@
 /-!
 # Bernstein polynomials
 
-<<<<<<< HEAD
 We define the Bernstein polynomials
-`bernstein_polynomial (n ν : ℕ) : polynomial ℤ := (choose n ν) * X^ν * (1 - X)^(n - ν)`
-and show that for `ν : fin (n+1)` these are linearly independent over `ℚ`.
-
-We prove the basic identities
-* `(finset.range (n + 1)).sum (λ ν, bernstein_polynomial n ν) = 1`
-* `(finset.range (n + 1)).sum (λ ν, ν • bernstein_polynomial n ν) = n • X`
-* `(finset.range (n + 1)).sum (λ ν, (ν * (ν-1)) • bernstein_polynomial n ν) = (n * (n-1)) • X^2`
-
-## Future work
-
-The fact that the Bernstein approximations
-=======
-The definition of the Bernstein polynomials
 ```
-bernstein_polynomial (R : Type*) [ring R] (n ν : ℕ) : polynomial R :=
+bernstein_polynomial (R : Type*) [comm_ring R] (n ν : ℕ) : polynomial R :=
 (choose n ν) * X^ν * (1 - X)^(n - ν)
 ```
-and the fact that for `ν : fin (n+1)` these are linearly independent over `ℚ`.
-
-## Future work
-
-The basic identities
+and show that for `ν : fin (n+1)` these are linearly independent over `ℚ`.
+
+We prove the basic identities
 * `(finset.range (n + 1)).sum (λ ν, bernstein_polynomial R n ν) = 1`
 * `(finset.range (n + 1)).sum (λ ν, ν • bernstein_polynomial R n ν) = n • X`
 * `(finset.range (n + 1)).sum (λ ν, (ν * (ν-1)) • bernstein_polynomial R n ν) = (n * (n-1)) • X^2`
-and the fact that the Bernstein approximations
->>>>>>> 0aef86e9
+
+## Future work
+
+The fact that the Bernstein approximations
 of a continuous function `f` on `[0,1]` converge uniformly.
 This will give a constructive proof of Weierstrass' theorem that
 polynomials are dense in `C([0,1], ℝ)`.
 -/
 
-<<<<<<< HEAD
-
 lemma polynomial.nat_smul {R : Type*} [semiring R] (n : ℕ) (p : polynomial R) : n • p = n * p :=
 begin
   induction n with n ih,
@@ -57,33 +41,6 @@
   { simp [ih, nat.succ_eq_add_one, add_smul, add_mul], },
 end
 
-/-!
-Two lemmas about polynomials that do not seem widely useful
-outside their application here to Bernstein polynomials.
--/
-namespace polynomial
-variables {R : Type*} [comm_ring R]
-
-lemma derivative_comp_one_sub_X (p : polynomial R) :
-  (p.comp (1-X)).derivative = -p.derivative.comp (1-X) :=
-begin
-  simp [derivative_comp],
-end
-
-@[simp]
-lemma iterate_derivative_comp_one_sub_X (p : polynomial R) (k : ℕ) :
-  derivative^[k] (p.comp (1-X)) = (-1)^k * (derivative^[k] p).comp (1-X) :=
-begin
-  induction k with k ih generalizing p,
-  { simp, },
-  { simp [ih p.derivative, iterate_derivative_neg, derivative_comp, pow_succ], },
-end
-
-end polynomial
-
-
-=======
->>>>>>> 0aef86e9
 noncomputable theory
 
 
@@ -320,7 +277,7 @@
   linear_independent ℚ (λ ν : fin (n+1), bernstein_polynomial ℚ n ν) :=
 linear_independent_aux n (n+1) (le_refl _)
 
-lemma sum (n : ℕ) : (finset.range (n + 1)).sum (λ ν, bernstein_polynomial n ν) = 1 :=
+lemma sum (n : ℕ) : (finset.range (n + 1)).sum (λ ν, bernstein_polynomial R n ν) = 1 :=
 begin
   -- We calculate `(x + (1-x))^n` in two different ways.
   conv { congr, congr, skip, funext, dsimp [bernstein_polynomial], rw [mul_assoc, mul_comm], },
@@ -333,7 +290,7 @@
 open mv_polynomial
 
 lemma sum_smul (n : ℕ) :
-  (finset.range (n + 1)).sum (λ ν, ν • bernstein_polynomial n ν) = n • X :=
+  (finset.range (n + 1)).sum (λ ν, ν • bernstein_polynomial R n ν) = n • X :=
 begin
   -- We calculate the `x`-derivative of `(x+y)^n`, evaluated at `y=(1-x)`,
   -- either directly or by using the binomial theorem.
@@ -382,7 +339,7 @@
 end
 
 lemma sum_mul_smul (n : ℕ) :
-  (finset.range (n + 1)).sum (λ ν, (ν * (ν-1)) • bernstein_polynomial n ν) =
+  (finset.range (n + 1)).sum (λ ν, (ν * (ν-1)) • bernstein_polynomial R n ν) =
     (n * (n-1)) • X^2 :=
 begin
   -- We calculate the second `x`-derivative of `(x+y)^n`, evaluated at `y=(1-x)`,
