--- conflicted
+++ resolved
@@ -390,11 +390,7 @@
 protected theorem add_sub_cancel' {n m : ℕ} (h : m ≤ n) : m + (n - m) = n :=
 by rw [add_comm, nat.sub_add_cancel h]
 
-<<<<<<< HEAD
-protected theorem sub_add_sub_cancel {a b c: ℕ} (hab : b ≤ a) (hbc : c ≤ b) :
-=======
 protected theorem sub_add_sub_cancel {a b c : ℕ} (hab : b ≤ a) (hbc : c ≤ b) :
->>>>>>> 6548be43
   (a - b) + (b - c) = a - c :=
 by rw [←nat.add_sub_assoc hbc, ←nat.sub_add_comm hab, nat.add_sub_cancel]
 
