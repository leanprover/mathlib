/-
Copyright (c) 2014 Jeremy Avigad. All rights reserved.
Released under Apache 2.0 license as described in the file LICENSE.
Authors: Jeremy Avigad, Leonardo de Moura
-/
import logic.unique
import order.boolean_algebra

/-!
# Basic properties of sets

Sets in Lean are homogeneous; all their elements have the same type. Sets whose elements
have type `X` are thus defined as `set X := X → Prop`. Note that this function need not
be decidable. The definition is in the core library.

This file provides some basic definitions related to sets and functions not present in the core
library, as well as extra lemmas for functions in the core library (empty set, univ, union,
intersection, insert, singleton, set-theoretic difference, complement, and powerset).

Note that a set is a term, not a type. There is a coersion from `set α` to `Type*` sending
`s` to the corresponding subtype `↥s`.

See also the file `set_theory/zfc.lean`, which contains an encoding of ZFC set theory in Lean.

## Main definitions

Notation used here:

-  `f : α → β` is a function,

-  `s : set α` and `s₁ s₂ : set α` are subsets of `α`

-  `t : set β` is a subset of `β`.

Definitions in the file:

* `strict_subset s₁ s₂ : Prop` : the predicate `s₁ ⊆ s₂` but `s₁ ≠ s₂`.

* `nonempty s : Prop` : the predicate `s ≠ ∅`. Note that this is the preferred way to express the
  fact that `s` has an element (see the Implementation Notes).

* `preimage f t : set α` : the preimage f⁻¹(t) (written `f ⁻¹' t` in Lean) of a subset of β.

* `subsingleton s : Prop` : the predicate saying that `s` has at most one element.

* `range f : set β` : the image of `univ` under `f`.
  Also works for `{p : Prop} (f : p → α)` (unlike `image`)

* `s.prod t : set (α × β)` : the subset `s × t`.

* `inclusion s₁ s₂ : ↥s₁ → ↥s₂` : the map `↥s₁ → ↥s₂` induced by an inclusion `s₁ ⊆ s₂`.

## Notation

* `f ⁻¹' t` for `preimage f t`

* `f '' s` for `image f s`

* `sᶜ` for the complement of `s`

## Implementation notes

* `s.nonempty` is to be preferred to `s ≠ ∅` or `∃ x, x ∈ s`. It has the advantage that
the `s.nonempty` dot notation can be used.

* For `s : set α`, do not use `subtype s`. Instead use `↥s` or `(s : Type*)` or `s`.

## Tags

set, sets, subset, subsets, image, preimage, pre-image, range, union, intersection, insert,
singleton, complement, powerset

-/

/-! ### Set coercion to a type -/

open function

universe variables u v w x

run_cmd do e ← tactic.get_env,
  tactic.set_env $ e.mk_protected `set.compl

namespace set

variable {α : Type*}

instance : has_le (set α) := ⟨(⊆)⟩
instance : has_lt (set α) := ⟨λ s t, s ≤ t ∧ ¬t ≤ s⟩  -- `⊂` is not defined until further down

instance {α : Type*} : boolean_algebra (set α) :=
{ sup := (∪),
  le  := (≤),
  lt  := (<),
  inf := (∩),
  bot := ∅,
  compl := set.compl,
  top := univ,
  sdiff := (\),
  .. (infer_instance : boolean_algebra (α → Prop)) }

@[simp] lemma top_eq_univ : (⊤ : set α) = univ := rfl
@[simp] lemma bot_eq_empty : (⊥ : set α) = ∅ := rfl
@[simp] lemma sup_eq_union (s t : set α) : s ⊔ t = s ∪ t := rfl
@[simp] lemma inf_eq_inter (s t : set α) : s ⊓ t = s ∩ t := rfl
@[simp] lemma le_eq_subset (s t : set α) : s ≤ t = (s ⊆ t) := rfl
/-! `set.lt_eq_ssubset` is defined further down -/

/-- Coercion from a set to the corresponding subtype. -/
instance {α : Type*} : has_coe_to_sort (set α) := ⟨_, λ s, {x // x ∈ s}⟩

instance pi_set_coe.can_lift (ι : Type u) (α : Π i : ι, Type v) [ne : Π i, nonempty (α i)]
  (s : set ι) :
  can_lift (Π i : s, α i) (Π i, α i) :=
{ coe := λ f i, f i,
  .. pi_subtype.can_lift ι α s }

instance pi_set_coe.can_lift' (ι : Type u) (α : Type v) [ne : nonempty α] (s : set ι) :
  can_lift (s → α) (ι → α) :=
pi_set_coe.can_lift ι (λ _, α) s

end set

section set_coe

variables {α : Type u}

theorem set.set_coe_eq_subtype (s : set α) :
  coe_sort.{(u+1) (u+2)} s = {x // x ∈ s} := rfl

@[simp] theorem set_coe.forall {s : set α} {p : s → Prop} :
  (∀ x : s, p x) ↔ (∀ x (h : x ∈ s), p ⟨x, h⟩) :=
subtype.forall

@[simp] theorem set_coe.exists {s : set α} {p : s → Prop} :
  (∃ x : s, p x) ↔ (∃ x (h : x ∈ s), p ⟨x, h⟩) :=
subtype.exists

theorem set_coe.exists' {s : set α} {p : Π x, x ∈ s → Prop} :
  (∃ x (h : x ∈ s), p x h) ↔ (∃ x : s, p x x.2)  :=
(@set_coe.exists _ _ $ λ x, p x.1 x.2).symm

theorem set_coe.forall' {s : set α} {p : Π x, x ∈ s → Prop} :
  (∀ x (h : x ∈ s), p x h) ↔ (∀ x : s, p x x.2)  :=
(@set_coe.forall _ _ $ λ x, p x.1 x.2).symm

@[simp] theorem set_coe_cast : ∀ {s t : set α} (H' : s = t) (H : @eq (Type u) s t) (x : s),
  cast H x = ⟨x.1, H' ▸ x.2⟩
| s _ rfl _ ⟨x, h⟩ := rfl

theorem set_coe.ext {s : set α} {a b : s} : (↑a : α) = ↑b → a = b :=
subtype.eq

theorem set_coe.ext_iff {s : set α} {a b : s} : (↑a : α) = ↑b ↔ a = b :=
iff.intro set_coe.ext (assume h, h ▸ rfl)

end set_coe

/-- See also `subtype.prop` -/
lemma subtype.mem {α : Type*} {s : set α} (p : s) : (p : α) ∈ s := p.prop

lemma eq.subset {α} {s t : set α} : s = t → s ⊆ t :=
by { rintro rfl x hx, exact hx }

namespace set

variables {α : Type u} {β : Type v} {γ : Type w} {ι : Sort x} {a : α} {s t : set α}

instance : inhabited (set α) := ⟨∅⟩

@[ext]
theorem ext {a b : set α} (h : ∀ x, x ∈ a ↔ x ∈ b) : a = b :=
funext (assume x, propext (h x))

theorem ext_iff {s t : set α} : s = t ↔ ∀ x, x ∈ s ↔ x ∈ t :=
⟨λ h x, by rw h, ext⟩

@[trans] theorem mem_of_mem_of_subset {x : α} {s t : set α}
  (hx : x ∈ s) (h : s ⊆ t) : x ∈ t := h hx

/-! ### Lemmas about `mem` and `set_of` -/

@[simp] theorem mem_set_of_eq {a : α} {p : α → Prop} : a ∈ {a | p a} = p a := rfl

theorem nmem_set_of_eq {a : α} {P : α → Prop} : a ∉ {a : α | P a} = ¬ P a := rfl

@[simp] theorem set_of_mem_eq {s : set α} : {x | x ∈ s} = s := rfl

theorem set_of_set {s : set α} : set_of s = s := rfl

lemma set_of_app_iff {p : α → Prop} {x : α} : { x | p x } x ↔ p x := iff.rfl

theorem mem_def {a : α} {s : set α} : a ∈ s ↔ s a := iff.rfl

instance decidable_mem (s : set α) [H : decidable_pred s] : ∀ a, decidable (a ∈ s) := H

instance decidable_set_of (p : α → Prop) [H : decidable_pred p] : decidable_pred {a | p a} := H

@[simp] theorem set_of_subset_set_of {p q : α → Prop} :
  {a | p a} ⊆ {a | q a} ↔ (∀a, p a → q a) := iff.rfl

@[simp] lemma sep_set_of {p q : α → Prop} : {a ∈ {a | p a } | q a} = {a | p a ∧ q a} := rfl

lemma set_of_and {p q : α → Prop} : {a | p a ∧ q a} = {a | p a} ∩ {a | q a} := rfl

lemma set_of_or {p q : α → Prop} : {a | p a ∨ q a} = {a | p a} ∪ {a | q a} := rfl

/-! ### Lemmas about subsets -/

-- TODO(Jeremy): write a tactic to unfold specific instances of generic notation?
theorem subset_def {s t : set α} : (s ⊆ t) = ∀ x, x ∈ s → x ∈ t := rfl

@[refl] theorem subset.refl (a : set α) : a ⊆ a := assume x, id
theorem subset.rfl {s : set α} : s ⊆ s := subset.refl s

@[trans] theorem subset.trans {a b c : set α} (ab : a ⊆ b) (bc : b ⊆ c) : a ⊆ c :=
assume x h, bc (ab h)

@[trans] theorem mem_of_eq_of_mem {x y : α} {s : set α} (hx : x = y) (h : y ∈ s) : x ∈ s :=
hx.symm ▸ h

theorem subset.antisymm {a b : set α} (h₁ : a ⊆ b) (h₂ : b ⊆ a) : a = b :=
set.ext $ λ x, ⟨@h₁ _, @h₂ _⟩

theorem subset.antisymm_iff {a b : set α} : a = b ↔ a ⊆ b ∧ b ⊆ a :=
⟨λ e, ⟨e.subset, e.symm.subset⟩, λ ⟨h₁, h₂⟩, subset.antisymm h₁ h₂⟩

-- an alternative name
theorem eq_of_subset_of_subset {a b : set α} : a ⊆ b → b ⊆ a → a = b := subset.antisymm

theorem mem_of_subset_of_mem {s₁ s₂ : set α} {a : α} (h : s₁ ⊆ s₂) : a ∈ s₁ → a ∈ s₂ := @h _

theorem not_mem_subset (h : s ⊆ t) : a ∉ t → a ∉ s :=
mt $ mem_of_subset_of_mem h

theorem not_subset : (¬ s ⊆ t) ↔ ∃a ∈ s, a ∉ t := by simp only [subset_def, not_forall]

/-! ### Definition of strict subsets `s ⊂ t` and basic properties. -/

instance : has_ssubset (set α) := ⟨(<)⟩

@[simp] lemma lt_eq_ssubset (s t : set α) : s < t = (s ⊂ t) := rfl

theorem ssubset_def : (s ⊂ t) = (s ⊆ t ∧ ¬ (t ⊆ s)) := rfl

theorem eq_or_ssubset_of_subset (h : s ⊆ t) : s = t ∨ s ⊂ t :=
eq_or_lt_of_le h

lemma exists_of_ssubset {s t : set α} (h : s ⊂ t) : (∃x∈t, x ∉ s) :=
not_subset.1 h.2

lemma ssubset_iff_subset_ne {s t : set α} : s ⊂ t ↔ s ⊆ t ∧ s ≠ t :=
@lt_iff_le_and_ne (set α) _ s t

lemma ssubset_iff_of_subset {s t : set α} (h : s ⊆ t) : s ⊂ t ↔ ∃ x ∈ t, x ∉ s :=
⟨exists_of_ssubset, λ ⟨x, hxt, hxs⟩, ⟨h, λ h, hxs $ h hxt⟩⟩

theorem not_mem_empty (x : α) : ¬ (x ∈ (∅ : set α)) := id

@[simp] theorem not_not_mem : ¬ (a ∉ s) ↔ a ∈ s := not_not

/-! ### Non-empty sets -/

/-- The property `s.nonempty` expresses the fact that the set `s` is not empty. It should be used
in theorem assumptions instead of `∃ x, x ∈ s` or `s ≠ ∅` as it gives access to a nice API thanks
to the dot notation. -/
protected def nonempty (s : set α) : Prop := ∃ x, x ∈ s

lemma nonempty_def : s.nonempty ↔ ∃ x, x ∈ s := iff.rfl

lemma nonempty_of_mem {x} (h : x ∈ s) : s.nonempty := ⟨x, h⟩

theorem nonempty.not_subset_empty : s.nonempty → ¬(s ⊆ ∅)
| ⟨x, hx⟩ hs := hs hx

theorem nonempty.ne_empty : ∀ {s : set α}, s.nonempty → s ≠ ∅
| _ ⟨x, hx⟩ rfl := hx

@[simp] theorem not_nonempty_empty : ¬(∅ : set α).nonempty :=
λ h, h.ne_empty rfl

/-- Extract a witness from `s.nonempty`. This function might be used instead of case analysis
on the argument. Note that it makes a proof depend on the `classical.choice` axiom. -/
protected noncomputable def nonempty.some (h : s.nonempty) : α := classical.some h

protected lemma nonempty.some_mem (h : s.nonempty) : h.some ∈ s := classical.some_spec h

lemma nonempty.mono (ht : s ⊆ t) (hs : s.nonempty) : t.nonempty := hs.imp ht

lemma nonempty_of_not_subset (h : ¬s ⊆ t) : (s \ t).nonempty :=
let ⟨x, xs, xt⟩ := not_subset.1 h in ⟨x, xs, xt⟩

lemma nonempty_of_ssubset (ht : s ⊂ t) : (t \ s).nonempty :=
nonempty_of_not_subset ht.2

lemma nonempty.of_diff (h : (s \ t).nonempty) : s.nonempty := h.imp $ λ _, and.left

lemma nonempty_of_ssubset' (ht : s ⊂ t) : t.nonempty := (nonempty_of_ssubset ht).of_diff

lemma nonempty.inl (hs : s.nonempty) : (s ∪ t).nonempty := hs.imp $ λ _, or.inl

lemma nonempty.inr (ht : t.nonempty) : (s ∪ t).nonempty := ht.imp $ λ _, or.inr

@[simp] lemma union_nonempty : (s ∪ t).nonempty ↔ s.nonempty ∨ t.nonempty := exists_or_distrib

lemma nonempty.left (h : (s ∩ t).nonempty) : s.nonempty := h.imp $ λ _, and.left

lemma nonempty.right (h : (s ∩ t).nonempty) : t.nonempty := h.imp $ λ _, and.right

lemma nonempty_inter_iff_exists_right : (s ∩ t).nonempty ↔ ∃ x : t, ↑x ∈ s :=
⟨λ ⟨x, xs, xt⟩, ⟨⟨x, xt⟩, xs⟩, λ ⟨⟨x, xt⟩, xs⟩, ⟨x, xs, xt⟩⟩

lemma nonempty_inter_iff_exists_left : (s ∩ t).nonempty ↔ ∃ x : s, ↑x ∈ t :=
⟨λ ⟨x, xs, xt⟩, ⟨⟨x, xs⟩, xt⟩, λ ⟨⟨x, xt⟩, xs⟩, ⟨x, xt, xs⟩⟩

lemma nonempty_iff_univ_nonempty : nonempty α ↔ (univ : set α).nonempty :=
⟨λ ⟨x⟩, ⟨x, trivial⟩, λ ⟨x, _⟩, ⟨x⟩⟩

@[simp] lemma univ_nonempty : ∀ [h : nonempty α], (univ : set α).nonempty
| ⟨x⟩ := ⟨x, trivial⟩

lemma nonempty.to_subtype (h : s.nonempty) : nonempty s :=
nonempty_subtype.2 h

instance [nonempty α] : nonempty (set.univ : set α) := set.univ_nonempty.to_subtype

@[simp] lemma nonempty_insert (a : α) (s : set α) : (insert a s).nonempty := ⟨a, or.inl rfl⟩

lemma nonempty_of_nonempty_subtype [nonempty s] : s.nonempty :=
nonempty_subtype.mp ‹_›

/-! ### Lemmas about the empty set -/

theorem empty_def : (∅ : set α) = {x | false} := rfl

@[simp] theorem mem_empty_eq (x : α) : x ∈ (∅ : set α) = false := rfl

@[simp] theorem set_of_false : {a : α | false} = ∅ := rfl

@[simp] theorem empty_subset (s : set α) : ∅ ⊆ s.

theorem subset_empty_iff {s : set α} : s ⊆ ∅ ↔ s = ∅ :=
(subset.antisymm_iff.trans $ and_iff_left (empty_subset _)).symm

theorem eq_empty_iff_forall_not_mem {s : set α} : s = ∅ ↔ ∀ x, x ∉ s := subset_empty_iff.symm

theorem eq_empty_of_subset_empty {s : set α} : s ⊆ ∅ → s = ∅ := subset_empty_iff.1

theorem eq_empty_of_not_nonempty (h : ¬nonempty α) (s : set α) : s = ∅ :=
eq_empty_of_subset_empty $ λ x hx, h ⟨x⟩

lemma not_nonempty_iff_eq_empty {s : set α} : ¬s.nonempty ↔ s = ∅ :=
by simp only [set.nonempty, eq_empty_iff_forall_not_mem, not_exists]

lemma empty_not_nonempty : ¬(∅ : set α).nonempty := λ h, h.ne_empty rfl

theorem ne_empty_iff_nonempty : s ≠ ∅ ↔ s.nonempty := not_iff_comm.1 not_nonempty_iff_eq_empty

lemma eq_empty_or_nonempty (s : set α) : s = ∅ ∨ s.nonempty :=
or_iff_not_imp_left.2 ne_empty_iff_nonempty.1

theorem subset_eq_empty {s t : set α} (h : t ⊆ s) (e : s = ∅) : t = ∅ :=
subset_empty_iff.1 $ e ▸ h

theorem ball_empty_iff {p : α → Prop} : (∀ x ∈ (∅ : set α), p x) ↔ true :=
iff_true_intro $ λ x, false.elim

/-!

### Universal set.

In Lean `@univ α` (or `univ : set α`) is the set that contains all elements of type `α`.
Mathematically it is the same as `α` but it has a different type.

-/

@[simp] theorem set_of_true : {x : α | true} = univ := rfl

@[simp] theorem mem_univ (x : α) : x ∈ @univ α := trivial

@[simp] lemma univ_eq_empty_iff : (univ : set α) = ∅ ↔ ¬ nonempty α :=
eq_empty_iff_forall_not_mem.trans ⟨λ H ⟨x⟩, H x trivial, λ H x _, H ⟨x⟩⟩

theorem empty_ne_univ [h : nonempty α] : (∅ : set α) ≠ univ :=
λ e, univ_eq_empty_iff.1 e.symm h

@[simp] theorem subset_univ (s : set α) : s ⊆ univ := λ x H, trivial

theorem univ_subset_iff {s : set α} : univ ⊆ s ↔ s = univ :=
(subset.antisymm_iff.trans $ and_iff_right (subset_univ _)).symm

theorem eq_univ_of_univ_subset {s : set α} : univ ⊆ s → s = univ := univ_subset_iff.1

theorem eq_univ_iff_forall {s : set α} : s = univ ↔ ∀ x, x ∈ s :=
univ_subset_iff.symm.trans $ forall_congr $ λ x, imp_iff_right ⟨⟩

theorem eq_univ_of_forall {s : set α} : (∀ x, x ∈ s) → s = univ := eq_univ_iff_forall.2

lemma eq_univ_of_subset {s t : set α} (h : s ⊆ t) (hs : s = univ) : t = univ :=
eq_univ_of_univ_subset $ hs ▸ h

lemma exists_mem_of_nonempty (α) : ∀ [nonempty α], ∃x:α, x ∈ (univ : set α)
| ⟨x⟩ := ⟨x, trivial⟩

instance univ_decidable : decidable_pred (@set.univ α) :=
λ x, is_true trivial

/-- `diagonal α` is the subset of `α × α` consisting of all pairs of the form `(a, a)`. -/
def diagonal (α : Type*) : set (α × α) := {p | p.1 = p.2}

@[simp]
lemma mem_diagonal {α : Type*} (x : α) : (x, x) ∈ diagonal α :=
by simp [diagonal]

/-! ### Lemmas about union -/

theorem union_def {s₁ s₂ : set α} : s₁ ∪ s₂ = {a | a ∈ s₁ ∨ a ∈ s₂} := rfl

theorem mem_union_left {x : α} {a : set α} (b : set α) : x ∈ a → x ∈ a ∪ b := or.inl

theorem mem_union_right {x : α} {b : set α} (a : set α) : x ∈ b → x ∈ a ∪ b := or.inr

theorem mem_or_mem_of_mem_union {x : α} {a b : set α} (H : x ∈ a ∪ b) : x ∈ a ∨ x ∈ b := H

theorem mem_union.elim {x : α} {a b : set α} {P : Prop}
    (H₁ : x ∈ a ∪ b) (H₂ : x ∈ a → P) (H₃ : x ∈ b → P) : P :=
or.elim H₁ H₂ H₃

theorem mem_union (x : α) (a b : set α) : x ∈ a ∪ b ↔ x ∈ a ∨ x ∈ b := iff.rfl

@[simp] theorem mem_union_eq (x : α) (a b : set α) : x ∈ a ∪ b = (x ∈ a ∨ x ∈ b) := rfl

@[simp] theorem union_self (a : set α) : a ∪ a = a := ext $ λ x, or_self _

@[simp] theorem union_empty (a : set α) : a ∪ ∅ = a := ext $ λ x, or_false _

@[simp] theorem empty_union (a : set α) : ∅ ∪ a = a := ext $ λ x, false_or _

theorem union_comm (a b : set α) : a ∪ b = b ∪ a := ext $ λ x, or.comm

theorem union_assoc (a b c : set α) : (a ∪ b) ∪ c = a ∪ (b ∪ c) := ext $ λ x, or.assoc

instance union_is_assoc : is_associative (set α) (∪) := ⟨union_assoc⟩

instance union_is_comm : is_commutative (set α) (∪) := ⟨union_comm⟩

theorem union_left_comm (s₁ s₂ s₃ : set α) : s₁ ∪ (s₂ ∪ s₃) = s₂ ∪ (s₁ ∪ s₃) :=
ext $ λ x, or.left_comm

theorem union_right_comm (s₁ s₂ s₃ : set α) : (s₁ ∪ s₂) ∪ s₃ = (s₁ ∪ s₃) ∪ s₂ :=
ext $ λ x, or.right_comm

theorem union_eq_self_of_subset_left {s t : set α} (h : s ⊆ t) : s ∪ t = t :=
ext $ λ x, or_iff_right_of_imp $ @h _

theorem union_eq_self_of_subset_right {s t : set α} (h : t ⊆ s) : s ∪ t = s :=
ext $ λ x, or_iff_left_of_imp $ @h _

@[simp] theorem subset_union_left (s t : set α) : s ⊆ s ∪ t := λ x, or.inl

@[simp] theorem subset_union_right (s t : set α) : t ⊆ s ∪ t := λ x, or.inr

theorem union_subset {s t r : set α} (sr : s ⊆ r) (tr : t ⊆ r) : s ∪ t ⊆ r :=
λ x, or.rec (@sr _) (@tr _)

@[simp] theorem union_subset_iff {s t u : set α} : s ∪ t ⊆ u ↔ s ⊆ u ∧ t ⊆ u :=
(forall_congr (by exact λ x, or_imp_distrib)).trans forall_and_distrib

theorem union_subset_union {s₁ s₂ t₁ t₂ : set α}
  (h₁ : s₁ ⊆ s₂) (h₂ : t₁ ⊆ t₂) : s₁ ∪ t₁ ⊆ s₂ ∪ t₂ := λ x, or.imp (@h₁ _) (@h₂ _)

theorem union_subset_union_left {s₁ s₂ : set α} (t) (h : s₁ ⊆ s₂) : s₁ ∪ t ⊆ s₂ ∪ t :=
union_subset_union h subset.rfl

theorem union_subset_union_right (s) {t₁ t₂ : set α} (h : t₁ ⊆ t₂) : s ∪ t₁ ⊆ s ∪ t₂ :=
union_subset_union subset.rfl h

lemma subset_union_of_subset_left {s t : set α} (h : s ⊆ t) (u : set α) : s ⊆ t ∪ u :=
subset.trans h (subset_union_left t u)

lemma subset_union_of_subset_right {s u : set α} (h : s ⊆ u) (t : set α) : s ⊆ t ∪ u :=
subset.trans h (subset_union_right t u)

@[simp] theorem union_empty_iff {s t : set α} : s ∪ t = ∅ ↔ s = ∅ ∧ t = ∅ :=
by simp only [← subset_empty_iff]; exact union_subset_iff

@[simp] lemma union_univ {s : set α} : s ∪ univ = univ := sup_top_eq

@[simp] lemma univ_union {s : set α} : univ ∪ s = univ := top_sup_eq

/-! ### Lemmas about intersection -/

theorem inter_def {s₁ s₂ : set α} : s₁ ∩ s₂ = {a | a ∈ s₁ ∧ a ∈ s₂} := rfl

theorem mem_inter_iff (x : α) (a b : set α) : x ∈ a ∩ b ↔ x ∈ a ∧ x ∈ b := iff.rfl

@[simp] theorem mem_inter_eq (x : α) (a b : set α) : x ∈ a ∩ b = (x ∈ a ∧ x ∈ b) := rfl

theorem mem_inter {x : α} {a b : set α} (ha : x ∈ a) (hb : x ∈ b) : x ∈ a ∩ b := ⟨ha, hb⟩

theorem mem_of_mem_inter_left {x : α} {a b : set α} (h : x ∈ a ∩ b) : x ∈ a := h.left

theorem mem_of_mem_inter_right {x : α} {a b : set α} (h : x ∈ a ∩ b) : x ∈ b := h.right

@[simp] theorem inter_self (a : set α) : a ∩ a = a := ext $ λ x, and_self _

@[simp] theorem inter_empty (a : set α) : a ∩ ∅ = ∅ := ext $ λ x, and_false _

@[simp] theorem empty_inter (a : set α) : ∅ ∩ a = ∅ := ext $ λ x, false_and _

theorem inter_comm (a b : set α) : a ∩ b = b ∩ a := ext $ λ x, and.comm

theorem inter_assoc (a b c : set α) : (a ∩ b) ∩ c = a ∩ (b ∩ c) := ext $ λ x, and.assoc

instance inter_is_assoc : is_associative (set α) (∩) := ⟨inter_assoc⟩

instance inter_is_comm : is_commutative (set α) (∩) := ⟨inter_comm⟩

theorem inter_left_comm (s₁ s₂ s₃ : set α) : s₁ ∩ (s₂ ∩ s₃) = s₂ ∩ (s₁ ∩ s₃) :=
ext $ λ x, and.left_comm

theorem inter_right_comm (s₁ s₂ s₃ : set α) : (s₁ ∩ s₂) ∩ s₃ = (s₁ ∩ s₃) ∩ s₂ :=
ext $ λ x, and.right_comm

@[simp] theorem inter_subset_left (s t : set α) : s ∩ t ⊆ s := λ x, and.left

@[simp] theorem inter_subset_right (s t : set α) : s ∩ t ⊆ t := λ x, and.right

theorem subset_inter {s t r : set α} (rs : r ⊆ s) (rt : r ⊆ t) : r ⊆ s ∩ t := λ x h, ⟨rs h, rt h⟩

@[simp] theorem subset_inter_iff {s t r : set α} : r ⊆ s ∩ t ↔ r ⊆ s ∧ r ⊆ t :=
(forall_congr (by exact λ x, imp_and_distrib)).trans forall_and_distrib

theorem subset_iff_inter_eq_left {s t : set α} : s ⊆ t ↔ s ∩ t = s :=
(ext_iff.trans $ forall_congr $ λ x, and_iff_left_iff_imp).symm

theorem subset_iff_inter_eq_right {s t : set α} : t ⊆ s ↔ s ∩ t = t :=
(ext_iff.trans $ forall_congr $ λ x, and_iff_right_iff_imp).symm

theorem inter_eq_self_of_subset_left {s t : set α} : s ⊆ t → s ∩ t = s :=
subset_iff_inter_eq_left.1

theorem inter_eq_self_of_subset_right {s t : set α} : t ⊆ s → s ∩ t = t :=
subset_iff_inter_eq_right.1

@[simp] theorem inter_univ (a : set α) : a ∩ univ = a :=
inter_eq_self_of_subset_left $ subset_univ _

@[simp] theorem univ_inter (a : set α) : univ ∩ a = a :=
inter_eq_self_of_subset_right $ subset_univ _

theorem inter_subset_inter {s₁ s₂ t₁ t₂ : set α}
  (h₁ : s₁ ⊆ t₁) (h₂ : s₂ ⊆ t₂) : s₁ ∩ s₂ ⊆ t₁ ∩ t₂ := λ x, and.imp (@h₁ _) (@h₂ _)

theorem inter_subset_inter_left {s t : set α} (u : set α) (H : s ⊆ t) : s ∩ u ⊆ t ∩ u :=
inter_subset_inter H subset.rfl

theorem inter_subset_inter_right {s t : set α} (u : set α) (H : s ⊆ t) : u ∩ s ⊆ u ∩ t :=
inter_subset_inter subset.rfl H

theorem union_inter_cancel_left {s t : set α} : (s ∪ t) ∩ s = s :=
subset_iff_inter_eq_right.1 $ subset_union_left _ _

theorem union_inter_cancel_right {s t : set α} : (s ∪ t) ∩ t = t :=
subset_iff_inter_eq_right.1 $ subset_union_right _ _

/-! ### Distributivity laws -/

theorem inter_distrib_left (s t u : set α) : s ∩ (t ∪ u) = (s ∩ t) ∪ (s ∩ u) :=
ext $ λ x, and_or_distrib_left

theorem inter_distrib_right (s t u : set α) : (s ∪ t) ∩ u = (s ∩ u) ∪ (t ∩ u) :=
ext $ λ x, or_and_distrib_right

theorem union_distrib_left (s t u : set α) : s ∪ (t ∩ u) = (s ∪ t) ∩ (s ∪ u) :=
ext $ λ x, or_and_distrib_left

theorem union_distrib_right (s t u : set α) : (s ∩ t) ∪ u = (s ∪ u) ∩ (t ∪ u) :=
ext $ λ x, and_or_distrib_right

/-!
### Lemmas about `insert`

`insert α s` is the set `{α} ∪ s`.
-/

theorem insert_def (x : α) (s : set α) : insert x s = { y | y = x ∨ y ∈ s } := rfl

@[simp] theorem subset_insert (x : α) (s : set α) : s ⊆ insert x s := λ y, or.inr

theorem mem_insert (x : α) (s : set α) : x ∈ insert x s := or.inl rfl

theorem mem_insert_of_mem {x : α} {s : set α} (y : α) : x ∈ s → x ∈ insert y s := or.inr

theorem eq_or_mem_of_mem_insert {x a : α} {s : set α} : x ∈ insert a s → x = a ∨ x ∈ s := id

theorem mem_of_mem_insert_of_ne {x a : α} {s : set α} : x ∈ insert a s → x ≠ a → x ∈ s :=
or.resolve_left

@[simp] theorem mem_insert_iff {x a : α} {s : set α} : x ∈ insert a s ↔ x = a ∨ x ∈ s := iff.rfl

@[simp] theorem insert_eq_of_mem {a : α} {s : set α} (h : a ∈ s) : insert a s = s :=
ext $ λ x, or_iff_right_of_imp $ λ e, e.symm ▸ h

lemma ne_insert_of_not_mem {s : set α} (t : set α) {a : α} : a ∉ s → s ≠ insert a t :=
mt $ λ e, e.symm ▸ mem_insert _ _

theorem insert_subset : insert a s ⊆ t ↔ (a ∈ t ∧ s ⊆ t) :=
by simp only [subset_def, or_imp_distrib, forall_and_distrib, forall_eq, mem_insert_iff]

theorem insert_subset_insert (h : s ⊆ t) : insert a s ⊆ insert a t := λ x, or.imp_right (@h _)

theorem ssubset_iff_insert {s t : set α} : s ⊂ t ↔ ∃ a ∉ s, insert a s ⊆ t :=
begin
  simp only [insert_subset, exists_and_distrib_right, ssubset_def, not_subset],
  simp only [exists_prop, and_comm]
end

theorem ssubset_insert {s : set α} {a : α} (h : a ∉ s) : s ⊂ insert a s :=
ssubset_iff_insert.2 ⟨a, h, subset.refl _⟩

theorem insert_comm (a b : α) (s : set α) : insert a (insert b s) = insert b (insert a s) :=
ext $ λ x, or.left_comm

theorem insert_union : insert a s ∪ t = insert a (s ∪ t) := ext $ λ x, or.assoc

@[simp] theorem union_insert : s ∪ insert a t = insert a (s ∪ t) := ext $ λ x, or.left_comm

theorem insert_nonempty (a : α) (s : set α) : (insert a s).nonempty := ⟨a, mem_insert a s⟩

instance (a : α) (s : set α) : nonempty (insert a s : set α) := (insert_nonempty a s).to_subtype

lemma insert_inter (x : α) (s t : set α) : insert x (s ∩ t) = insert x s ∩ insert x t :=
ext $ λ y, or_and_distrib_left

-- useful in proofs by induction
theorem forall_of_forall_insert {P : α → Prop} {a : α} {s : set α}
  (H : ∀ x, x ∈ insert a s → P x) (x) (h : x ∈ s) : P x := H _ (or.inr h)

theorem forall_insert_of_forall {P : α → Prop} {a : α} {s : set α}
  (H : ∀ x, x ∈ s → P x) (ha : P a) (x) (h : x ∈ insert a s) : P x :=
h.elim (λ e, e.symm ▸ ha) (H _)

theorem bex_insert_iff {P : α → Prop} {a : α} {s : set α} :
  (∃ x ∈ insert a s, P x) ↔ P a ∨ (∃ x ∈ s, P x) :=
bex_or_left_distrib.trans $ or_congr_left bex_eq_left

theorem ball_insert_iff {P : α → Prop} {a : α} {s : set α} :
  (∀ x ∈ insert a s, P x) ↔ P a ∧ (∀x ∈ s, P x) :=
ball_or_left_distrib.trans $ and_congr_left' forall_eq

/-! ### Lemmas about singletons -/

theorem singleton_def (a : α) : ({a} : set α) = insert a ∅ := (insert_emptyc_eq _).symm

@[simp] theorem mem_singleton_iff {a b : α} : a ∈ ({b} : set α) ↔ a = b := iff.rfl

@[simp]
lemma set_of_eq_eq_singleton {a : α} : {n | n = a} = {a} :=
ext $ λ n, (set.mem_singleton_iff).symm

-- TODO: again, annotation needed
@[simp] theorem mem_singleton (a : α) : a ∈ ({a} : set α) := @rfl _ _

theorem eq_of_mem_singleton {x y : α} (h : x ∈ ({y} : set α)) : x = y := h

@[simp] theorem singleton_eq_singleton_iff {x y : α} : {x} = ({y} : set α) ↔ x = y :=
ext_iff.trans eq_iff_eq_cancel_left

theorem mem_singleton_of_eq {x y : α} (H : x = y) : x ∈ ({y} : set α) := H

theorem insert_eq (x : α) (s : set α) : insert x s = ({x} : set α) ∪ s := rfl

@[simp] theorem pair_eq_singleton (a : α) : ({a, a} : set α) = {a} := union_self _

theorem pair_comm (a b : α) : ({a, b} : set α) = {b, a} := union_comm _ _

@[simp] theorem singleton_nonempty (a : α) : ({a} : set α).nonempty :=
⟨a, rfl⟩

@[simp] theorem singleton_subset_iff {a : α} {s : set α} : {a} ⊆ s ↔ a ∈ s := forall_eq

theorem set_compr_eq_eq_singleton {a : α} : {b | b = a} = {a} := rfl

@[simp] theorem singleton_union : {a} ∪ s = insert a s := rfl

@[simp] theorem union_singleton : s ∪ {a} = insert a s := union_comm _ _

@[simp] theorem singleton_inter_nonempty : ({a} ∩ s).nonempty ↔ a ∈ s :=
by simp only [set.nonempty, mem_inter_eq, mem_singleton_iff, exists_eq_left]

@[simp] theorem inter_singleton_nonempty : (s ∩ {a}).nonempty ↔ a ∈ s :=
by rw [inter_comm, singleton_inter_nonempty]

@[simp] theorem singleton_inter_eq_empty : {a} ∩ s = ∅ ↔ a ∉ s :=
not_nonempty_iff_eq_empty.symm.trans $ not_congr singleton_inter_nonempty

@[simp] theorem inter_singleton_eq_empty : s ∩ {a} = ∅ ↔ a ∉ s :=
by rw [inter_comm, singleton_inter_eq_empty]

lemma nmem_singleton_empty {s : set α} : s ∉ ({∅} : set (set α)) ↔ s.nonempty :=
ne_empty_iff_nonempty

instance unique_singleton (a : α) : unique ↥({a} : set α) :=
⟨⟨⟨a, mem_singleton a⟩⟩, λ ⟨x, h⟩, subtype.eq h⟩

lemma eq_singleton_iff_unique_mem {s : set α} {a : α} : s = {a} ↔ a ∈ s ∧ ∀ x ∈ s, x = a :=
subset.antisymm_iff.trans $ and.comm.trans $ and_congr_left' singleton_subset_iff

lemma eq_singleton_iff_nonempty_unique_mem {s : set α} {a : α} :
  s = {a} ↔ s.nonempty ∧ ∀ x ∈ s, x = a :=
eq_singleton_iff_unique_mem.trans $ and_congr_left $ λ H, ⟨λ h', ⟨_, h'⟩, λ ⟨x, h⟩, H x h ▸ h⟩

/-! ### Lemmas about sets defined as `{x ∈ s | p x}`. -/

theorem mem_sep {s : set α} {p : α → Prop} {x : α} (xs : x ∈ s) (px : p x) : x ∈ {x ∈ s | p x} :=
⟨xs, px⟩

@[simp] theorem sep_mem_eq {s t : set α} : {x ∈ s | x ∈ t} = s ∩ t := rfl

@[simp] theorem mem_sep_eq {s : set α} {p : α → Prop} {x : α} :
  x ∈ {x ∈ s | p x} = (x ∈ s ∧ p x) := rfl

theorem mem_sep_iff {s : set α} {p : α → Prop} {x : α} : x ∈ {x ∈ s | p x} ↔ x ∈ s ∧ p x :=
iff.rfl

theorem eq_sep_of_subset {s t : set α} (h : s ⊆ t) : s = {x ∈ t | x ∈ s} :=
(subset_iff_inter_eq_right.1 h).symm

theorem sep_subset (s : set α) (p : α → Prop) : {x ∈ s | p x} ⊆ s := λ x, and.left

theorem forall_not_of_sep_empty {s : set α} {p : α → Prop} (H : {x ∈ s | p x} = ∅)
  (x) : x ∈ s → ¬ p x := not_and.1 (eq_empty_iff_forall_not_mem.1 H x : _)

@[simp] lemma sep_univ {α} {p : α → Prop} : {a ∈ (univ : set α) | p a} = {a | p a} := univ_inter _

@[simp] lemma subset_singleton_iff {α : Type*} {s : set α} {x : α} : s ⊆ {x} ↔ ∀ y ∈ s, y = x :=
iff.rfl

/-! ### Lemmas about complement -/

theorem mem_compl {s : set α} {x : α} (h : x ∉ s) : x ∈ sᶜ := h

lemma compl_set_of {α} (p : α → Prop) : {a | p a}ᶜ = { a | ¬ p a } := rfl

theorem not_mem_of_mem_compl {s : set α} {x : α} (h : x ∈ sᶜ) : x ∉ s := h

@[simp] theorem mem_compl_eq (s : set α) (x : α) : x ∈ sᶜ = (x ∉ s) := rfl

theorem mem_compl_iff (s : set α) (x : α) : x ∈ sᶜ ↔ x ∉ s := iff.rfl

@[simp] theorem inter_compl_self (s : set α) : s ∩ sᶜ = ∅ := inf_compl_eq_bot

@[simp] theorem compl_inter_self (s : set α) : sᶜ ∩ s = ∅ := compl_inf_eq_bot

@[simp] theorem compl_empty : (∅ : set α)ᶜ = univ := compl_bot

@[simp] theorem compl_union (s t : set α) : (s ∪ t)ᶜ = sᶜ ∩ tᶜ := compl_sup

theorem compl_inter (s t : set α) : (s ∩ t)ᶜ = sᶜ ∪ tᶜ := compl_inf

@[simp] theorem compl_univ : (univ : set α)ᶜ = ∅ := compl_top

@[simp] lemma compl_empty_iff {s : set α} : sᶜ = ∅ ↔ s = univ := compl_eq_bot

@[simp] lemma compl_univ_iff {s : set α} : sᶜ = univ ↔ s = ∅ := compl_eq_top

lemma nonempty_compl {s : set α} : sᶜ.nonempty ↔ s ≠ univ :=
ne_empty_iff_nonempty.symm.trans $ not_congr $ compl_empty_iff

lemma mem_compl_singleton_iff {a x : α} : x ∈ ({a} : set α)ᶜ ↔ x ≠ a :=
not_congr mem_singleton_iff

lemma compl_singleton_eq (a : α) : ({a} : set α)ᶜ = {x | x ≠ a} :=
ext $ λ x, mem_compl_singleton_iff

@[simp]
lemma compl_ne_eq_singleton (a : α) : ({x | x ≠ a} : set α)ᶜ = {a} :=
by { ext, simp, }

theorem union_eq_compl_compl_inter_compl (s t : set α) : s ∪ t = (sᶜ ∩ tᶜ)ᶜ :=
ext $ λ x, or_iff_not_and_not

theorem inter_eq_compl_compl_union_compl (s t : set α) : s ∩ t = (sᶜ ∪ tᶜ)ᶜ :=
ext $ λ x, and_iff_not_or_not

@[simp] theorem union_compl_self (s : set α) : s ∪ sᶜ = univ := eq_univ_iff_forall.2 $ λ x, em _

@[simp] theorem compl_union_self (s : set α) : sᶜ ∪ s = univ := by rw [union_comm, union_compl_self]

theorem compl_comp_compl : compl ∘ compl = @id (set α) := funext compl_compl

theorem compl_subset_comm {s t : set α} : sᶜ ⊆ t ↔ tᶜ ⊆ s := @compl_le_iff_compl_le _ s t _

@[simp] lemma compl_subset_compl {s t : set α} : sᶜ ⊆ tᶜ ↔ t ⊆ s := @compl_le_compl_iff_le _ t s _

theorem compl_subset_iff_union {s t : set α} : sᶜ ⊆ t ↔ s ∪ t = univ :=
iff.symm $ eq_univ_iff_forall.trans $ forall_congr $ λ a, or_iff_not_imp_left

theorem subset_compl_comm {s t : set α} : s ⊆ tᶜ ↔ t ⊆ sᶜ :=
forall_congr $ λ a, imp_not_comm

theorem subset_compl_iff_disjoint {s t : set α} : s ⊆ tᶜ ↔ s ∩ t = ∅ :=
iff.trans (forall_congr $ λ a, and_imp.symm) subset_empty_iff

lemma subset_compl_singleton_iff {a : α} {s : set α} : s ⊆ {a}ᶜ ↔ a ∉ s :=
subset_compl_comm.trans singleton_subset_iff

theorem inter_subset (a b c : set α) : a ∩ b ⊆ c ↔ a ⊆ bᶜ ∪ c :=
forall_congr $ λ x, and_imp.trans $ imp_congr_right $ λ _, imp_iff_not_or

lemma inter_compl_nonempty_iff {s t : set α} : (s ∩ tᶜ).nonempty ↔ ¬ s ⊆ t :=
(not_subset.trans $ exists_congr $ by exact λ x, by simp [mem_compl]).symm

/-! ### Lemmas about set difference -/

theorem diff_eq (s t : set α) : s \ t = s ∩ tᶜ := rfl

@[simp] theorem mem_diff {s t : set α} (x : α) : x ∈ s \ t ↔ x ∈ s ∧ x ∉ t := iff.rfl

theorem mem_diff_of_mem {s t : set α} {x : α} (h1 : x ∈ s) (h2 : x ∉ t) : x ∈ s \ t :=
⟨h1, h2⟩

theorem mem_of_mem_diff {s t : set α} {x : α} (h : x ∈ s \ t) : x ∈ s :=
h.left

theorem not_mem_of_mem_diff {s t : set α} {x : α} (h : x ∈ s \ t) : x ∉ t :=
h.right

theorem diff_eq_compl_inter {s t : set α} : s \ t = tᶜ ∩ s :=
by rw [diff_eq, inter_comm]

theorem nonempty_diff {s t : set α} : (s \ t).nonempty ↔ ¬ (s ⊆ t) := inter_compl_nonempty_iff

theorem diff_subset (s t : set α) : s \ t ⊆ s := inter_subset_left _ _

theorem union_diff_cancel' {s t u : set α} (h₁ : s ⊆ t) (h₂ : t ⊆ u) : t ∪ (u \ s) = u :=
by finish [ext_iff, iff_def, subset_def]

theorem union_diff_cancel {s t : set α} (h : s ⊆ t) : s ∪ (t \ s) = t :=
union_diff_cancel' (subset.refl s) h

theorem union_diff_cancel_left {s t : set α} (h : s ∩ t ⊆ ∅) : (s ∪ t) \ s = t :=
by finish [ext_iff, iff_def, subset_def]

theorem union_diff_cancel_right {s t : set α} (h : s ∩ t ⊆ ∅) : (s ∪ t) \ t = s :=
by finish [ext_iff, iff_def, subset_def]

@[simp] theorem union_diff_left {s t : set α} : (s ∪ t) \ s = t \ s :=
by finish [ext_iff, iff_def]

@[simp] theorem union_diff_right {s t : set α} : (s ∪ t) \ t = s \ t :=
by finish [ext_iff, iff_def]

theorem union_diff_distrib {s t u : set α} : (s ∪ t) \ u = s \ u ∪ t \ u :=
inter_distrib_right _ _ _

theorem inter_union_distrib_left {s t u : set α} : s ∩ (t ∪ u) = (s ∩ t) ∪ (s ∩ u) :=
ext $ λ _, and_or_distrib_left

theorem inter_union_distrib_right {s t u : set α} : (s ∩ t) ∪ u = (s ∪ u) ∩ (t ∪ u) :=
ext $ λ _, and_or_distrib_right

theorem union_inter_distrib_left {s t u : set α} : s ∪ (t ∩ u) = (s ∪ t) ∩ (s ∪ u) :=
ext $ λ _, or_and_distrib_left

theorem union_inter_distrib_right {s t u : set α} : (s ∪ t) ∩ u = (s ∩ u) ∪ (t ∩ u) :=
ext $ λ _, or_and_distrib_right

theorem inter_diff_assoc (a b c : set α) : (a ∩ b) \ c = a ∩ (b \ c) :=
inter_assoc _ _ _

@[simp] theorem inter_diff_self (a b : set α) : a ∩ (b \ a) = ∅ :=
by finish [ext_iff]

@[simp] theorem inter_union_diff (s t : set α) : (s ∩ t) ∪ (s \ t) = s :=
by finish [ext_iff, iff_def]

@[simp] theorem inter_union_compl (s t : set α) : (s ∩ t) ∪ (s ∩ tᶜ) = s := inter_union_diff _ _

theorem diff_subset_diff {s₁ s₂ t₁ t₂ : set α} : s₁ ⊆ s₂ → t₂ ⊆ t₁ → s₁ \ t₁ ⊆ s₂ \ t₂ :=
by finish [subset_def]

theorem diff_subset_diff_left {s₁ s₂ t : set α} (h : s₁ ⊆ s₂) : s₁ \ t ⊆ s₂ \ t :=
diff_subset_diff h (by refl)

theorem diff_subset_diff_right {s t u : set α} (h : t ⊆ u) : s \ u ⊆ s \ t :=
diff_subset_diff (subset.refl s) h

theorem compl_eq_univ_diff (s : set α) : sᶜ = univ \ s :=
by finish [ext_iff]

@[simp] lemma empty_diff (s : set α) : (∅ \ s : set α) = ∅ :=
eq_empty_of_subset_empty $ assume x ⟨hx, _⟩, hx

theorem diff_eq_empty {s t : set α} : s \ t = ∅ ↔ s ⊆ t :=
⟨assume h x hx, classical.by_contradiction $ assume : x ∉ t, show x ∈ (∅ : set α), from h ▸ ⟨hx, this⟩,
  assume h, eq_empty_of_subset_empty $ assume x ⟨hx, hnx⟩, hnx $ h hx⟩

@[simp] theorem diff_empty {s : set α} : s \ ∅ = s :=
ext $ assume x, ⟨assume ⟨hx, _⟩, hx, assume h, ⟨h, not_false⟩⟩

@[simp] lemma diff_univ (s : set α) : s \ univ = ∅ := diff_eq_empty.2 (subset_univ s)

theorem diff_diff {u : set α} : s \ t \ u = s \ (t ∪ u) :=
ext $ by simp [not_or_distrib, and.comm, and.left_comm]

-- the following statement contains parentheses to help the reader
lemma diff_diff_comm {s t u : set α} : (s \ t) \ u = (s \ u) \ t :=
by simp_rw [diff_diff, union_comm]

lemma diff_subset_iff {s t u : set α} : s \ t ⊆ u ↔ s ⊆ t ∪ u :=
⟨assume h x xs, classical.by_cases or.inl (assume nxt, or.inr (h ⟨xs, nxt⟩)),
 assume h x ⟨xs, nxt⟩, or.resolve_left (h xs) nxt⟩

lemma subset_diff_union (s t : set α) : s ⊆ (s \ t) ∪ t :=
by rw [union_comm, ←diff_subset_iff]

@[simp] lemma diff_singleton_subset_iff {x : α} {s t : set α} : s \ {x} ⊆ t ↔ s ⊆ insert x t :=
by { rw [←union_singleton, union_comm], apply diff_subset_iff }

lemma subset_diff_singleton {x : α} {s t : set α} (h : s ⊆ t) (hx : x ∉ s) : s ⊆ t \ {x} :=
subset_inter h $ subset_compl_comm.1 $ singleton_subset_iff.2 hx

lemma subset_insert_diff_singleton (x : α) (s : set α) : s ⊆ insert x (s \ {x}) :=
by rw [←diff_singleton_subset_iff]

lemma diff_subset_comm {s t u : set α} : s \ t ⊆ u ↔ s \ u ⊆ t :=
by rw [diff_subset_iff, diff_subset_iff, union_comm]

lemma diff_inter {s t u : set α} : s \ (t ∩ u) = (s \ t) ∪ (s \ u) :=
ext $ λ x, by simp [not_and_distrib, and_or_distrib_left]

lemma diff_inter_diff {s t u : set α} : s \ t ∩ (s \ u) = s \ (t ∪ u) :=
by { ext x, simp only [mem_inter_eq, mem_union_eq, mem_diff, not_or_distrib, and.left_comm,
  and.assoc, and_self_left] }

lemma diff_compl : s \ tᶜ = s ∩ t := by rw [diff_eq, compl_compl]

lemma diff_diff_right {s t u : set α} : s \ (t \ u) = (s \ t) ∪ (s ∩ u) :=
by rw [diff_eq t u, diff_inter, diff_compl]

@[simp] theorem insert_diff_of_mem (s) (h : a ∈ t) : insert a s \ t = s \ t :=
by { ext, split; simp [or_imp_distrib, h] {contextual := tt} }

theorem insert_diff_of_not_mem (s) (h : a ∉ t) : insert a s \ t = insert a (s \ t) :=
begin
  classical,
  ext x,
  by_cases h' : x ∈ t,
  { have : x ≠ a,
    { assume H,
      rw H at h',
      exact h h' },
    simp [h, h', this] },
  { simp [h, h'] }
end

lemma insert_diff_self_of_not_mem {a : α} {s : set α} (h : a ∉ s) :
  insert a s \ {a} = s :=
by { ext, simp [and_iff_left_of_imp (λ hx : x ∈ s, show x ≠ a, from λ hxa, h $ hxa ▸ hx)] }

theorem union_diff_self {s t : set α} : s ∪ (t \ s) = s ∪ t :=
by finish [ext_iff, iff_def]

theorem diff_union_self {s t : set α} : (s \ t) ∪ t = s ∪ t :=
by rw [union_comm, union_diff_self, union_comm]

theorem diff_inter_self {a b : set α} : (b \ a) ∩ a = ∅ :=
by { ext, by simp [iff_def] {contextual:=tt} }

theorem diff_inter_self_eq_diff {s t : set α} : s \ (t ∩ s) = s \ t :=
by { ext, simp [iff_def] {contextual := tt} }

theorem diff_self_inter {s t : set α} : s \ (s ∩ t) = s \ t :=
by rw [inter_comm, diff_inter_self_eq_diff]

theorem diff_eq_self {s t : set α} : s \ t = s ↔ t ∩ s ⊆ ∅ :=
by finish [ext_iff, iff_def, subset_def]

@[simp] theorem diff_singleton_eq_self {a : α} {s : set α} (h : a ∉ s) : s \ {a} = s :=
diff_eq_self.2 $ by simp [singleton_inter_eq_empty.2 h]

@[simp] theorem insert_diff_singleton {a : α} {s : set α} :
  insert a (s \ {a}) = insert a s :=
by simp [insert_eq, union_diff_self, -union_singleton, -singleton_union]

@[simp] lemma diff_self {s : set α} : s \ s = ∅ := by { ext, simp }

lemma diff_diff_cancel_left {s t : set α} (h : s ⊆ t) : t \ (t \ s) = s :=
by simp only [diff_diff_right, diff_self, inter_eq_self_of_subset_right h, empty_union]

lemma mem_diff_singleton {x y : α} {s : set α} : x ∈ s \ {y} ↔ (x ∈ s ∧ x ≠ y) :=
iff.rfl

lemma mem_diff_singleton_empty {s : set α} {t : set (set α)} :
  s ∈ t \ {∅} ↔ (s ∈ t ∧ s.nonempty) :=
mem_diff_singleton.trans $ and_congr iff.rfl ne_empty_iff_nonempty

/-! ### Powerset -/

theorem mem_powerset {x s : set α} (h : x ⊆ s) : x ∈ powerset s := h

theorem subset_of_mem_powerset {x s : set α} (h : x ∈ powerset s) : x ⊆ s := h

@[simp] theorem mem_powerset_iff (x s : set α) : x ∈ powerset s ↔ x ⊆ s := iff.rfl

theorem powerset_inter (s t : set α) : 𝒫 (s ∩ t) = 𝒫 s ∩ 𝒫 t :=
ext $ λ u, subset_inter_iff

@[simp] theorem powerset_mono : 𝒫 s ⊆ 𝒫 t ↔ s ⊆ t :=
⟨λ h, h (subset.refl s), λ h u hu, subset.trans hu h⟩

theorem monotone_powerset : monotone (powerset : set α → set (set α)) :=
λ s t, powerset_mono.2

@[simp] theorem powerset_nonempty : (𝒫 s).nonempty :=
⟨∅, empty_subset s⟩

@[simp] theorem powerset_empty : 𝒫 (∅ : set α) = {∅} :=
ext $ λ s, subset_empty_iff

/-! ### If-then-else for sets -/

/-- `ite` for sets: `set.ite t s s' ∩ t = s ∩ t`, `set.ite t s s' ∩ tᶜ = s' ∩ tᶜ`.
Defined as `s ∩ t ∪ s' \ t`. -/
protected def ite (t s s' : set α) : set α := s ∩ t ∪ s' \ t

@[simp] lemma ite_inter_self (t s s' : set α) : t.ite s s' ∩ t = s ∩ t :=
by rw [set.ite, union_inter_distrib_right, diff_inter_self, inter_assoc, inter_self, union_empty]

@[simp] lemma ite_compl (t s s' : set α) : tᶜ.ite s s' = t.ite s' s :=
by rw [set.ite, set.ite, diff_compl, union_comm, diff_eq]

@[simp] lemma ite_inter_compl_self (t s s' : set α) : t.ite s s' ∩ tᶜ = s' ∩ tᶜ :=
by rw [← ite_compl, ite_inter_self]

@[simp] lemma ite_diff_self (t s s' : set α) : t.ite s s' \ t = s' \ t :=
ite_inter_compl_self t s s'

@[simp] lemma ite_same (t s : set α) : t.ite s s = s := inter_union_diff _ _

@[simp] lemma ite_empty (s s' : set α) : set.ite ∅ s s' = s' :=
by simp [set.ite]

@[simp] lemma ite_univ (s s' : set α) : set.ite univ s s' = s :=
by simp [set.ite]

lemma ite_mono (t : set α) {s₁ s₁' s₂ s₂' : set α} (h : s₁ ⊆ s₂) (h' : s₁' ⊆ s₂') :
  t.ite s₁ s₁' ⊆ t.ite s₂ s₂' :=
union_subset_union (inter_subset_inter_left _ h) (inter_subset_inter_left _ h')

lemma ite_subset_union (t s s' : set α) : t.ite s s' ⊆ s ∪ s' :=
union_subset_union (inter_subset_left _ _) (diff_subset _ _)

lemma inter_subset_ite (t s s' : set α) : s ∩ s' ⊆ t.ite s s' :=
ite_same t (s ∩ s') ▸ ite_mono _ (inter_subset_left _ _) (inter_subset_right _ _)

lemma ite_inter_inter (t s₁ s₂ s₁' s₂' : set α) :
  t.ite (s₁ ∩ s₂) (s₁' ∩ s₂') = t.ite s₁ s₁' ∩ t.ite s₂ s₂' :=
by { ext x, finish [set.ite, iff_def] }

lemma ite_inter (t s₁ s₂ s : set α) :
  t.ite (s₁ ∩ s) (s₂ ∩ s) = t.ite s₁ s₂ ∩ s :=
by rw [ite_inter_inter, ite_same]

/-! ### Inverse image -/

/-- The preimage of `s : set β` by `f : α → β`, written `f ⁻¹' s`,
  is the set of `x : α` such that `f x ∈ s`. -/
def preimage {α : Type u} {β : Type v} (f : α → β) (s : set β) : set α := {x | f x ∈ s}

infix ` ⁻¹' `:80 := preimage

section preimage
variables {f : α → β} {g : β → γ}

@[simp] theorem preimage_empty : f ⁻¹' ∅ = ∅ := rfl

@[simp] theorem mem_preimage {s : set β} {a : α} : (a ∈ f ⁻¹' s) ↔ (f a ∈ s) := iff.rfl

lemma preimage_congr {f g : α → β} {s : set β} (h : ∀ (x : α), f x = g x) : f ⁻¹' s = g ⁻¹' s :=
by { congr' with x, apply_assumption }

theorem preimage_mono {s t : set β} (h : s ⊆ t) : f ⁻¹' s ⊆ f ⁻¹' t :=
assume x hx, h hx

@[simp] theorem preimage_univ : f ⁻¹' univ = univ := rfl

theorem subset_preimage_univ {s : set α} : s ⊆ f ⁻¹' univ := subset_univ _

@[simp] theorem preimage_inter {s t : set β} : f ⁻¹' (s ∩ t) = f ⁻¹' s ∩ f ⁻¹' t := rfl

@[simp] theorem preimage_union {s t : set β} : f ⁻¹' (s ∪ t) = f ⁻¹' s ∪ f ⁻¹' t := rfl

@[simp] theorem preimage_compl {s : set β} : f ⁻¹' sᶜ = (f ⁻¹' s)ᶜ := rfl

@[simp] theorem preimage_diff (f : α → β) (s t : set β) :
  f ⁻¹' (s \ t) = f ⁻¹' s \ f ⁻¹' t := rfl

@[simp] theorem preimage_set_of_eq {p : α → Prop} {f : β → α} : f ⁻¹' {a | p a} = {a | p (f a)} :=
rfl

@[simp] theorem preimage_id {s : set α} : id ⁻¹' s = s := rfl

@[simp] theorem preimage_id' {s : set α} : (λ x, x) ⁻¹' s = s := rfl

theorem preimage_const_of_mem {b : β} {s : set β} (h : b ∈ s) :
  (λ (x : α), b) ⁻¹' s = univ :=
eq_univ_of_forall $ λ x, h

theorem preimage_const_of_not_mem {b : β} {s : set β} (h : b ∉ s) :
  (λ (x : α), b) ⁻¹' s = ∅ :=
eq_empty_of_subset_empty $ λ x hx, h hx

theorem preimage_const (b : β) (s : set β) [decidable (b ∈ s)] :
  (λ (x : α), b) ⁻¹' s = if b ∈ s then univ else ∅ :=
by { split_ifs with hb hb, exacts [preimage_const_of_mem hb, preimage_const_of_not_mem hb] }

theorem preimage_comp {s : set γ} : (g ∘ f) ⁻¹' s = f ⁻¹' (g ⁻¹' s) := rfl

lemma preimage_preimage {g : β → γ} {f : α → β} {s : set γ} :
  f ⁻¹' (g ⁻¹' s) = (λ x, g (f x)) ⁻¹' s :=
preimage_comp.symm

theorem eq_preimage_subtype_val_iff {p : α → Prop} {s : set (subtype p)} {t : set α} :
  s = subtype.val ⁻¹' t ↔ (∀x (h : p x), (⟨x, h⟩ : subtype p) ∈ s ↔ x ∈ t) :=
⟨assume s_eq x h, by { rw [s_eq], simp },
 assume h, ext $ λ ⟨x, hx⟩, by simp [h]⟩

lemma preimage_coe_coe_diagonal {α : Type*} (s : set α) :
  (prod.map coe coe) ⁻¹' (diagonal α) = diagonal s :=
begin
  ext ⟨⟨x, x_in⟩, ⟨y, y_in⟩⟩,
  simp [set.diagonal],
end

end preimage

/-! ### Image of a set under a function -/

section image

infix ` '' `:80 := image

theorem mem_image_iff_bex {f : α → β} {s : set α} {y : β} :
  y ∈ f '' s ↔ ∃ x (_ : x ∈ s), f x = y := bex_def.symm

theorem mem_image_eq (f : α → β) (s : set α) (y: β) : y ∈ f '' s = ∃ x, x ∈ s ∧ f x = y := rfl

@[simp] theorem mem_image (f : α → β) (s : set α) (y : β) :
  y ∈ f '' s ↔ ∃ x, x ∈ s ∧ f x = y := iff.rfl

lemma image_eta (f : α → β) : f '' s = (λ x, f x) '' s := rfl

theorem mem_image_of_mem (f : α → β) {x : α} {a : set α} (h : x ∈ a) : f x ∈ f '' a :=
⟨_, h, rfl⟩

theorem mem_image_of_injective {f : α → β} {a : α} {s : set α} (hf : injective f) :
  f a ∈ f '' s ↔ a ∈ s :=
iff.intro
  (assume ⟨b, hb, eq⟩, (hf eq) ▸ hb)
  (assume h, mem_image_of_mem _ h)

theorem ball_image_iff {f : α → β} {s : set α} {p : β → Prop} :
  (∀ y ∈ f '' s, p y) ↔ (∀ x ∈ s, p (f x)) :=
by simp

theorem ball_image_of_ball {f : α → β} {s : set α} {p : β → Prop}
  (h : ∀ x ∈ s, p (f x)) : ∀ y ∈ f '' s, p y :=
ball_image_iff.2 h

theorem bex_image_iff {f : α → β} {s : set α} {p : β → Prop} :
  (∃ y ∈ f '' s, p y) ↔ (∃ x ∈ s, p (f x)) :=
by simp

theorem mem_image_elim {f : α → β} {s : set α} {C : β → Prop} (h : ∀ (x : α), x ∈ s → C (f x)) :
 ∀{y : β}, y ∈ f '' s → C y
| ._ ⟨a, a_in, rfl⟩ := h a a_in

theorem mem_image_elim_on {f : α → β} {s : set α} {C : β → Prop} {y : β} (h_y : y ∈ f '' s)
  (h : ∀ (x : α), x ∈ s → C (f x)) : C y :=
mem_image_elim h h_y

@[congr] lemma image_congr {f g : α → β} {s : set α}
  (h : ∀a∈s, f a = g a) : f '' s = g '' s :=
by safe [ext_iff, iff_def]

/-- A common special case of `image_congr` -/
lemma image_congr' {f g : α → β} {s : set α} (h : ∀ (x : α), f x = g x) : f '' s = g '' s :=
image_congr (λx _, h x)

theorem image_comp (f : β → γ) (g : α → β) (a : set α) : (f ∘ g) '' a = f '' (g '' a) :=
subset.antisymm
  (ball_image_of_ball $ assume a ha, mem_image_of_mem _ $ mem_image_of_mem _ ha)
  (ball_image_of_ball $ ball_image_of_ball $ assume a ha, mem_image_of_mem _ ha)

/-- A variant of `image_comp`, useful for rewriting -/
lemma image_image (g : β → γ) (f : α → β) (s : set α) : g '' (f '' s) = (λ x, g (f x)) '' s :=
(image_comp g f s).symm

/-- Image is monotone with respect to `⊆`. See `set.monotone_image` for the statement in
terms of `≤`. -/
theorem image_subset {a b : set α} (f : α → β) (h : a ⊆ b) : f '' a ⊆ f '' b :=
by finish [subset_def, mem_image_eq]

theorem image_union (f : α → β) (s t : set α) :
  f '' (s ∪ t) = f '' s ∪ f '' t :=
by finish [ext_iff, iff_def, mem_image_eq]

@[simp] theorem image_empty (f : α → β) : f '' ∅ = ∅ := by { ext, simp }

lemma image_inter_subset (f : α → β) (s t : set α) :
  f '' (s ∩ t) ⊆ f '' s ∩ f '' t :=
subset_inter (image_subset _ $ inter_subset_left _ _) (image_subset _ $ inter_subset_right _ _)

theorem image_inter_on {f : α → β} {s t : set α} (h : ∀x∈t, ∀y∈s, f x = f y → x = y) :
  f '' s ∩ f '' t = f '' (s ∩ t) :=
subset.antisymm
  (assume b ⟨⟨a₁, ha₁, h₁⟩, ⟨a₂, ha₂, h₂⟩⟩,
    have a₂ = a₁, from h _ ha₂ _ ha₁ (by simp *),
    ⟨a₁, ⟨ha₁, this ▸ ha₂⟩, h₁⟩)
  (image_inter_subset _ _ _)

theorem image_inter {f : α → β} {s t : set α} (H : injective f) :
  f '' s ∩ f '' t = f '' (s ∩ t) :=
image_inter_on (assume x _ y _ h, H h)

theorem image_univ_of_surjective {ι : Type*} {f : ι → β} (H : surjective f) : f '' univ = univ :=
eq_univ_of_forall $ by { simpa [image] }

@[simp] theorem image_singleton {f : α → β} {a : α} : f '' {a} = {f a} :=
by { ext, simp [image, eq_comm] }

@[simp] theorem nonempty.image_const {s : set α} (hs : s.nonempty) (a : β) : (λ _, a) '' s = {a} :=
ext $ λ x, ⟨λ ⟨y, _, h⟩, h ▸ mem_singleton _,
  λ h, (eq_of_mem_singleton h).symm ▸ hs.imp (λ y hy, ⟨hy, rfl⟩)⟩

@[simp] lemma image_eq_empty {α β} {f : α → β} {s : set α} : f '' s = ∅ ↔ s = ∅ :=
by { simp only [eq_empty_iff_forall_not_mem],
     exact ⟨λ H a ha, H _ ⟨_, ha, rfl⟩, λ H b ⟨_, ha, _⟩, H _ ha⟩ }

-- TODO(Jeremy): there is an issue with - t unfolding to compl t
theorem mem_compl_image (t : set α) (S : set (set α)) :
  t ∈ compl '' S ↔ tᶜ ∈ S :=
begin
  suffices : ∀ x, xᶜ = t ↔ tᶜ = x, { simp [this] },
  intro x, split; { intro e, subst e, simp }
end

/-- A variant of `image_id` -/
@[simp] lemma image_id' (s : set α) : (λx, x) '' s = s := by { ext, simp }

theorem image_id (s : set α) : id '' s = s := by simp

theorem compl_compl_image (S : set (set α)) :
  compl '' (compl '' S) = S :=
by rw [← image_comp, compl_comp_compl, image_id]

theorem image_insert_eq {f : α → β} {a : α} {s : set α} :
  f '' (insert a s) = insert (f a) (f '' s) :=
by { ext, simp [and_or_distrib_left, exists_or_distrib, eq_comm, or_comm, and_comm] }

theorem image_pair (f : α → β) (a b : α) : f '' {a, b} = {f a, f b} :=
by simp only [image_insert_eq, image_singleton]

theorem image_subset_preimage_of_inverse {f : α → β} {g : β → α}
  (I : left_inverse g f) (s : set α) : f '' s ⊆ g ⁻¹' s :=
λ b ⟨a, h, e⟩, e ▸ ((I a).symm ▸ h : g (f a) ∈ s)

theorem preimage_subset_image_of_inverse {f : α → β} {g : β → α}
  (I : left_inverse g f) (s : set β) : f ⁻¹' s ⊆ g '' s :=
λ b h, ⟨f b, h, I b⟩

theorem image_eq_preimage_of_inverse {f : α → β} {g : β → α}
  (h₁ : left_inverse g f) (h₂ : right_inverse g f) :
  image f = preimage g :=
funext $ λ s, subset.antisymm
  (image_subset_preimage_of_inverse h₁ s)
  (preimage_subset_image_of_inverse h₂ s)

theorem mem_image_iff_of_inverse {f : α → β} {g : β → α} {b : β} {s : set α}
  (h₁ : left_inverse g f) (h₂ : right_inverse g f) :
  b ∈ f '' s ↔ g b ∈ s :=
by rw image_eq_preimage_of_inverse h₁ h₂; refl

theorem image_compl_subset {f : α → β} {s : set α} (H : injective f) : f '' sᶜ ⊆ (f '' s)ᶜ :=
subset_compl_iff_disjoint.2 $ by simp [image_inter H]

theorem subset_image_compl {f : α → β} {s : set α} (H : surjective f) : (f '' s)ᶜ ⊆ f '' sᶜ :=
compl_subset_iff_union.2 $
by { rw ← image_union, simp [image_univ_of_surjective H] }

theorem image_compl_eq {f : α → β} {s : set α} (H : bijective f) : f '' sᶜ = (f '' s)ᶜ :=
subset.antisymm (image_compl_subset H.1) (subset_image_compl H.2)

theorem subset_image_diff (f : α → β) (s t : set α) :
  f '' s \ f '' t ⊆ f '' (s \ t) :=
begin
  rw [diff_subset_iff, ← image_union, union_diff_self],
  exact image_subset f (subset_union_right t s)
end

theorem image_diff {f : α → β} (hf : injective f) (s t : set α) :
  f '' (s \ t) = f '' s \ f '' t :=
subset.antisymm
  (subset.trans (image_inter_subset _ _ _) $ inter_subset_inter_right _ $ image_compl_subset hf)
  (subset_image_diff f s t)

lemma nonempty.image (f : α → β) {s : set α} : s.nonempty → (f '' s).nonempty
| ⟨x, hx⟩ := ⟨f x, mem_image_of_mem f hx⟩

lemma nonempty.of_image {f : α → β} {s : set α} : (f '' s).nonempty → s.nonempty
| ⟨y, x, hx, _⟩ := ⟨x, hx⟩

@[simp] lemma nonempty_image_iff {f : α → β} {s : set α} :
  (f '' s).nonempty ↔ s.nonempty :=
⟨nonempty.of_image, λ h, h.image f⟩

instance (f : α → β) (s : set α) [nonempty s] : nonempty (f '' s) :=
(set.nonempty.image f nonempty_of_nonempty_subtype).to_subtype

/-- image and preimage are a Galois connection -/
@[simp] theorem image_subset_iff {s : set α} {t : set β} {f : α → β} :
  f '' s ⊆ t ↔ s ⊆ f ⁻¹' t :=
ball_image_iff

theorem image_preimage_subset (f : α → β) (s : set β) :
  f '' (f ⁻¹' s) ⊆ s :=
image_subset_iff.2 (subset.refl _)

theorem subset_preimage_image (f : α → β) (s : set α) :
  s ⊆ f ⁻¹' (f '' s) :=
λ x, mem_image_of_mem f

theorem preimage_image_eq {f : α → β} (s : set α) (h : injective f) : f ⁻¹' (f '' s) = s :=
subset.antisymm
  (λ x ⟨y, hy, e⟩, h e ▸ hy)
  (subset_preimage_image f s)

theorem image_preimage_eq {f : α → β} (s : set β) (h : surjective f) : f '' (f ⁻¹' s) = s :=
subset.antisymm
  (image_preimage_subset f s)
  (λ x hx, let ⟨y, e⟩ := h x in ⟨y, (e.symm ▸ hx : f y ∈ s), e⟩)

lemma preimage_eq_preimage {f : β → α} (hf : surjective f) : f ⁻¹' s = f ⁻¹' t ↔ s = t :=
iff.intro
  (assume eq, by rw [← image_preimage_eq s hf, ← image_preimage_eq t hf, eq])
  (assume eq, eq ▸ rfl)

lemma image_inter_preimage (f : α → β) (s : set α) (t : set β) :
  f '' (s ∩ f ⁻¹' t) = f '' s ∩ t :=
begin
  apply subset.antisymm,
  { calc f '' (s ∩ f ⁻¹' t) ⊆ f '' s ∩ (f '' (f⁻¹' t)) : image_inter_subset _ _ _
  ... ⊆ f '' s ∩ t : inter_subset_inter_right _ (image_preimage_subset f t) },
  { rintros _ ⟨⟨x, h', rfl⟩, h⟩,
    exact ⟨x, ⟨h', h⟩, rfl⟩ }
end

lemma image_preimage_inter (f : α → β) (s : set α) (t : set β) :
  f '' (f ⁻¹' t ∩ s) = t ∩ f '' s :=
by simp only [inter_comm, image_inter_preimage]

@[simp] lemma image_inter_nonempty_iff {f : α → β} {s : set α} {t : set β} :
  (f '' s ∩ t).nonempty ↔ (s ∩ f ⁻¹' t).nonempty :=
by rw [←image_inter_preimage, nonempty_image_iff]

lemma image_diff_preimage {f : α → β} {s : set α} {t : set β} : f '' (s \ f ⁻¹' t) = f '' s \ t :=
by simp_rw [diff_eq, ← preimage_compl, image_inter_preimage]

theorem compl_image : image (compl : set α → set α) = preimage compl :=
image_eq_preimage_of_inverse compl_compl compl_compl

theorem compl_image_set_of {p : set α → Prop} :
  compl '' {s | p s} = {s | p sᶜ} :=
congr_fun compl_image p

theorem inter_preimage_subset (s : set α) (t : set β) (f : α → β) :
  s ∩ f ⁻¹' t ⊆ f ⁻¹' (f '' s ∩ t) :=
λ x h, ⟨mem_image_of_mem _ h.left, h.right⟩

theorem union_preimage_subset (s : set α) (t : set β) (f : α → β) :
  s ∪ f ⁻¹' t ⊆ f ⁻¹' (f '' s ∪ t) :=
λ x h, or.elim h (λ l, or.inl $ mem_image_of_mem _ l) (λ r, or.inr r)

theorem subset_image_union (f : α → β) (s : set α) (t : set β) :
  f '' (s ∪ f ⁻¹' t) ⊆ f '' s ∪ t :=
image_subset_iff.2 (union_preimage_subset _ _ _)

lemma preimage_subset_iff {A : set α} {B : set β} {f : α → β} :
  f⁻¹' B ⊆ A ↔ (∀ a : α, f a ∈ B → a ∈ A) := iff.rfl

lemma image_eq_image {f : α → β} (hf : injective f) : f '' s = f '' t ↔ s = t :=
iff.symm $ iff.intro (assume eq, eq ▸ rfl) $ assume eq,
  by rw [← preimage_image_eq s hf, ← preimage_image_eq t hf, eq]

lemma image_subset_image_iff {f : α → β} (hf : injective f) : f '' s ⊆ f '' t ↔ s ⊆ t :=
begin
  refine (iff.symm $ iff.intro (image_subset f) $ assume h, _),
  rw [← preimage_image_eq s hf, ← preimage_image_eq t hf],
  exact preimage_mono h
end

lemma prod_quotient_preimage_eq_image [s : setoid α] (g : quotient s → β) {h : α → β}
  (Hh : h = g ∘ quotient.mk) (r : set (β × β)) :
  {x : quotient s × quotient s | (g x.1, g x.2) ∈ r} =
  (λ a : α × α, (⟦a.1⟧, ⟦a.2⟧)) '' ((λ a : α × α, (h a.1, h a.2)) ⁻¹' r) :=
Hh.symm ▸ set.ext (λ ⟨a₁, a₂⟩, ⟨quotient.induction_on₂ a₁ a₂
  (λ a₁ a₂ h, ⟨(a₁, a₂), h, rfl⟩),
  λ ⟨⟨b₁, b₂⟩, h₁, h₂⟩, show (g a₁, g a₂) ∈ r, from
  have h₃ : ⟦b₁⟧ = a₁ ∧ ⟦b₂⟧ = a₂ := prod.ext_iff.1 h₂,
    h₃.1 ▸ h₃.2 ▸ h₁⟩)

/-- Restriction of `f` to `s` factors through `s.image_factorization f : s → f '' s`. -/
def image_factorization (f : α → β) (s : set α) : s → f '' s :=
λ p, ⟨f p.1, mem_image_of_mem f p.2⟩

lemma image_factorization_eq {f : α → β} {s : set α} :
  subtype.val ∘ image_factorization f s = f ∘ subtype.val :=
funext $ λ p, rfl

lemma surjective_onto_image {f : α → β} {s : set α} :
  surjective (image_factorization f s) :=
λ ⟨_, ⟨a, ha, rfl⟩⟩, ⟨⟨a, ha⟩, rfl⟩

end image

/-! ### Subsingleton -/

/-- A set `s` is a `subsingleton`, if it has at most one element. -/
protected def subsingleton (s : set α) : Prop :=
∀ ⦃x⦄ (hx : x ∈ s) ⦃y⦄ (hy : y ∈ s), x = y

lemma subsingleton.mono (ht : t.subsingleton) (hst : s ⊆ t) : s.subsingleton :=
λ x hx y hy, ht (hst hx) (hst hy)

lemma subsingleton.image (hs : s.subsingleton) (f : α → β) : (f '' s).subsingleton :=
λ _ ⟨x, hx, Hx⟩ _ ⟨y, hy, Hy⟩, Hx ▸ Hy ▸ congr_arg f (hs hx hy)

lemma subsingleton.eq_singleton_of_mem (hs : s.subsingleton) {x:α} (hx : x ∈ s) :
  s = {x} :=
ext $ λ y, ⟨λ hy, (hs hx hy) ▸ mem_singleton _, λ hy, (eq_of_mem_singleton hy).symm ▸ hx⟩

lemma subsingleton_empty : (∅ : set α).subsingleton := λ x, false.elim

lemma subsingleton_singleton {a} : ({a} : set α).subsingleton :=
λ x hx y hy, (eq_of_mem_singleton hx).symm ▸ (eq_of_mem_singleton hy).symm ▸ rfl

lemma subsingleton.eq_empty_or_singleton (hs : s.subsingleton) :
  s = ∅ ∨ ∃ x, s = {x} :=
s.eq_empty_or_nonempty.elim or.inl (λ ⟨x, hx⟩, or.inr ⟨x, hs.eq_singleton_of_mem hx⟩)

lemma subsingleton.induction_on {p : set α → Prop} (hs : s.subsingleton) (he : p ∅)
  (h₁ : ∀ x, p {x}) : p s :=
by { rcases hs.eq_empty_or_singleton with rfl|⟨x, rfl⟩, exacts [he, h₁ _] }

lemma subsingleton_univ [subsingleton α] : (univ : set α).subsingleton :=
λ x hx y hy, subsingleton.elim x y

/-- `s`, coerced to a type, is a subsingleton type if and only if `s`
is a subsingleton set. -/
@[simp, norm_cast] lemma subsingleton_coe (s : set α) : subsingleton s ↔ s.subsingleton :=
begin
  split,
  { refine λ h, (λ a ha b hb, _),
    exact set_coe.ext_iff.2 (@subsingleton.elim s h ⟨a, ha⟩ ⟨b, hb⟩) },
  { exact λ h, subsingleton.intro (λ a b, set_coe.ext (h a.property b.property)) }
end

/-- `s` is a subsingleton, if its image of an injective function is. -/
theorem subsingleton_of_image {α β : Type*} {f : α → β} (hf : function.injective f)
  (s : set α) (hs : subsingleton (f '' s)) : subsingleton s :=
subsingleton.intro $ λ ⟨a, ha⟩ ⟨b, hb⟩, subtype.ext $ hf
  (by {simpa using @subsingleton.elim _ hs ⟨f a, ⟨a, ha, rfl⟩⟩ ⟨f b, ⟨b, hb, rfl⟩⟩})

theorem univ_eq_true_false : univ = ({true, false} : set Prop) :=
eq.symm $ eq_univ_of_forall $ classical.cases (by simp) (by simp)

/-! ### Lemmas about range of a function. -/
section range
variables {f : ι → α}
open function

/-- Range of a function.

This function is more flexible than `f '' univ`, as the image requires that the domain is in Type
and not an arbitrary Sort. -/
def range (f : ι → α) : set α := {x | ∃y, f y = x}

@[simp] theorem mem_range {x : α} : x ∈ range f ↔ ∃ y, f y = x := iff.rfl

@[simp] theorem mem_range_self (i : ι) : f i ∈ range f := ⟨i, rfl⟩

theorem forall_range_iff {p : α → Prop} : (∀ a ∈ range f, p a) ↔ (∀ i, p (f i)) :=
by simp

theorem exists_range_iff {p : α → Prop} : (∃ a ∈ range f, p a) ↔ (∃ i, p (f i)) :=
by simp

lemma exists_range_iff' {p : α → Prop} :
  (∃ a, a ∈ range f ∧ p a) ↔ ∃ i, p (f i) :=
by simpa only [exists_prop] using exists_range_iff

theorem range_iff_surjective : range f = univ ↔ surjective f :=
eq_univ_iff_forall

alias range_iff_surjective ↔ _ function.surjective.range_eq

@[simp] theorem range_id : range (@id α) = univ := range_iff_surjective.2 surjective_id

theorem is_compl_range_inl_range_inr : is_compl (range $ @sum.inl α β) (range sum.inr) :=
⟨by { rintro y ⟨⟨x₁, rfl⟩, ⟨x₂, _⟩⟩, cc },
  by { rintro (x|y) -; [left, right]; exact mem_range_self _ }⟩

@[simp] theorem range_inl_union_range_inr : range (sum.inl : α → α ⊕ β) ∪ range sum.inr = univ :=
is_compl_range_inl_range_inr.sup_eq_top

@[simp] theorem range_inl_inter_range_inr : range (sum.inl : α → α ⊕ β) ∩ range sum.inr = ∅ :=
is_compl_range_inl_range_inr.inf_eq_bot

@[simp] theorem range_inr_union_range_inl : range (sum.inr : β → α ⊕ β) ∪ range sum.inl = univ :=
is_compl_range_inl_range_inr.symm.sup_eq_top

@[simp] theorem range_inr_inter_range_inl : range (sum.inr : β → α ⊕ β) ∩ range sum.inl = ∅ :=
is_compl_range_inl_range_inr.symm.inf_eq_bot

@[simp] theorem preimage_inl_range_inr : sum.inl ⁻¹' range (sum.inr : β → α ⊕ β) = ∅ :=
by { ext, simp }

@[simp] theorem preimage_inr_range_inl : sum.inr ⁻¹' range (sum.inl : α → α ⊕ β) = ∅ :=
by { ext, simp }

@[simp] theorem range_quot_mk (r : α → α → Prop) : range (quot.mk r) = univ :=
(surjective_quot_mk r).range_eq

@[simp] theorem image_univ {ι : Type*} {f : ι → β} : f '' univ = range f :=
by { ext, simp [image, range] }

theorem image_subset_range {ι : Type*} (f : ι → β) (s : set ι) : f '' s ⊆ range f :=
by rw ← image_univ; exact image_subset _ (subset_univ _)

theorem range_comp (g : α → β) (f : ι → α) : range (g ∘ f) = g '' range f :=
subset.antisymm
  (forall_range_iff.mpr $ assume i, mem_image_of_mem g (mem_range_self _))
  (ball_image_iff.mpr $ forall_range_iff.mpr mem_range_self)

theorem range_subset_iff {s : set α} : range f ⊆ s ↔ ∀ y, f y ∈ s :=
forall_range_iff

lemma range_comp_subset_range (f : α → β) (g : β → γ) : range (g ∘ f) ⊆ range g :=
by rw range_comp; apply image_subset_range

lemma range_nonempty_iff_nonempty : (range f).nonempty ↔ nonempty ι :=
⟨λ ⟨y, x, hxy⟩, ⟨x⟩, λ ⟨x⟩, ⟨f x, mem_range_self x⟩⟩

lemma range_nonempty [h : nonempty ι] (f : ι → α) : (range f).nonempty :=
range_nonempty_iff_nonempty.2 h

@[simp] lemma range_eq_empty {f : ι → α} : range f = ∅ ↔ ¬ nonempty ι :=
not_nonempty_iff_eq_empty.symm.trans $ not_congr range_nonempty_iff_nonempty

instance [nonempty ι] (f : ι → α) : nonempty (range f) := (range_nonempty f).to_subtype

@[simp] lemma image_union_image_compl_eq_range (f : α → β) :
  (f '' s) ∪ (f '' sᶜ) = range f :=
by rw [← image_union, ← image_univ, ← union_compl_self]

theorem image_preimage_eq_inter_range {f : α → β} {t : set β} :
  f '' (f ⁻¹' t) = t ∩ range f :=
ext $ assume x, ⟨assume ⟨x, hx, heq⟩, heq ▸ ⟨hx, mem_range_self _⟩,
  assume ⟨hx, ⟨y, h_eq⟩⟩, h_eq ▸ mem_image_of_mem f $
    show y ∈ f ⁻¹' t, by simp [preimage, h_eq, hx]⟩

lemma image_preimage_eq_of_subset {f : α → β} {s : set β} (hs : s ⊆ range f) :
  f '' (f ⁻¹' s) = s :=
by rw [image_preimage_eq_inter_range, inter_eq_self_of_subset_left hs]

lemma image_preimage_eq_iff {f : α → β} {s : set β} : f '' (f ⁻¹' s) = s ↔ s ⊆ range f :=
⟨by { intro h, rw [← h], apply image_subset_range }, image_preimage_eq_of_subset⟩

lemma preimage_subset_preimage_iff {s t : set α} {f : β → α} (hs : s ⊆ range f) :
  f ⁻¹' s ⊆ f ⁻¹' t ↔ s ⊆ t :=
begin
  split,
  { intros h x hx, rcases hs hx with ⟨y, rfl⟩, exact h hx },
  intros h x, apply h
end

lemma preimage_eq_preimage' {s t : set α} {f : β → α} (hs : s ⊆ range f) (ht : t ⊆ range f) :
  f ⁻¹' s = f ⁻¹' t ↔ s = t :=
begin
  split,
  { intro h, apply subset.antisymm, rw [←preimage_subset_preimage_iff hs, h],
    rw [←preimage_subset_preimage_iff ht, h] },
  rintro rfl, refl
end

@[simp] theorem preimage_inter_range {f : α → β} {s : set β} : f ⁻¹' (s ∩ range f) = f ⁻¹' s :=
set.ext $ λ x, and_iff_left ⟨x, rfl⟩

@[simp] theorem preimage_range_inter {f : α → β} {s : set β} : f ⁻¹' (range f ∩ s) = f ⁻¹' s :=
by rw [inter_comm, preimage_inter_range]

theorem preimage_image_preimage {f : α → β} {s : set β} :
  f ⁻¹' (f '' (f ⁻¹' s)) = f ⁻¹' s :=
by rw [image_preimage_eq_inter_range, preimage_inter_range]

@[simp] theorem quot_mk_range_eq [setoid α] : range (λx : α, ⟦x⟧) = univ :=
range_iff_surjective.2 quot.exists_rep

lemma range_const_subset {c : α} : range (λx:ι, c) ⊆ {c} :=
range_subset_iff.2 $ λ x, rfl

@[simp] lemma range_const : ∀ [nonempty ι] {c : α}, range (λx:ι, c) = {c}
| ⟨x⟩ c := subset.antisymm range_const_subset $
  assume y hy, (mem_singleton_iff.1 hy).symm ▸ mem_range_self x

lemma diagonal_eq_range {α  : Type*} : diagonal α = range (λ x, (x, x)) :=
by { ext ⟨x, y⟩, simp [diagonal, eq_comm] }

theorem preimage_singleton_nonempty {f : α → β} {y : β} :
  (f ⁻¹' {y}).nonempty ↔ y ∈ range f :=
iff.rfl

theorem preimage_singleton_eq_empty {f : α → β} {y : β} :
  f ⁻¹' {y} = ∅ ↔ y ∉ range f :=
not_nonempty_iff_eq_empty.symm.trans $ not_congr preimage_singleton_nonempty

lemma range_subset_singleton {f : ι → α} {x : α} : range f ⊆ {x} ↔ f = const ι x :=
by simp [range_subset_iff, funext_iff, mem_singleton]

lemma image_compl_preimage {f : α → β} {s : set β} : f '' ((f ⁻¹' s)ᶜ) = range f \ s :=
by rw [compl_eq_univ_diff, image_diff_preimage, image_univ]

@[simp] theorem range_sigma_mk {β : α → Type*} (a : α) :
  range (sigma.mk a : β a → Σ a, β a) = sigma.fst ⁻¹' {a} :=
begin
  apply subset.antisymm,
  { rintros _ ⟨b, rfl⟩, simp },
  { rintros ⟨x, y⟩ (rfl|_),
    exact mem_range_self y }
end

/-- Any map `f : ι → β` factors through a map `range_factorization f : ι → range f`. -/
def range_factorization (f : ι → β) : ι → range f :=
λ i, ⟨f i, mem_range_self i⟩

lemma range_factorization_eq {f : ι → β} :
  subtype.val ∘ range_factorization f = f :=
funext $ λ i, rfl

lemma surjective_onto_range : surjective (range_factorization f) :=
λ ⟨_, ⟨i, rfl⟩⟩, ⟨i, rfl⟩

lemma image_eq_range (f : α → β) (s : set α) : f '' s = range (λ(x : s), f x) :=
by { ext, split, rintro ⟨x, h1, h2⟩, exact ⟨⟨x, h1⟩, h2⟩, rintro ⟨⟨x, h1⟩, h2⟩, exact ⟨x, h1, h2⟩ }

@[simp] lemma sum.elim_range {α β γ : Type*} (f : α → γ) (g : β → γ) :
  range (sum.elim f g) = range f ∪ range g :=
by simp [set.ext_iff, mem_range]

lemma range_ite_subset' {p : Prop} [decidable p] {f g : α → β} :
  range (if p then f else g) ⊆ range f ∪ range g :=
begin
  by_cases h : p, {rw if_pos h, exact subset_union_left _ _},
  {rw if_neg h, exact subset_union_right _ _}
end

lemma range_ite_subset {p : α → Prop} [decidable_pred p] {f g : α → β} :
  range (λ x, if p x then f x else g x) ⊆ range f ∪ range g :=
begin
  rw range_subset_iff, intro x, by_cases h : p x,
  simp [if_pos h, mem_union, mem_range_self],
  simp [if_neg h, mem_union, mem_range_self]
end

@[simp] lemma preimage_range (f : α → β) : f ⁻¹' (range f) = univ :=
eq_univ_of_forall mem_range_self

/-- The range of a function from a `unique` type contains just the
function applied to its single value. -/
lemma range_unique [h : unique ι] : range f = {f $ default ι} :=
begin
  ext x,
  rw mem_range,
  split,
  { rintros ⟨i, hi⟩,
    rw h.uniq i at hi,
    exact hi ▸ mem_singleton _ },
  { exact λ h, ⟨default ι, h.symm⟩ }
end

lemma range_diff_image_subset (f : α → β) (s : set α) :
  range f \ f '' s ⊆ f '' sᶜ :=
λ y ⟨⟨x, h₁⟩, h₂⟩, ⟨x, λ h, h₂ ⟨x, h, h₁⟩, h₁⟩

lemma range_diff_image {f : α → β} (H : injective f) (s : set α) :
  range f \ f '' s = f '' sᶜ :=
subset.antisymm (range_diff_image_subset f s) $ λ y ⟨x, hx, hy⟩, hy ▸
  ⟨mem_range_self _, λ ⟨x', hx', eq⟩, hx $ H eq ▸ hx'⟩

end range

/-- The set `s` is pairwise `r` if `r x y` for all *distinct* `x y ∈ s`. -/
def pairwise_on (s : set α) (r : α → α → Prop) := ∀ x ∈ s, ∀ y ∈ s, x ≠ y → r x y

theorem pairwise_on.mono {s t : set α} {r}
  (h : t ⊆ s) (hp : pairwise_on s r) : pairwise_on t r :=
λ x xt y yt, hp x (h xt) y (h yt)

theorem pairwise_on.mono' {s : set α} {r r' : α → α → Prop}
  (H : ∀ a b, r a b → r' a b) (hp : pairwise_on s r) : pairwise_on s r' :=
λ x xs y ys h, H _ _ (hp x xs y ys h)

/-- If and only if `f` takes pairwise equal values on `s`, there is
some value it takes everywhere on `s`. -/
lemma pairwise_on_eq_iff_exists_eq [nonempty β] (s : set α) (f : α → β) :
  (pairwise_on s (λ x y, f x = f y)) ↔ ∃ z, ∀ x ∈ s, f x = z :=
begin
  split,
  { intro h,
    rcases eq_empty_or_nonempty s with rfl | ⟨x, hx⟩,
    { exact ⟨classical.arbitrary β, λ x hx, false.elim hx⟩ },
    { use f x,
      intros y hy,
      by_cases hyx : y = x,
      { rw hyx },
      { exact h y hy x hx hyx } } },
  { rintros ⟨z, hz⟩ x hx y hy hne,
    rw [hz x hx, hz y hy] }
end

end set
open set

namespace function

variables {ι : Sort*} {α : Type*} {β : Type*} {f : α → β}

lemma surjective.preimage_injective (hf : surjective f) : injective (preimage f) :=
assume s t, (preimage_eq_preimage hf).1

lemma injective.preimage_image (hf : injective f) (s : set α) : f ⁻¹' (f '' s) = s :=
preimage_image_eq s hf

lemma injective.preimage_surjective (hf : injective f) : surjective (preimage f) :=
by { intro s, use f '' s, rw hf.preimage_image }

lemma surjective.image_preimage (hf : surjective f) (s : set β) : f '' (f ⁻¹' s) = s :=
image_preimage_eq s hf

lemma surjective.image_surjective (hf : surjective f) : surjective (image f) :=
by { intro s, use f ⁻¹' s, rw hf.image_preimage }

lemma injective.image_injective (hf : injective f) : injective (image f) :=
by { intros s t h, rw [←preimage_image_eq s hf, ←preimage_image_eq t hf, h] }

lemma surjective.preimage_subset_preimage_iff {s t : set β} (hf : surjective f) :
  f ⁻¹' s ⊆ f ⁻¹' t ↔ s ⊆ t :=
by { apply preimage_subset_preimage_iff, rw [hf.range_eq], apply subset_univ }

lemma surjective.range_comp {ι' : Sort*} {f : ι → ι'} (hf : surjective f) (g : ι' → α) :
  range (g ∘ f) = range g :=
ext $ λ y, (@surjective.exists _ _ _ hf (λ x, g x = y)).symm

lemma injective.nonempty_apply_iff {f : set α → set β} (hf : injective f)
  (h2 : f ∅ = ∅) {s : set α} : (f s).nonempty ↔ s.nonempty :=
by rw [← ne_empty_iff_nonempty, ← h2, ← ne_empty_iff_nonempty, hf.ne_iff]

lemma injective.mem_range_iff_exists_unique (hf : injective f) {b : β} :
  b ∈ range f ↔ ∃! a, f a = b :=
⟨λ ⟨a, h⟩, ⟨a, h, λ a' ha, hf (ha.trans h.symm)⟩, exists_unique.exists⟩

lemma injective.exists_unique_of_mem_range (hf : injective f) {b : β} (hb : b ∈ range f) :
  ∃! a, f a = b :=
hf.mem_range_iff_exists_unique.mp hb

end function
open function

/-! ### Image and preimage on subtypes -/

namespace subtype

variable {α : Type*}

lemma coe_image {p : α → Prop} {s : set (subtype p)} :
  coe '' s = {x | ∃h : p x, (⟨x, h⟩ : subtype p) ∈ s} :=
set.ext $ assume a,
⟨assume ⟨⟨a', ha'⟩, in_s, h_eq⟩, h_eq ▸ ⟨ha', in_s⟩,
  assume ⟨ha, in_s⟩, ⟨⟨a, ha⟩, in_s, rfl⟩⟩

lemma range_coe {s : set α} :
  range (coe : s → α) = s :=
by { rw ← set.image_univ, simp [-set.image_univ, coe_image] }

/-- A variant of `range_coe`. Try to use `range_coe` if possible.
  This version is useful when defining a new type that is defined as the subtype of something.
  In that case, the coercion doesn't fire anymore. -/
lemma range_val {s : set α} :
  range (subtype.val : s → α) = s :=
range_coe

/-- We make this the simp lemma instead of `range_coe`. The reason is that if we write
  for `s : set α` the function `coe : s → α`, then the inferred implicit arguments of `coe` are
  `coe α (λ x, x ∈ s)`. -/
@[simp] lemma range_coe_subtype {p : α → Prop} :
  range (coe : subtype p → α) = {x | p x} :=
range_coe

@[simp] lemma coe_preimage_self (s : set α) : (coe : s → α) ⁻¹' s = univ :=
by rw [← preimage_range (coe : s → α), range_coe]

lemma range_val_subtype {p : α → Prop} :
  range (subtype.val : subtype p → α) = {x | p x} :=
range_coe

theorem coe_image_subset (s : set α) (t : set s) : coe '' t ⊆ s :=
λ x ⟨y, yt, yvaleq⟩, by rw ←yvaleq; exact y.property

theorem coe_image_univ (s : set α) : (coe : s → α) '' set.univ = s :=
image_univ.trans range_coe

@[simp] theorem image_preimage_coe (s t : set α) :
  (coe : s → α) '' (coe ⁻¹' t) = t ∩ s :=
image_preimage_eq_inter_range.trans $ congr_arg _ range_coe

theorem image_preimage_val (s t : set α) :
  (subtype.val : s → α) '' (subtype.val ⁻¹' t) = t ∩ s :=
image_preimage_coe s t

theorem preimage_coe_eq_preimage_coe_iff {s t u : set α} :
  ((coe : s → α) ⁻¹' t = coe ⁻¹' u) ↔ t ∩ s = u ∩ s :=
begin
  rw [←image_preimage_coe, ←image_preimage_coe],
  split, { intro h, rw h },
  intro h, exact coe_injective.image_injective h
end

theorem preimage_val_eq_preimage_val_iff (s t u : set α) :
  ((subtype.val : s → α) ⁻¹' t = subtype.val ⁻¹' u) ↔ (t ∩ s = u ∩ s) :=
preimage_coe_eq_preimage_coe_iff

lemma exists_set_subtype {t : set α} (p : set α → Prop) :
  (∃(s : set t), p (coe '' s)) ↔ ∃(s : set α), s ⊆ t ∧ p s :=
begin
  split,
  { rintro ⟨s, hs⟩, refine ⟨coe '' s, _, hs⟩,
    convert image_subset_range _ _, rw [range_coe] },
  rintro ⟨s, hs₁, hs₂⟩, refine ⟨coe ⁻¹' s, _⟩,
  rw [image_preimage_eq_of_subset], exact hs₂, rw [range_coe], exact hs₁
end

lemma preimage_coe_nonempty {s t : set α} : ((coe : s → α) ⁻¹' t).nonempty ↔ (s ∩ t).nonempty :=
by rw [inter_comm, ← image_preimage_coe, nonempty_image_iff]

lemma preimage_coe_eq_empty {s t : set α} : (coe : s → α) ⁻¹' t = ∅ ↔ s ∩ t = ∅ :=
by simp only [← not_nonempty_iff_eq_empty, preimage_coe_nonempty]

@[simp] lemma preimage_coe_compl (s : set α) : (coe : s → α) ⁻¹' sᶜ = ∅ :=
preimage_coe_eq_empty.2 (inter_compl_self s)

@[simp] lemma preimage_coe_compl' (s : set α) : (coe : sᶜ → α) ⁻¹' s = ∅ :=
preimage_coe_eq_empty.2 (compl_inter_self s)

end subtype

namespace set

/-! ### Lemmas about cartesian product of sets -/

section prod

variables {α : Type*} {β : Type*} {γ : Type*} {δ : Type*}
variables {s s₁ s₂ : set α} {t t₁ t₂ : set β}

/-- The cartesian product `prod s t` is the set of `(a, b)`
  such that `a ∈ s` and `b ∈ t`. -/
protected def prod (s : set α) (t : set β) : set (α × β) :=
{p | p.1 ∈ s ∧ p.2 ∈ t}

lemma prod_eq (s : set α) (t : set β) : s.prod t = prod.fst ⁻¹' s ∩ prod.snd ⁻¹' t := rfl

theorem mem_prod_eq {p : α × β} : p ∈ s.prod t = (p.1 ∈ s ∧ p.2 ∈ t) := rfl

@[simp] theorem mem_prod {p : α × β} : p ∈ s.prod t ↔ p.1 ∈ s ∧ p.2 ∈ t := iff.rfl

@[simp] theorem prod_mk_mem_set_prod_eq {a : α} {b : β} :
  (a, b) ∈ s.prod t = (a ∈ s ∧ b ∈ t) := rfl

lemma mk_mem_prod {a : α} {b : β} (a_in : a ∈ s) (b_in : b ∈ t) : (a, b) ∈ s.prod t :=
⟨a_in, b_in⟩

theorem prod_mono {s₁ s₂ : set α} {t₁ t₂ : set β} (hs : s₁ ⊆ s₂) (ht : t₁ ⊆ t₂) :
  s₁.prod t₁ ⊆ s₂.prod t₂ :=
assume x ⟨h₁, h₂⟩, ⟨hs h₁, ht h₂⟩

lemma prod_subset_iff {P : set (α × β)} :
  (s.prod t ⊆ P) ↔ ∀ (x ∈ s) (y ∈ t), (x, y) ∈ P :=
⟨λ h _ xin _ yin, h (mk_mem_prod xin yin), λ h ⟨_, _⟩ pin, h _ pin.1 _ pin.2⟩

lemma forall_prod_set {p : α × β → Prop} :
  (∀ x ∈ s.prod t, p x) ↔ ∀ (x ∈ s) (y ∈ t), p (x, y) :=
prod_subset_iff

lemma exists_prod_set {p : α × β → Prop} :
  (∃ x ∈ s.prod t, p x) ↔ ∃ (x ∈ s) (y ∈ t), p (x, y) :=
by simp [and_assoc]

@[simp] theorem prod_empty : s.prod ∅ = (∅ : set (α × β)) :=
by { ext, simp }

@[simp] theorem empty_prod : set.prod ∅ t = (∅ : set (α × β)) :=
by { ext, simp }

@[simp] theorem univ_prod_univ : (@univ α).prod (@univ β) = univ :=
by { ext ⟨x, y⟩, simp }

lemma univ_prod {t : set β} : set.prod (univ : set α) t = prod.snd ⁻¹' t :=
by simp [prod_eq]

lemma prod_univ {s : set α} : set.prod s (univ : set β) = prod.fst ⁻¹' s :=
by simp [prod_eq]

@[simp] theorem singleton_prod {a : α} : set.prod {a} t = prod.mk a '' t :=
by { ext ⟨x, y⟩, simp [and.left_comm, eq_comm] }

@[simp] theorem prod_singleton {b : β} : s.prod {b} = (λ a, (a, b)) '' s :=
by { ext ⟨x, y⟩, simp [and.left_comm, eq_comm] }

theorem singleton_prod_singleton {a : α} {b : β} : set.prod {a} {b} = ({(a, b)} : set (α × β)) :=
by simp

@[simp] theorem union_prod : (s₁ ∪ s₂).prod t = s₁.prod t ∪ s₂.prod t :=
by { ext ⟨x, y⟩, simp [or_and_distrib_right] }

@[simp] theorem prod_union : s.prod (t₁ ∪ t₂) = s.prod t₁ ∪ s.prod t₂ :=
by { ext ⟨x, y⟩, simp [and_or_distrib_left] }

theorem prod_inter_prod : s₁.prod t₁ ∩ s₂.prod t₂ = (s₁ ∩ s₂).prod (t₁ ∩ t₂) :=
by { ext ⟨x, y⟩, simp [and_assoc, and.left_comm] }

theorem insert_prod {a : α} : (insert a s).prod t = (prod.mk a '' t) ∪ s.prod t :=
by { ext ⟨x, y⟩, simp [image, iff_def, or_imp_distrib, imp.swap] {contextual := tt} }

theorem prod_insert {b : β} : s.prod (insert b t) = ((λa, (a, b)) '' s) ∪ s.prod t :=
by { ext ⟨x, y⟩, simp [image, iff_def, or_imp_distrib, imp.swap] {contextual := tt} }

theorem prod_preimage_eq {f : γ → α} {g : δ → β} :
  (f ⁻¹' s).prod (g ⁻¹' t) = (λ p, (f p.1, g p.2)) ⁻¹' s.prod t := rfl

lemma prod_preimage_left {f : γ → α} : (f ⁻¹' s).prod t = (λp, (f p.1, p.2)) ⁻¹' (s.prod t) := rfl

lemma prod_preimage_right {g : δ → β} : s.prod (g ⁻¹' t) = (λp, (p.1, g p.2)) ⁻¹' (s.prod t) := rfl

lemma mk_preimage_prod (f : γ → α) (g : γ → β) :
  (λ x, (f x, g x)) ⁻¹' s.prod t = f ⁻¹' s ∩ g ⁻¹' t := rfl

@[simp] lemma mk_preimage_prod_left {y : β} (h : y ∈ t) : (λ x, (x, y)) ⁻¹' s.prod t = s :=
by { ext x, simp [h] }

@[simp] lemma mk_preimage_prod_right {x : α} (h : x ∈ s) : prod.mk x ⁻¹' s.prod t = t :=
by { ext y, simp [h] }

@[simp] lemma mk_preimage_prod_left_eq_empty {y : β} (hy : y ∉ t) :
  (λ x, (x, y)) ⁻¹' s.prod t = ∅ :=
by { ext z, simp [hy] }

@[simp] lemma mk_preimage_prod_right_eq_empty {x : α} (hx : x ∉ s) :
  prod.mk x ⁻¹' s.prod t = ∅ :=
by { ext z, simp [hx] }

lemma mk_preimage_prod_left_eq_if {y : β} [decidable_pred (∈ t)] :
  (λ x, (x, y)) ⁻¹' s.prod t = if y ∈ t then s else ∅ :=
by { split_ifs; simp [h] }

lemma mk_preimage_prod_right_eq_if {x : α} [decidable_pred (∈ s)] :
  prod.mk x ⁻¹' s.prod t = if x ∈ s then t else ∅ :=
by { split_ifs; simp [h] }

lemma mk_preimage_prod_left_fn_eq_if {y : β} [decidable_pred (∈ t)] (f : γ → α) :
  (λ x, (f x, y)) ⁻¹' s.prod t = if y ∈ t then f ⁻¹' s else ∅ :=
by rw [← mk_preimage_prod_left_eq_if, prod_preimage_left, preimage_preimage]

lemma mk_preimage_prod_right_fn_eq_if {x : α} [decidable_pred (∈ s)] (g : δ → β) :
  (λ y, (x, g y)) ⁻¹' s.prod t = if x ∈ s then g ⁻¹' t else ∅ :=
by rw [← mk_preimage_prod_right_eq_if, prod_preimage_right, preimage_preimage]

theorem image_swap_eq_preimage_swap : image (@prod.swap α β) = preimage prod.swap :=
image_eq_preimage_of_inverse prod.swap_left_inverse prod.swap_right_inverse

theorem preimage_swap_prod {s : set α} {t : set β} : prod.swap ⁻¹' t.prod s = s.prod t :=
by { ext ⟨x, y⟩, simp [and_comm] }

theorem image_swap_prod : prod.swap '' t.prod s = s.prod t :=
by rw [image_swap_eq_preimage_swap, preimage_swap_prod]

theorem prod_image_image_eq {m₁ : α → γ} {m₂ : β → δ} :
  (image m₁ s).prod (image m₂ t) = image (λp:α×β, (m₁ p.1, m₂ p.2)) (s.prod t) :=
ext $ by simp [-exists_and_distrib_right, exists_and_distrib_right.symm, and.left_comm,
  and.assoc, and.comm]

theorem prod_range_range_eq {α β γ δ} {m₁ : α → γ} {m₂ : β → δ} :
  (range m₁).prod (range m₂) = range (λp:α×β, (m₁ p.1, m₂ p.2)) :=
ext $ by simp [range]

theorem prod_range_univ_eq {α β γ} {m₁ : α → γ} :
  (range m₁).prod (univ : set β) = range (λp:α×β, (m₁ p.1, p.2)) :=
ext $ by simp [range]

theorem prod_univ_range_eq {α β δ} {m₂ : β → δ} :
  (univ : set α).prod (range m₂) = range (λp:α×β, (p.1, m₂ p.2)) :=
ext $ by simp [range]

theorem nonempty.prod : s.nonempty → t.nonempty → (s.prod t).nonempty
| ⟨x, hx⟩ ⟨y, hy⟩ := ⟨(x, y), ⟨hx, hy⟩⟩

theorem nonempty.fst : (s.prod t).nonempty → s.nonempty
| ⟨p, hp⟩ := ⟨p.1, hp.1⟩

theorem nonempty.snd : (s.prod t).nonempty → t.nonempty
| ⟨p, hp⟩ := ⟨p.2, hp.2⟩

theorem prod_nonempty_iff : (s.prod t).nonempty ↔ s.nonempty ∧ t.nonempty :=
⟨λ h, ⟨h.fst, h.snd⟩, λ h, nonempty.prod h.1 h.2⟩

theorem prod_eq_empty_iff :
  s.prod t = ∅ ↔ (s = ∅ ∨ t = ∅) :=
by simp only [not_nonempty_iff_eq_empty.symm, prod_nonempty_iff, not_and_distrib]

lemma prod_sub_preimage_iff {W : set γ} {f : α × β → γ} :
  s.prod t ⊆ f ⁻¹' W ↔ ∀ a b, a ∈ s → b ∈ t → f (a, b) ∈ W :=
by simp [subset_def]

lemma fst_image_prod_subset (s : set α) (t : set β) :
  prod.fst '' (s.prod t) ⊆ s :=
λ _ h, let ⟨_, ⟨h₂, _⟩, h₁⟩ := (set.mem_image _ _ _).1 h in h₁ ▸ h₂

lemma prod_subset_preimage_fst (s : set α) (t : set β) :
  s.prod t ⊆ prod.fst ⁻¹' s :=
image_subset_iff.1 (fst_image_prod_subset s t)

lemma fst_image_prod (s : set β) {t : set α} (ht : t.nonempty) :
  prod.fst '' (s.prod t) = s :=
set.subset.antisymm (fst_image_prod_subset _ _)
  $ λ y y_in, let ⟨x, x_in⟩ := ht in
    ⟨(y, x), ⟨y_in, x_in⟩, rfl⟩

lemma snd_image_prod_subset (s : set α) (t : set β) :
  prod.snd '' (s.prod t) ⊆ t :=
λ _ h, let ⟨_, ⟨_, h₂⟩, h₁⟩ := (set.mem_image _ _ _).1 h in h₁ ▸ h₂

lemma prod_subset_preimage_snd (s : set α) (t : set β) :
  s.prod t ⊆ prod.snd ⁻¹' t :=
image_subset_iff.1 (snd_image_prod_subset s t)

lemma snd_image_prod {s : set α} (hs : s.nonempty) (t : set β) :
  prod.snd '' (s.prod t) = t :=
set.subset.antisymm (snd_image_prod_subset _ _)
  $ λ y y_in, let ⟨x, x_in⟩ := hs in
    ⟨(x, y), ⟨x_in, y_in⟩, rfl⟩

lemma prod_diff_prod : s.prod t \ s₁.prod t₁ = s.prod (t \ t₁) ∪ (s \ s₁).prod t :=
by { ext x, by_cases h₁ : x.1 ∈ s₁; by_cases h₂ : x.2 ∈ t₁; simp * }

/-- A product set is included in a product set if and only factors are included, or a factor of the
first set is empty. -/
lemma prod_subset_prod_iff :
  (s.prod t ⊆ s₁.prod t₁) ↔ (s ⊆ s₁ ∧ t ⊆ t₁) ∨ (s = ∅) ∨ (t = ∅) :=
begin
  classical,
  cases (s.prod t).eq_empty_or_nonempty with h h,
  { simp [h, prod_eq_empty_iff.1 h] },
  { have st : s.nonempty ∧ t.nonempty, by rwa [prod_nonempty_iff] at h,
    split,
    { assume H : s.prod t ⊆ s₁.prod t₁,
      have h' : s₁.nonempty ∧ t₁.nonempty := prod_nonempty_iff.1 (h.mono H),
      refine or.inl ⟨_, _⟩,
      show s ⊆ s₁,
      { have := image_subset (prod.fst : α × β → α) H,
        rwa [fst_image_prod _ st.2, fst_image_prod _ h'.2] at this },
      show t ⊆ t₁,
      { have := image_subset (prod.snd : α × β → β) H,
        rwa [snd_image_prod st.1, snd_image_prod h'.1] at this } },
    { assume H,
      simp only [st.1.ne_empty, st.2.ne_empty, or_false] at H,
      exact prod_mono H.1 H.2 } }
end

end prod

/-! ### Lemmas about set-indexed products of sets -/

section pi
variables {ι : Type*} {α : ι → Type*} {s s₁ : set ι} {t t₁ t₂ : Π i, set (α i)}

/-- Given an index set `i` and a family of sets `s : Π i, set (α i)`, `pi i s`
is the set of dependent functions `f : Πa, π a` such that `f a` belongs to `s a`
whenever `a ∈ i`. -/
def pi (s : set ι) (t : Π i, set (α i)) : set (Π i, α i) := { f | ∀i ∈ s, f i ∈ t i }

@[simp] lemma mem_pi {f : Π i, α i} : f ∈ s.pi t ↔ ∀ i ∈ s, f i ∈ t i :=
by refl

@[simp] lemma mem_univ_pi {f : Π i, α i} : f ∈ pi univ t ↔ ∀ i, f i ∈ t i :=
by simp

@[simp] lemma empty_pi (s : Π i, set (α i)) : pi ∅ s = univ := by { ext, simp [pi] }

@[simp] lemma pi_univ (s : set ι) : pi s (λ i, (univ : set (α i))) = univ :=
eq_univ_of_forall $ λ f i hi, mem_univ _

lemma pi_mono (h : ∀ i ∈ s, t₁ i ⊆ t₂ i) : pi s t₁ ⊆ pi s t₂ :=
λ x hx i hi, (h i hi $ hx i hi)

lemma pi_inter_distrib : s.pi (λ i, t i ∩ t₁ i) = s.pi t ∩ s.pi t₁ :=
ext $ λ x, by simp only [forall_and_distrib, mem_pi, mem_inter_eq]

lemma pi_congr (h : s = s₁) (h' : ∀ i ∈ s, t i = t₁ i) : pi s t = pi s₁ t₁ :=
h ▸ (ext $ λ x, forall_congr $ λ i, forall_congr $ λ hi, h' i hi ▸ iff.rfl)

lemma pi_eq_empty {i : ι} (hs : i ∈ s) (ht : t i = ∅) : s.pi t = ∅ :=
by { ext f, simp only [mem_empty_eq, not_forall, iff_false, mem_pi, not_imp],
     exact ⟨i, hs, by simp [ht]⟩ }

lemma univ_pi_eq_empty {i : ι} (ht : t i = ∅) : pi univ t = ∅ :=
pi_eq_empty (mem_univ i) ht

lemma pi_nonempty_iff : (s.pi t).nonempty ↔ ∀ i, ∃ x, i ∈ s → x ∈ t i :=
by simp [classical.skolem, set.nonempty]

lemma univ_pi_nonempty_iff : (pi univ t).nonempty ↔ ∀ i, (t i).nonempty :=
by simp [classical.skolem, set.nonempty]

lemma pi_eq_empty_iff : s.pi t = ∅ ↔ ∃ i, (α i → false) ∨ (i ∈ s ∧ t i = ∅) :=
begin
  rw [← not_nonempty_iff_eq_empty, pi_nonempty_iff], push_neg, apply exists_congr, intro i,
  split,
  { intro h, by_cases hα : nonempty (α i),
    { cases hα with x, refine or.inr ⟨(h x).1, by simp [eq_empty_iff_forall_not_mem, h]⟩ },
    { exact or.inl (λ x, hα ⟨x⟩) }},
  { rintro (h|h) x, exfalso, exact h x, simp [h] }
end

lemma univ_pi_eq_empty_iff : pi univ t = ∅ ↔ ∃ i, t i = ∅ :=
by simp [← not_nonempty_iff_eq_empty, univ_pi_nonempty_iff]

@[simp] lemma range_dcomp {β : ι → Type*} (f : Π i, α i → β i) :
<<<<<<< HEAD
  range (λ (g : Π i, α i) i, f i (g i)) = pi univ (λ i, range (f i)) :=
=======
  range (λ (g : Π i, α i), (λ i, f i (g i))) = pi univ (λ i, range (f i)) :=
>>>>>>> 4d8d344c
begin
  apply subset.antisymm,
  { rintro _ ⟨x, rfl⟩ i -,
    exact ⟨x i, rfl⟩ },
  { intros x hx,
    choose y hy using hx,
    exact ⟨λ i, y i trivial, funext $ λ i, hy i trivial⟩ }
end

@[simp] lemma insert_pi (i : ι) (s : set ι) (t : Π i, set (α i)) :
  pi (insert i s) t = (eval i ⁻¹' t i) ∩ pi s t :=
by { ext, simp [pi, or_imp_distrib, forall_and_distrib] }

@[simp] lemma singleton_pi (i : ι) (t : Π i, set (α i)) :
  pi {i} t = (eval i ⁻¹' t i) :=
by { ext, simp [pi] }

lemma singleton_pi' (i : ι) (t : Π i, set (α i)) : pi {i} t = {x | x i ∈ t i} :=
singleton_pi i t

lemma pi_if {p : ι → Prop} [h : decidable_pred p] (s : set ι) (t₁ t₂ : Π i, set (α i)) :
  pi s (λ i, if p i then t₁ i else t₂ i) = pi {i ∈ s | p i} t₁ ∩ pi {i ∈ s | ¬ p i} t₂ :=
begin
  ext f,
  split,
  { assume h, split; { rintros i ⟨his, hpi⟩, simpa [*] using h i } },
  { rintros ⟨ht₁, ht₂⟩ i his,
    by_cases p i; simp * at * }
end

lemma union_pi : (s ∪ s₁).pi t = s.pi t ∩ s₁.pi t :=
by simp [pi, or_imp_distrib, forall_and_distrib, set_of_and]

@[simp] lemma pi_inter_compl (s : set ι) : pi s t ∩ pi sᶜ t = pi univ t :=
by rw [← union_pi, union_compl_self]

lemma pi_update_of_not_mem [decidable_eq ι] {β : Π i, Type*} {i : ι} (hi : i ∉ s) (f : Π j, α j)
  (a : α i) (t : Π j, α j → set (β j)) :
  s.pi (λ j, t j (update f i a j)) = s.pi (λ j, t j (f j)) :=
pi_congr rfl $ λ j hj, by { rw update_noteq, exact λ h, hi (h ▸ hj) }

lemma pi_update_of_mem [decidable_eq ι] {β : Π i, Type*} {i : ι} (hi : i ∈ s) (f : Π j, α j)
  (a : α i) (t : Π j, α j → set (β j)) :
  s.pi (λ j, t j (update f i a j)) = {x | x i ∈ t i a} ∩ (s \ {i}).pi (λ j, t j (f j)) :=
calc s.pi (λ j, t j (update f i a j)) = ({i} ∪ s \ {i}).pi (λ j, t j (update f i a j)) :
  by rw [union_diff_self, union_eq_self_of_subset_left (singleton_subset_iff.2 hi)]
... = {x | x i ∈ t i a} ∩ (s \ {i}).pi (λ j, t j (f j)) :
  by { rw [union_pi, singleton_pi', update_same, pi_update_of_not_mem], simp }

lemma univ_pi_update [decidable_eq ι] {β : Π i, Type*} (i : ι) (f : Π j, α j)
  (a : α i) (t : Π j, α j → set (β j)) :
  pi univ (λ j, t j (update f i a j)) = {x | x i ∈ t i a} ∩ pi {i}ᶜ (λ j, t j (f j)) :=
by rw [compl_eq_univ_diff, ← pi_update_of_mem (mem_univ _)]

lemma univ_pi_update_univ [decidable_eq ι] (i : ι) (s : set (α i)) :
  pi univ (update (λ j : ι, (univ : set (α j))) i s) = eval i ⁻¹' s :=
by rw [univ_pi_update i (λ j, (univ : set (α j))) s (λ j t, t), pi_univ, inter_univ, preimage]

open_locale classical

lemma eval_image_pi {i : ι} (hs : i ∈ s) (ht : (s.pi t).nonempty) : eval i '' s.pi t = t i :=
begin
  ext x, rcases ht with ⟨f, hf⟩, split,
  { rintro ⟨g, hg, rfl⟩, exact hg i hs },
  { intro hg, refine ⟨update f i x, _, by simp⟩,
    intros j hj, by_cases hji : j = i,
    { subst hji, simp [hg] },
    { rw [mem_pi] at hf, simp [hji, hf, hj] }},
end

@[simp] lemma eval_image_univ_pi {i : ι} (ht : (pi univ t).nonempty) :
  (λ f : Π i, α i, f i) '' pi univ t = t i :=
eval_image_pi (mem_univ i) ht

lemma eval_preimage {ι} {α : ι → Type*} {i : ι} {s : set (α i)} :
  eval i ⁻¹' s = pi univ (update (λ i, univ) i s) :=
by { ext x, simp [@forall_update_iff _ (λ i, set (α i)) _ _ _ _ (λ i' y, x i' ∈ y)] }

lemma eval_preimage' {ι} {α : ι → Type*} {i : ι} {s : set (α i)} :
  eval i ⁻¹' s = pi {i} (update (λ i, univ) i s) :=
by { ext, simp }

lemma update_preimage_pi {i : ι} {f : Π i, α i} (hi : i ∈ s)
  (hf : ∀ j ∈ s, j ≠ i → f j ∈ t j) : (update f i) ⁻¹' s.pi t = t i :=
begin
  ext x, split,
  { intro h, convert h i hi, simp },
  { intros hx j hj, by_cases h : j = i,
    { cases h, simpa },
    { rw [update_noteq h], exact hf j hj h }}
end

lemma update_preimage_univ_pi {i : ι} {f : Π i, α i} (hf : ∀ j ≠ i, f j ∈ t j) :
  (update f i) ⁻¹' pi univ t = t i :=
update_preimage_pi (mem_univ i) (λ j _, hf j)

lemma subset_pi_eval_image (s : set ι) (u : set (Π i, α i)) : u ⊆ pi s (λ i, eval i '' u) :=
λ f hf i hi, ⟨f, hf, rfl⟩

lemma univ_pi_ite (s : set ι) (t : Π i, set (α i)) :
  pi univ (λ i, if i ∈ s then t i else univ) = s.pi t :=
by { ext, simp_rw [mem_univ_pi], apply forall_congr, intro i, split_ifs; simp [h] }

end pi

/-! ### Lemmas about `inclusion`, the injection of subtypes induced by `⊆` -/

section inclusion
variable {α : Type*}

/-- `inclusion` is the "identity" function between two subsets `s` and `t`, where `s ⊆ t` -/
def inclusion {s t : set α} (h : s ⊆ t) : s → t :=
λ x : s, (⟨x, h x.2⟩ : t)

@[simp] lemma inclusion_self {s : set α} (x : s) :
  inclusion (set.subset.refl _) x = x :=
by { cases x, refl }

@[simp] lemma inclusion_right {s t : set α} (h : s ⊆ t) (x : t) (m : (x : α) ∈ s) :
  inclusion h ⟨x, m⟩ = x :=
by { cases x, refl }

@[simp] lemma inclusion_inclusion {s t u : set α} (hst : s ⊆ t) (htu : t ⊆ u)
  (x : s) : inclusion htu (inclusion hst x) = inclusion (set.subset.trans hst htu) x :=
by { cases x, refl }

@[simp] lemma coe_inclusion {s t : set α} (h : s ⊆ t) (x : s) :
  (inclusion h x : α) = (x : α) := rfl

lemma inclusion_injective {s t : set α} (h : s ⊆ t) :
  function.injective (inclusion h)
| ⟨_, _⟩ ⟨_, _⟩ := subtype.ext_iff_val.2 ∘ subtype.ext_iff_val.1

@[simp] lemma range_inclusion {s t : set α} (h : s ⊆ t) :
  range (inclusion h) = {x : t | (x:α) ∈ s} :=
by { ext ⟨x, hx⟩, simp [inclusion] }

lemma eq_of_inclusion_surjective {s t : set α} {h : s ⊆ t}
  (h_surj : function.surjective (inclusion h)) : s = t :=
begin
  rw [← range_iff_surjective, range_inclusion, eq_univ_iff_forall] at h_surj,
  exact set.subset.antisymm h (λ x hx, h_surj ⟨x, hx⟩)
end

end inclusion

/-! ### Injectivity and surjectivity lemmas for image and preimage -/
section image_preimage
variables {α : Type u} {β : Type v} {f : α → β}
@[simp]
lemma preimage_injective : injective (preimage f) ↔ surjective f :=
begin
  refine ⟨λ h y, _, surjective.preimage_injective⟩,
  obtain ⟨x, hx⟩ : (f ⁻¹' {y}).nonempty,
  { rw [h.nonempty_apply_iff preimage_empty], apply singleton_nonempty },
  exact ⟨x, hx⟩
end

@[simp]
lemma preimage_surjective : surjective (preimage f) ↔ injective f :=
begin
  refine ⟨λ h x x' hx, _, injective.preimage_surjective⟩,
  cases h {x} with s hs, have := mem_singleton x,
  rwa [← hs, mem_preimage, hx, ← mem_preimage, hs, mem_singleton_iff, eq_comm] at this
end

@[simp] lemma image_surjective : surjective (image f) ↔ surjective f :=
begin
  refine ⟨λ h y, _, surjective.image_surjective⟩,
  cases h {y} with s hs,
  have := mem_singleton y, rw [← hs] at this, rcases this with ⟨x, h1x, h2x⟩,
  exact ⟨x, h2x⟩
end

@[simp] lemma image_injective : injective (image f) ↔ injective f :=
begin
  refine ⟨λ h x x' hx, _, injective.image_injective⟩,
  rw [← singleton_eq_singleton_iff], apply h,
  rw [image_singleton, image_singleton, hx]
end

lemma preimage_eq_iff_eq_image {f : α → β} (hf : bijective f) {s t} :
  f ⁻¹' s = t ↔ s = f '' t :=
by rw [← image_eq_image hf.1, hf.2.image_preimage]

lemma eq_preimage_iff_image_eq {f : α → β} (hf : bijective f) {s t} :
  s = f ⁻¹' t ↔ f '' s = t :=
by rw [← image_eq_image hf.1, hf.2.image_preimage]

end image_preimage

/-! ### Lemmas about images of binary and ternary functions -/

section n_ary_image

variables {α β γ δ ε : Type*} {f f' : α → β → γ} {g g' : α → β → γ → δ}
variables {s s' : set α} {t t' : set β} {u u' : set γ} {a a' : α} {b b' : β} {c c' : γ} {d d' : δ}


/-- The image of a binary function `f : α → β → γ` as a function `set α → set β → set γ`.
  Mathematically this should be thought of as the image of the corresponding function `α × β → γ`.
-/
def image2 (f : α → β → γ) (s : set α) (t : set β) : set γ :=
{c | ∃ a b, a ∈ s ∧ b ∈ t ∧ f a b = c }

lemma mem_image2_eq : c ∈ image2 f s t = ∃ a b, a ∈ s ∧ b ∈ t ∧ f a b = c := rfl

@[simp] lemma mem_image2 : c ∈ image2 f s t ↔ ∃ a b, a ∈ s ∧ b ∈ t ∧ f a b = c := iff.rfl

lemma mem_image2_of_mem (h1 : a ∈ s) (h2 : b ∈ t) : f a b ∈ image2 f s t :=
⟨a, b, h1, h2, rfl⟩

lemma mem_image2_iff (hf : injective2 f) : f a b ∈ image2 f s t ↔ a ∈ s ∧ b ∈ t :=
⟨ by { rintro ⟨a', b', ha', hb', h⟩, rcases hf h with ⟨rfl, rfl⟩, exact ⟨ha', hb'⟩ },
  λ ⟨ha, hb⟩, mem_image2_of_mem ha hb⟩

/-- image2 is monotone with respect to `⊆`. -/
lemma image2_subset (hs : s ⊆ s') (ht : t ⊆ t') : image2 f s t ⊆ image2 f s' t' :=
by { rintro _ ⟨a, b, ha, hb, rfl⟩, exact mem_image2_of_mem (hs ha) (ht hb) }

lemma forall_image2_iff {p : γ → Prop} :
  (∀ z ∈ image2 f s t, p z) ↔ ∀ (x ∈ s) (y ∈ t), p (f x y) :=
⟨λ h x hx y hy, h _ ⟨x, y, hx, hy, rfl⟩, λ h z ⟨x, y, hx, hy, hz⟩, hz ▸ h x hx y hy⟩

@[simp] lemma image2_subset_iff {u : set γ} :
  image2 f s t ⊆ u ↔ ∀ (x ∈ s) (y ∈ t), f x y ∈ u :=
forall_image2_iff

lemma image2_union_left : image2 f (s ∪ s') t = image2 f s t ∪ image2 f s' t :=
begin
  ext c, split,
  { rintros ⟨a, b, h1a|h2a, hb, rfl⟩;[left, right]; exact ⟨_, _, ‹_›, ‹_›, rfl⟩ },
  { rintro (⟨_, _, _, _, rfl⟩|⟨_, _, _, _, rfl⟩); refine ⟨_, _, _, ‹_›, rfl⟩; simp [mem_union, *] }
end

lemma image2_union_right : image2 f s (t ∪ t') = image2 f s t ∪ image2 f s t' :=
begin
  ext c, split,
  { rintros ⟨a, b, ha, h1b|h2b, rfl⟩;[left, right]; exact ⟨_, _, ‹_›, ‹_›, rfl⟩ },
  { rintro (⟨_, _, _, _, rfl⟩|⟨_, _, _, _, rfl⟩); refine ⟨_, _, ‹_›, _, rfl⟩; simp [mem_union, *] }
end

@[simp] lemma image2_empty_left : image2 f ∅ t = ∅ := ext $ by simp
@[simp] lemma image2_empty_right : image2 f s ∅ = ∅ := ext $ by simp

lemma image2_inter_subset_left : image2 f (s ∩ s') t ⊆ image2 f s t ∩ image2 f s' t :=
by { rintro _ ⟨a, b, ⟨h1a, h2a⟩, hb, rfl⟩, split; exact ⟨_, _, ‹_›, ‹_›, rfl⟩ }

lemma image2_inter_subset_right : image2 f s (t ∩ t') ⊆ image2 f s t ∩ image2 f s t' :=
by { rintro _ ⟨a, b, ha, ⟨h1b, h2b⟩, rfl⟩, split; exact ⟨_, _, ‹_›, ‹_›, rfl⟩ }

@[simp] lemma image2_singleton_left : image2 f {a} t = f a '' t :=
ext $ λ x, by simp

@[simp] lemma image2_singleton_right : image2 f s {b} = (λ a, f a b) '' s :=
ext $ λ x, by simp

lemma image2_singleton : image2 f {a} {b} = {f a b} := by simp

@[congr] lemma image2_congr (h : ∀ (a ∈ s) (b ∈ t), f a b = f' a b) :
  image2 f s t = image2 f' s t :=
by { ext, split; rintro ⟨a, b, ha, hb, rfl⟩; refine ⟨a, b, ha, hb, by rw h a ha b hb⟩ }

/-- A common special case of `image2_congr` -/
lemma image2_congr' (h : ∀ a b, f a b = f' a b) : image2 f s t = image2 f' s t :=
image2_congr (λ a _ b _, h a b)

/-- The image of a ternary function `f : α → β → γ → δ` as a function
  `set α → set β → set γ → set δ`. Mathematically this should be thought of as the image of the
  corresponding function `α × β × γ → δ`.
-/
def image3 (g : α → β → γ → δ) (s : set α) (t : set β) (u : set γ) : set δ :=
{d | ∃ a b c, a ∈ s ∧ b ∈ t ∧ c ∈ u ∧ g a b c = d }

@[simp] lemma mem_image3 : d ∈ image3 g s t u ↔ ∃ a b c, a ∈ s ∧ b ∈ t ∧ c ∈ u ∧ g a b c = d :=
iff.rfl

@[congr] lemma image3_congr (h : ∀ (a ∈ s) (b ∈ t) (c ∈ u), g a b c = g' a b c) :
  image3 g s t u = image3 g' s t u :=
by { ext x,
     split; rintro ⟨a, b, c, ha, hb, hc, rfl⟩; refine ⟨a, b, c, ha, hb, hc, by rw h a ha b hb c hc⟩ }

/-- A common special case of `image3_congr` -/
lemma image3_congr' (h : ∀ a b c, g a b c = g' a b c) : image3 g s t u = image3 g' s t u :=
image3_congr (λ a _ b _ c _, h a b c)

lemma image2_image2_left (f : δ → γ → ε) (g : α → β → δ) :
  image2 f (image2 g s t) u = image3 (λ a b c, f (g a b) c) s t u :=
begin
  ext, split,
  { rintro ⟨_, c, ⟨a, b, ha, hb, rfl⟩, hc, rfl⟩, refine ⟨a, b, c, ha, hb, hc, rfl⟩ },
  { rintro ⟨a, b, c, ha, hb, hc, rfl⟩, refine ⟨_, c, ⟨a, b, ha, hb, rfl⟩, hc, rfl⟩ }
end

lemma image2_image2_right (f : α → δ → ε) (g : β → γ → δ) :
  image2 f s (image2 g t u) = image3 (λ a b c, f a (g b c)) s t u :=
begin
  ext, split,
  { rintro ⟨a, _, ha, ⟨b, c, hb, hc, rfl⟩, rfl⟩, refine ⟨a, b, c, ha, hb, hc, rfl⟩ },
  { rintro ⟨a, b, c, ha, hb, hc, rfl⟩, refine ⟨a, _, ha, ⟨b, c, hb, hc, rfl⟩, rfl⟩ }
end

lemma image2_assoc {ε'} {f : δ → γ → ε} {g : α → β → δ} {f' : α → ε' → ε} {g' : β → γ → ε'}
  (h_assoc : ∀ a b c, f (g a b) c = f' a (g' b c)) :
  image2 f (image2 g s t) u = image2 f' s (image2 g' t u) :=
by simp only [image2_image2_left, image2_image2_right, h_assoc]

lemma image_image2 (f : α → β → γ) (g : γ → δ) :
  g '' image2 f s t = image2 (λ a b, g (f a b)) s t :=
begin
  ext, split,
  { rintro ⟨_, ⟨a, b, ha, hb, rfl⟩, rfl⟩, refine ⟨a, b, ha, hb, rfl⟩ },
  { rintro ⟨a, b, ha, hb, rfl⟩, refine ⟨_, ⟨a, b, ha, hb, rfl⟩, rfl⟩ }
end

lemma image2_image_left (f : γ → β → δ) (g : α → γ) :
  image2 f (g '' s) t = image2 (λ a b, f (g a) b) s t :=
begin
  ext, split,
  { rintro ⟨_, b, ⟨a, ha, rfl⟩, hb, rfl⟩, refine ⟨a, b, ha, hb, rfl⟩ },
  { rintro ⟨a, b, ha, hb, rfl⟩, refine ⟨_, b, ⟨a, ha, rfl⟩, hb, rfl⟩ }
end

lemma image2_image_right (f : α → γ → δ) (g : β → γ) :
  image2 f s (g '' t) = image2 (λ a b, f a (g b)) s t :=
begin
  ext, split,
  { rintro ⟨a, _, ha, ⟨b, hb, rfl⟩, rfl⟩, refine ⟨a, b, ha, hb, rfl⟩ },
  { rintro ⟨a, b, ha, hb, rfl⟩, refine ⟨a, _, ha, ⟨b, hb, rfl⟩, rfl⟩ }
end

lemma image2_swap (f : α → β → γ) (s : set α) (t : set β) :
  image2 f s t = image2 (λ a b, f b a) t s :=
by { ext, split; rintro ⟨a, b, ha, hb, rfl⟩; refine ⟨b, a, hb, ha, rfl⟩ }

@[simp] lemma image2_left (h : t.nonempty) : image2 (λ x y, x) s t = s :=
by simp [nonempty_def.mp h, ext_iff]

@[simp] lemma image2_right (h : s.nonempty) : image2 (λ x y, y) s t = t :=
by simp [nonempty_def.mp h, ext_iff]

@[simp] lemma image_prod (f : α → β → γ) : (λ x : α × β, f x.1 x.2) '' s.prod t = image2 f s t :=
set.ext $ λ a,
⟨ by { rintros ⟨_, _, rfl⟩, exact ⟨_, _, (mem_prod.mp ‹_›).1, (mem_prod.mp ‹_›).2, rfl⟩ },
  by { rintros ⟨_, _, _, _, rfl⟩, exact ⟨(_, _), mem_prod.mpr ⟨‹_›, ‹_›⟩, rfl⟩ }⟩

lemma nonempty.image2 (hs : s.nonempty) (ht : t.nonempty) : (image2 f s t).nonempty :=
by { cases hs with a ha, cases ht with b hb, exact ⟨f a b, ⟨a, b, ha, hb, rfl⟩⟩ }

end n_ary_image

end set

namespace subsingleton

variables {α : Type*} [subsingleton α]

lemma eq_univ_of_nonempty {s : set α} : s.nonempty → s = univ :=
λ ⟨x, hx⟩, eq_univ_of_forall $ λ y, subsingleton.elim x y ▸ hx

@[elab_as_eliminator]
lemma set_cases {p : set α → Prop} (h0 : p ∅) (h1 : p univ) (s) : p s :=
s.eq_empty_or_nonempty.elim (λ h, h.symm ▸ h0) $ λ h, (eq_univ_of_nonempty h).symm ▸ h1

end subsingleton<|MERGE_RESOLUTION|>--- conflicted
+++ resolved
@@ -2147,11 +2147,7 @@
 by simp [← not_nonempty_iff_eq_empty, univ_pi_nonempty_iff]
 
 @[simp] lemma range_dcomp {β : ι → Type*} (f : Π i, α i → β i) :
-<<<<<<< HEAD
-  range (λ (g : Π i, α i) i, f i (g i)) = pi univ (λ i, range (f i)) :=
-=======
   range (λ (g : Π i, α i), (λ i, f i (g i))) = pi univ (λ i, range (f i)) :=
->>>>>>> 4d8d344c
 begin
   apply subset.antisymm,
   { rintro _ ⟨x, rfl⟩ i -,
