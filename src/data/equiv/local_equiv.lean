--- conflicted
+++ resolved
@@ -206,7 +206,6 @@
 
 lemma image_source_eq_target : e '' e.source = e.target := e.bij_on.image_eq
 
-<<<<<<< HEAD
 /-- We say that `t : set β` is an image of `s : set α` under a local equivalence if
 any of the following equivalent conditions hold:
 
@@ -302,12 +301,6 @@
   e '' (e.source ∩ s) = e.target ∩ e.symm ⁻¹' s :=
 by rw [inter_comm, e.left_inv_on.image_inter', image_source_eq_target, inter_comm]
 
-=======
-lemma image_source_inter_eq' (s : set α) :
-  e '' (e.source ∩ s) = e.target ∩ e.symm ⁻¹' s :=
-by rw [inter_comm, e.left_inv_on.image_inter', image_source_eq_target, inter_comm]
-
->>>>>>> 4d8d344c
 lemma image_source_inter_eq (s : set α) :
   e '' (e.source ∩ s) = e.target ∩ e.symm ⁻¹' (e.source ∩ s) :=
 by rw [inter_comm, e.left_inv_on.image_inter, image_source_eq_target, inter_comm]
@@ -611,7 +604,6 @@
 
 end prod
 
-<<<<<<< HEAD
 /-- Combine two `local_equiv`s using `set.piecewise`. The definition assumes
 `e.is_image s t` and `e'.is_image s t`. -/
 @[simps] def piecewise (e e' : local_equiv α β) (s : set α) (t : set β)
@@ -662,7 +654,7 @@
           from ⟨λ h, ht ⟨h, he'⟩, λ h, hs ⟨h, e'.map_target he'⟩⟩,
         simp * }
     end }
-=======
+
 section pi
 
 variables {ι : Type*} {αi βi : ι → Type*} (ei : Π i, local_equiv (αi i) (βi i))
@@ -685,7 +677,6 @@
   (local_equiv.pi ei).symm = local_equiv.pi (λ i, (ei i).symm) := rfl
 
 end pi
->>>>>>> 4d8d344c
 
 end local_equiv
 
