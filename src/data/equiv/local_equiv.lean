--- conflicted
+++ resolved
@@ -204,46 +204,9 @@
   e '' (e.source ∩ s) = e.target ∩ e.symm ⁻¹' s :=
 by rw [inter_comm, e.left_inv_on.image_inter', image_source_eq_target, inter_comm]
 
-<<<<<<< HEAD
-lemma symm_image_inter_target_eq' (s : set β) :
-  e.symm '' (s ∩ e.target) = e.source ∩ e ⁻¹' s :=
-e.symm.image_inter_source_eq' _
-
-/-- The following conditions are equivalent and state that `e` sends `s ∩ e.source`
-to `t ∩ e.target`:
-
-- 0 : `e '' (s ∩ e.source) = t ∩ e.target`,
-- 1 : `e.symm '' (t ∩ e.target) =  s ∩ e.source`,
-- 2 : `e ⁻¹' t ∩ e.source = s ∩ e.source`,
-- 3 : `e.symm ⁻¹' s ∩ e.target = t ∩ e.target`,
-- 4 : `∀ x ∈ e.source, e x ∈ t ↔ x ∈ s`,
-- 5 : `∀ y ∈ e.target, e.symm y ∈ s ↔ y ∈ t`. -/
-lemma image_inter_eq_tfae (s : set α) (t : set β) :
-  tfae [e '' (s ∩ e.source) = t ∩ e.target,
-    e.symm '' (t ∩ e.target) =  s ∩ e.source,
-    e ⁻¹' t ∩ e.source = s ∩ e.source,
-    e.symm ⁻¹' s ∩ e.target = t ∩ e.target,
-    ∀ x ∈ e.source, e x ∈ t ↔ x ∈ s,
-    ∀ y ∈ e.target, e.symm y ∈ s ↔ y ∈ t] :=
-begin
-  tfae_have : 5 ↔ 6,
-    by simp only [← e.image_source_eq_target, ball_image_iff, e.left_inv,
-      iff.comm] { contextual := tt },
-  tfae_have : 4 ↔ 6, by simp [set.ext_iff],
-  tfae_have : 3 ↔ 5, by simp [set.ext_iff],
-  tfae_have : 1 ↔ 4, by rw [image_inter_source_eq', inter_comm],
-  tfae_have : 2 ↔ 3, by rw [symm_image_inter_target_eq', inter_comm],
-  tfae_finish
-end
-
-lemma image_inter_source_eq (s : set α) :
-  e '' (s ∩ e.source) = e.target ∩ e.symm ⁻¹' (s ∩ e.source) :=
-by rw [e.left_inv_on.image_inter, image_source_eq_target, inter_comm]
-=======
 lemma image_source_inter_eq (s : set α) :
   e '' (e.source ∩ s) = e.target ∩ e.symm ⁻¹' (e.source ∩ s) :=
 by rw [inter_comm, e.left_inv_on.image_inter, image_source_eq_target, inter_comm]
->>>>>>> 611e56aa
 
 lemma image_eq_target_inter_inv_preimage {s : set α} (h : s ⊆ e.source) :
   e '' s = e.target ∩ e.symm ⁻¹' s :=
@@ -257,13 +220,10 @@
   e.symm '' (e.target ∩ s) = e.source ∩ e ⁻¹' (e.target ∩ s) :=
 e.symm.image_source_inter_eq _
 
-<<<<<<< HEAD
-=======
 lemma symm_image_target_inter_eq' (s : set β) :
   e.symm '' (e.target ∩ s) = e.source ∩ e ⁻¹' s :=
 e.symm.image_source_inter_eq' _
 
->>>>>>> 611e56aa
 lemma source_inter_preimage_inv_preimage (s : set α) :
   e.source ∩ e ⁻¹' (e.symm ⁻¹' s) = e.source ∩ s :=
 set.ext $ λ x, and.congr_right_iff.2 $ λ hx, by simp only [mem_preimage, e.left_inv hx]
