/-
Copyright (c) 2018 Kenny Lau. All rights reserved.
Released under Apache 2.0 license as described in the file LICENSE.
Author: Kenny Lau
-/
import data.fin
import data.equiv.basic

/-!
# Equivalences for `fin n`
-/

universe variables u

variables {m n : ℕ}

/-- Equivalence between `fin 0` and `empty`. -/
def fin_zero_equiv : fin 0 ≃ empty :=
⟨fin_zero_elim, empty.elim, assume a, fin_zero_elim a, assume a, empty.elim a⟩

/-- Equivalence between `fin 0` and `pempty`. -/
def fin_zero_equiv' : fin 0 ≃ pempty.{u} :=
equiv.equiv_pempty fin.elim0

/-- Equivalence between `fin 1` and `punit`. -/
def fin_one_equiv : fin 1 ≃ punit :=
⟨λ_, (), λ_, 0, fin.cases rfl (λa, fin_zero_elim a), assume ⟨⟩, rfl⟩

/-- Equivalence between `fin 2` and `bool`. -/
def fin_two_equiv : fin 2 ≃ bool :=
⟨@fin.cases 1 (λ_, bool) ff (λ_, tt),
  λb, cond b 1 0,
  begin
    refine fin.cases _ _, refl,
    refine fin.cases _ _, refl,
    exact λi, fin_zero_elim i
  end,
  assume b, match b with tt := rfl | ff := rfl end⟩

/-- The 'identity' equivalence between `fin n` and `fin m` when `n = m`. -/
<<<<<<< HEAD
@[simps]
def fin_congr {n m : ℕ} (h : n = m) : fin n ≃ fin m :=
⟨λ k, ⟨k.1, by { subst h, exact k.2 }⟩, λ k, ⟨k.1, by { subst h, exact k.2}⟩, by tidy, by tidy⟩

@[simp] lemma fin_congr_apply {n m : ℕ} (h : n = m) (k : fin n) :
  fin_congr h k = ⟨k.1, by { subst h, exact k.2 }⟩ :=
rfl

@[simp] lemma fin_congr_symm_apply {n m : ℕ} (h : n = m) (k : fin m) :
  (fin_congr h).symm k = ⟨k.1, by { subst h, exact k.2 }⟩ :=
rfl

=======

def fin_congr {n m : ℕ} (h : n = m) : fin n ≃ fin m :=
⟨λ k, ⟨k.1, by { subst h, exact k.2 }⟩, λ k, ⟨k.1, by { subst h, exact k.2}⟩, by tidy, by tidy⟩

@[simp] lemma fin_congr_apply_mk {n m : ℕ} (h : n = m) (k : ℕ) (w : k < n) :
  fin_congr h ⟨k, w⟩ = ⟨k, by { subst h, exact w }⟩ :=
rfl

@[simp] lemma fin_congr_symm_apply_mk {n m : ℕ} (h : n = m) (k : ℕ) (w : k < m) :
  (fin_congr h).symm ⟨k, w⟩ = ⟨k, by { subst h, exact w }⟩ :=
rfl

@[simp] lemma fin_congr_apply_coe {n m : ℕ} (h : n = m) (k : fin n) :
  (fin_congr h k : ℕ) = k :=
by { cases k, refl, }

@[simp] lemma fin_congr_symm_apply_coe {n m : ℕ} (h : n = m) (k : fin m) :
  ((fin_congr h).symm k : ℕ) = k :=
by { cases k, refl, }

>>>>>>> 8f4c113f
/-- An equivalence that removes `i` and maps it to `none`.
This is a version of `fin.pred_above` that produces `option (fin n)` instead of
mapping both `i.cast_succ` and `i.succ` to `i`. -/
def fin_succ_equiv' {n : ℕ} (i : fin n) :
  fin (n + 1) ≃ option (fin n) :=
{ to_fun := λ x, if x = i.cast_succ then none else some (i.pred_above x),
  inv_fun := λ x, x.cases_on' i.cast_succ (fin.succ_above i.cast_succ),
  left_inv := λ x, if h : x = i.cast_succ then by simp [h]
                   else by simp [h, fin.succ_above_ne],
  right_inv := λ x, by { cases x; simp [fin.succ_above_ne] }}

@[simp] lemma fin_succ_equiv'_at {n : ℕ} (i : fin (n + 1)) :
  (fin_succ_equiv' i) i.cast_succ = none := by simp [fin_succ_equiv']

lemma fin_succ_equiv'_below {n : ℕ} {i m : fin (n + 1)} (h : m < i) :
  (fin_succ_equiv' i) m.cast_succ = some m :=
begin
  have : m.cast_succ ≤ i.cast_succ := h.le,
  simp [fin_succ_equiv', h.ne, fin.pred_above_below, this]
end

lemma fin_succ_equiv'_above {n : ℕ} {i m : fin (n + 1)} (h : i ≤ m) :
  (fin_succ_equiv' i) m.succ = some m :=
begin
  have : i.cast_succ < m.succ,
    { refine (lt_of_le_of_lt _ m.cast_succ_lt_succ), exact h },
  simp [fin_succ_equiv', this, fin.pred_above_above, ne_of_gt]
end

@[simp] lemma fin_succ_equiv'_symm_none {n : ℕ} (i : fin (n + 1)) :
  (fin_succ_equiv' i).symm none = i.cast_succ := rfl

lemma fin_succ_equiv_symm'_some_below {n : ℕ} {i m : fin (n + 1)} (h : m < i) :
  (fin_succ_equiv' i).symm (some m) = m.cast_succ :=
by simp [fin_succ_equiv', ne_of_gt h, fin.succ_above, not_le_of_gt h]

lemma fin_succ_equiv_symm'_some_above {n : ℕ} {i m : fin (n + 1)} (h : i ≤ m) :
  (fin_succ_equiv' i).symm (some m) = m.succ :=
by simp [fin_succ_equiv', fin.succ_above, h.not_lt]

lemma fin_succ_equiv_symm'_coe_below {n : ℕ} {i m : fin (n + 1)} (h : m < i) :
  (fin_succ_equiv' i).symm m = m.cast_succ :=
by { convert fin_succ_equiv_symm'_some_below h; simp }

lemma fin_succ_equiv_symm'_coe_above {n : ℕ} {i m : fin (n + 1)} (h : i ≤ m) :
  (fin_succ_equiv' i).symm m = m.succ :=
by { convert fin_succ_equiv_symm'_some_above h; simp }

/-- Equivalence between `fin (n + 1)` and `option (fin n)`.
This is a version of `fin.pred` that produces `option (fin n)` instead of
requiring a proof that the input is not `0`. -/
-- TODO: make the `n = 0` case neater
def fin_succ_equiv (n : ℕ) : fin (n + 1) ≃ option (fin n) :=
nat.cases_on n
{ to_fun := λ _, none,
  inv_fun := λ _, 0,
  left_inv := λ _, by simp,
  right_inv := λ x, by { cases x, simp, exact x.elim0 } }
(λ _, fin_succ_equiv' 0)

@[simp] lemma fin_succ_equiv_zero {n : ℕ} :
  (fin_succ_equiv n) 0 = none :=
by cases n; refl

@[simp] lemma fin_succ_equiv_succ {n : ℕ} (m : fin n):
  (fin_succ_equiv n) m.succ = some m :=
begin
  cases n, { exact m.elim0 },
  convert fin_succ_equiv'_above m.zero_le
end

@[simp] lemma fin_succ_equiv_symm_none {n : ℕ} :
  (fin_succ_equiv n).symm none = 0 :=
by cases n; refl

@[simp] lemma fin_succ_equiv_symm_some {n : ℕ} (m : fin n) :
  (fin_succ_equiv n).symm (some m) = m.succ :=
begin
  cases n, { exact m.elim0 },
  convert fin_succ_equiv_symm'_some_above m.zero_le
end

@[simp] lemma fin_succ_equiv_symm_coe {n : ℕ} (m : fin n) :
  (fin_succ_equiv n).symm m = m.succ :=
fin_succ_equiv_symm_some m

/-- The equiv version of `fin.pred_above_zero`. -/
lemma fin_succ_equiv'_zero {n : ℕ} :
  fin_succ_equiv' (0 : fin (n + 1)) = fin_succ_equiv (n + 1) := rfl

/-- Equivalence between `fin m ⊕ fin n` and `fin (m + n)` -/
def sum_fin_sum_equiv : fin m ⊕ fin n ≃ fin (m + n) :=
{ to_fun := λ x, sum.rec_on x
    (λ y, ⟨y.1, nat.lt_of_lt_of_le y.2 $ nat.le_add_right m n⟩)
    (λ y, ⟨m + y.1, nat.add_lt_add_left y.2 m⟩),
  inv_fun := λ x, if H : x.1 < m
    then sum.inl ⟨x.1, H⟩
    else sum.inr ⟨x.1 - m, nat.lt_of_add_lt_add_left $
      show m + (x.1 - m) < m + n,
      from (nat.add_sub_of_le $ le_of_not_gt H).symm ▸ x.2⟩,
  left_inv := λ x, begin
    cases x with y y,
    { simp [fin.ext_iff, y.is_lt], },
    { have H : ¬m + y.val < m := not_lt_of_ge (nat.le_add_right _ _),
      simp [H, nat.add_sub_cancel_left, fin.ext_iff] }
  end,
  right_inv := λ x, begin
    by_cases H : (x:ℕ) < m,
    { dsimp, rw [dif_pos H], simp },
    { dsimp, rw [dif_neg H], simp [fin.ext_iff, nat.add_sub_of_le (le_of_not_gt H)] }
  end }

/-- The equivalence between `fin (m + n)` and `fin (n + m)` which rotates by `n`. -/
def fin_add_flip : fin (m + n) ≃ fin (n + m) :=
  (sum_fin_sum_equiv.symm.trans (equiv.sum_comm _ _)).trans sum_fin_sum_equiv

@[simp] lemma fin_add_flip_apply_left {k : ℕ} (h : k < m) :
  fin_add_flip (⟨k, nat.lt_add_right k m n h⟩ : fin (m + n)) = ⟨n + k, add_lt_add_left h n⟩ :=
begin
  dsimp [fin_add_flip, sum_fin_sum_equiv],
  rw [dif_pos h],
  refl,
end

@[simp] lemma fin_add_flip_apply_right {k : ℕ} (h₁ : m ≤ k) (h₂ : k < m + n) :
  fin_add_flip (⟨k, h₂⟩ : fin (m + n)) =
    ⟨k - m, lt_of_le_of_lt (nat.sub_le _ _) (by { convert h₂ using 1, simp [add_comm] })⟩ :=
begin
  dsimp [fin_add_flip, sum_fin_sum_equiv],
  rw [dif_neg (not_lt.mpr h₁)],
  refl,
end

/-- Rotate `fin n` one step to the right. -/
def fin_rotate : Π n, fin n ≃ fin n
| 0 := equiv.refl _
| (n+1) := fin_add_flip.trans (fin_congr (add_comm _ _))

@[simp] lemma fin_rotate_of_lt {k : ℕ} (h : k < n) :
  fin_rotate (n+1) ⟨k, lt_of_lt_of_le h (nat.le_succ _)⟩ = ⟨k + 1, nat.succ_lt_succ h⟩ :=
begin
  dsimp [fin_rotate],
  simp [h, add_comm],
end

<<<<<<< HEAD
@[simp] lemma fin_rotate_last' :
  fin_rotate (n+1) ⟨n, lt_add_one _⟩ = ⟨0, nat.zero_lt_succ _⟩ :=
=======
@[simp] lemma fin_rotate_last' : fin_rotate (n+1) ⟨n, lt_add_one _⟩ = ⟨0, nat.zero_lt_succ _⟩ :=
>>>>>>> 8f4c113f
begin
  dsimp [fin_rotate],
  rw fin_add_flip_apply_right,
  simp,
end

<<<<<<< HEAD
@[simp] lemma fin_rotate_last :
  fin_rotate (n+1) (fin.last _) = 0 :=
fin_rotate_last'

-- FIXME find a home
lemma nat.squeeze {n m : ℕ} (h₁ : n ≤ m) (h₂ : m < n + 1) : m = n :=
nat.le_antisymm (nat.lt_succ_iff.mp h₂) h₁

=======
@[simp] lemma fin_rotate_last : fin_rotate (n+1) (fin.last _) = 0 :=
fin_rotate_last'

>>>>>>> 8f4c113f
lemma fin.snoc_eq_cons_rotate {α : Type*} (v : fin n → α) (a : α) :
  @fin.snoc _ (λ _, α) v a = (λ i, @fin.cons _ (λ _, α) a v (fin_rotate _ i)) :=
begin
  ext ⟨i, h⟩,
  by_cases h' : i < n,
  { rw [fin_rotate_of_lt h', fin.snoc, fin.cons, dif_pos h'],
    refl, },
  { have h'' : n = i,
<<<<<<< HEAD
    { simp only [not_lt] at h', exact (nat.squeeze h' h).symm, },
=======
    { simp only [not_lt] at h', exact (nat.eq_of_le_of_lt_succ h' h).symm, },
>>>>>>> 8f4c113f
    subst h'',
    rw [fin_rotate_last', fin.snoc, fin.cons, dif_neg (lt_irrefl _)],
    refl, }
end

/-- Equivalence between `fin m × fin n` and `fin (m * n)` -/
def fin_prod_fin_equiv : fin m × fin n ≃ fin (m * n) :=
{ to_fun := λ x, ⟨x.2.1 + n * x.1.1,
    calc x.2.1 + n * x.1.1 + 1
        = x.1.1 * n + x.2.1 + 1 : by ac_refl
    ... ≤ x.1.1 * n + n : nat.add_le_add_left x.2.2 _
    ... = (x.1.1 + 1) * n : eq.symm $ nat.succ_mul _ _
    ... ≤ m * n : nat.mul_le_mul_right _ x.1.2⟩,
  inv_fun := λ x,
    have H : 0 < n, from nat.pos_of_ne_zero $ λ H, nat.not_lt_zero x.1 $ by subst H; from x.2,
    (⟨x.1 / n, (nat.div_lt_iff_lt_mul _ _ H).2 x.2⟩,
     ⟨x.1 % n, nat.mod_lt _ H⟩),
  left_inv := λ ⟨x, y⟩,
    have H : 0 < n, from nat.pos_of_ne_zero $ λ H, nat.not_lt_zero y.1 $ H ▸ y.2,
    prod.ext
      (fin.eq_of_veq $ calc
              (y.1 + n * x.1) / n
            = y.1 / n + x.1 : nat.add_mul_div_left _ _ H
        ... = 0 + x.1 : by rw nat.div_eq_of_lt y.2
        ... = x.1 : nat.zero_add x.1)
      (fin.eq_of_veq $ calc
              (y.1 + n * x.1) % n
            = y.1 % n : nat.add_mul_mod_self_left _ _ _
        ... = y.1 : nat.mod_eq_of_lt y.2),
  right_inv := λ x, fin.eq_of_veq $ nat.mod_add_div _ _ }

/-- `fin 0` is a subsingleton. -/
instance subsingleton_fin_zero : subsingleton (fin 0) :=
fin_zero_equiv.subsingleton

/-- `fin 1` is a subsingleton. -/
instance subsingleton_fin_one : subsingleton (fin 1) :=
fin_one_equiv.subsingleton<|MERGE_RESOLUTION|>--- conflicted
+++ resolved
@@ -38,20 +38,6 @@
   assume b, match b with tt := rfl | ff := rfl end⟩
 
 /-- The 'identity' equivalence between `fin n` and `fin m` when `n = m`. -/
-<<<<<<< HEAD
-@[simps]
-def fin_congr {n m : ℕ} (h : n = m) : fin n ≃ fin m :=
-⟨λ k, ⟨k.1, by { subst h, exact k.2 }⟩, λ k, ⟨k.1, by { subst h, exact k.2}⟩, by tidy, by tidy⟩
-
-@[simp] lemma fin_congr_apply {n m : ℕ} (h : n = m) (k : fin n) :
-  fin_congr h k = ⟨k.1, by { subst h, exact k.2 }⟩ :=
-rfl
-
-@[simp] lemma fin_congr_symm_apply {n m : ℕ} (h : n = m) (k : fin m) :
-  (fin_congr h).symm k = ⟨k.1, by { subst h, exact k.2 }⟩ :=
-rfl
-
-=======
 
 def fin_congr {n m : ℕ} (h : n = m) : fin n ≃ fin m :=
 ⟨λ k, ⟨k.1, by { subst h, exact k.2 }⟩, λ k, ⟨k.1, by { subst h, exact k.2}⟩, by tidy, by tidy⟩
@@ -72,7 +58,6 @@
   ((fin_congr h).symm k : ℕ) = k :=
 by { cases k, refl, }
 
->>>>>>> 8f4c113f
 /-- An equivalence that removes `i` and maps it to `none`.
 This is a version of `fin.pred_above` that produces `option (fin n)` instead of
 mapping both `i.cast_succ` and `i.succ` to `i`. -/
@@ -218,32 +203,16 @@
   simp [h, add_comm],
 end
 
-<<<<<<< HEAD
-@[simp] lemma fin_rotate_last' :
-  fin_rotate (n+1) ⟨n, lt_add_one _⟩ = ⟨0, nat.zero_lt_succ _⟩ :=
-=======
 @[simp] lemma fin_rotate_last' : fin_rotate (n+1) ⟨n, lt_add_one _⟩ = ⟨0, nat.zero_lt_succ _⟩ :=
->>>>>>> 8f4c113f
 begin
   dsimp [fin_rotate],
   rw fin_add_flip_apply_right,
   simp,
 end
 
-<<<<<<< HEAD
-@[simp] lemma fin_rotate_last :
-  fin_rotate (n+1) (fin.last _) = 0 :=
-fin_rotate_last'
-
--- FIXME find a home
-lemma nat.squeeze {n m : ℕ} (h₁ : n ≤ m) (h₂ : m < n + 1) : m = n :=
-nat.le_antisymm (nat.lt_succ_iff.mp h₂) h₁
-
-=======
 @[simp] lemma fin_rotate_last : fin_rotate (n+1) (fin.last _) = 0 :=
 fin_rotate_last'
 
->>>>>>> 8f4c113f
 lemma fin.snoc_eq_cons_rotate {α : Type*} (v : fin n → α) (a : α) :
   @fin.snoc _ (λ _, α) v a = (λ i, @fin.cons _ (λ _, α) a v (fin_rotate _ i)) :=
 begin
@@ -252,11 +221,7 @@
   { rw [fin_rotate_of_lt h', fin.snoc, fin.cons, dif_pos h'],
     refl, },
   { have h'' : n = i,
-<<<<<<< HEAD
-    { simp only [not_lt] at h', exact (nat.squeeze h' h).symm, },
-=======
     { simp only [not_lt] at h', exact (nat.eq_of_le_of_lt_succ h' h).symm, },
->>>>>>> 8f4c113f
     subst h'',
     rw [fin_rotate_last', fin.snoc, fin.cons, dif_neg (lt_irrefl _)],
     refl, }
