/-
Copyright (c) 2018 Scott Morrison. All rights reserved.
Released under Apache 2.0 license as described in the file LICENSE.
Authors: Scott Morrison, Reid Barton, Bhavik Mehta
-/
import category_theory.limits.limits

/-!
# Preservation and reflection of (co)limits.

There are various distinct notions of "preserving limits". The one we
aim to capture here is: A functor F : C → D "preserves limits" if it
sends every limit cone in C to a limit cone in D. Informally, F
preserves all the limits which exist in C.

Note that:

* Of course, we do not want to require F to *strictly* take chosen
  limit cones of C to chosen limit cones of D. Indeed, the above
  definition makes no reference to a choice of limit cones so it makes
  sense without any conditions on C or D.

* Some diagrams in C may have no limit. In this case, there is no
  condition on the behavior of F on such diagrams. There are other
  notions (such as "flat functor") which impose conditions also on
  diagrams in C with no limits, but these are not considered here.

In order to be able to express the property of preserving limits of a
certain form, we say that a functor F preserves the limit of a
diagram K if F sends every limit cone on K to a limit cone. This is
vacuously satisfied when K does not admit a limit, which is consistent
with the above definition of "preserves limits".
-/

open category_theory

namespace category_theory.limits

universes v u₁ u₂ u₃ -- declare the `v`'s first; see `category_theory.category` for an explanation

variables {C : Type u₁} [category.{v} C]
variables {D : Type u₂} [category.{v} D]

variables {J : Type v} [small_category J] {K : J ⥤ C}

class preserves_limit (K : J ⥤ C) (F : C ⥤ D) : Type (max u₁ u₂ v) :=
(preserves : Π {c : cone K}, is_limit c → is_limit (F.map_cone c))
class preserves_colimit (K : J ⥤ C) (F : C ⥤ D) : Type (max u₁ u₂ v) :=
(preserves : Π {c : cocone K}, is_colimit c → is_colimit (F.map_cocone c))

/-- A functor which preserves limits preserves chosen limits up to isomorphism. -/
def preserves_limit_iso (K : J ⥤ C) [has_limit K] (F : C ⥤ D) [has_limit (K ⋙ F)] [preserves_limit K F] :
  F.obj (limit K) ≅ limit (K ⋙ F) :=
is_limit.cone_point_unique_up_to_iso (preserves_limit.preserves (limit.is_limit K)) (limit.is_limit (K ⋙ F))
/-- A functor which preserves colimits preserves chosen colimits up to isomorphism. -/
def preserves_colimit_iso (K : J ⥤ C) [has_colimit K] (F : C ⥤ D) [has_colimit (K ⋙ F)] [preserves_colimit K F] :
  F.obj (colimit K) ≅ colimit (K ⋙ F) :=
is_colimit.cocone_point_unique_up_to_iso (preserves_colimit.preserves (colimit.is_colimit K)) (colimit.is_colimit (K ⋙ F))

class preserves_limits_of_shape (J : Type v) [small_category J] (F : C ⥤ D) : Type (max u₁ u₂ v) :=
(preserves_limit : Π {K : J ⥤ C}, preserves_limit K F)
class preserves_colimits_of_shape (J : Type v) [small_category J] (F : C ⥤ D) : Type (max u₁ u₂ v) :=
(preserves_colimit : Π {K : J ⥤ C}, preserves_colimit K F)

class preserves_limits (F : C ⥤ D) : Type (max u₁ u₂ (v+1)) :=
(preserves_limits_of_shape : Π {J : Type v} [𝒥 : small_category J], by exactI preserves_limits_of_shape J F)
class preserves_colimits (F : C ⥤ D) : Type (max u₁ u₂ (v+1)) :=
(preserves_colimits_of_shape : Π {J : Type v} [𝒥 : small_category J], by exactI preserves_colimits_of_shape J F)

attribute [instance, priority 100] -- see Note [lower instance priority]
  preserves_limits_of_shape.preserves_limit preserves_limits.preserves_limits_of_shape
  preserves_colimits_of_shape.preserves_colimit preserves_colimits.preserves_colimits_of_shape

instance preserves_limit_subsingleton (K : J ⥤ C) (F : C ⥤ D) : subsingleton (preserves_limit K F) :=
by split; rintros ⟨a⟩ ⟨b⟩; congr
instance preserves_colimit_subsingleton (K : J ⥤ C) (F : C ⥤ D) : subsingleton (preserves_colimit K F) :=
by split; rintros ⟨a⟩ ⟨b⟩; congr

instance preserves_limits_of_shape_subsingleton (J : Type v) [small_category J] (F : C ⥤ D) :
  subsingleton (preserves_limits_of_shape J F) :=
by { split, intros, cases a, cases b, congr }
instance preserves_colimits_of_shape_subsingleton (J : Type v) [small_category J] (F : C ⥤ D) :
  subsingleton (preserves_colimits_of_shape J F) :=
by { split, intros, cases a, cases b, congr }

instance preserves_limits_subsingleton (F : C ⥤ D) : subsingleton (preserves_limits F) :=
by { split, intros, cases a, cases b, cc }
instance preserves_colimits_subsingleton (F : C ⥤ D) : subsingleton (preserves_colimits F) :=
by { split, intros, cases a, cases b, cc }

instance id_preserves_limits : preserves_limits (𝟭 C) :=
{ preserves_limits_of_shape := λ J 𝒥,
  { preserves_limit := λ K, by exactI ⟨λ c h,
  ⟨λ s, h.lift ⟨s.X, λ j, s.π.app j, λ j j' f, s.π.naturality f⟩,
   by cases K; rcases c with ⟨_, _, _⟩; intros s j; cases s; exact h.fac _ j,
   by cases K; rcases c with ⟨_, _, _⟩; intros s m w; rcases s with ⟨_, _, _⟩; exact h.uniq _ m w⟩⟩ } }

instance id_preserves_colimits : preserves_colimits (𝟭 C) :=
{ preserves_colimits_of_shape := λ J 𝒥,
  { preserves_colimit := λ K, by exactI ⟨λ c h,
  ⟨λ s, h.desc ⟨s.X, λ j, s.ι.app j, λ j j' f, s.ι.naturality f⟩,
   by cases K; rcases c with ⟨_, _, _⟩; intros s j; cases s; exact h.fac _ j,
   by cases K; rcases c with ⟨_, _, _⟩; intros s m w; rcases s with ⟨_, _, _⟩; exact h.uniq _ m w⟩⟩ } }

section
variables {E : Type u₃} [ℰ : category.{v} E]
variables (F : C ⥤ D) (G : D ⥤ E)

local attribute [elab_simple] preserves_limit.preserves preserves_colimit.preserves

instance comp_preserves_limit [preserves_limit K F] [preserves_limit (K ⋙ F) G] :
  preserves_limit K (F ⋙ G) :=
⟨λ c h, preserves_limit.preserves (preserves_limit.preserves h)⟩

instance comp_preserves_colimit [preserves_colimit K F] [preserves_colimit (K ⋙ F) G] :
  preserves_colimit K (F ⋙ G) :=
⟨λ c h, preserves_colimit.preserves (preserves_colimit.preserves h)⟩

end

-- TODO Looks like we don't actually need this yet.
-- section
-- variables {J' : Type v} [small_category J'] {A : J' ⥤ J} [is_equivalence A]

-- instance preserves_limit_equivalence_comp (F : C ⥤ D) [preserves_limit K F] : preserves_limit (A ⋙ K) F := sorry
-- instance preserves_colimit_equivalence_comp (F : C ⥤ D) [preserves_colimit K F] : preserves_colimit (A ⋙ K) F := sorry
-- end

/-- If F preserves one limit cone for the diagram K,
  then it preserves any limit cone for K. -/
def preserves_limit_of_preserves_limit_cone {F : C ⥤ D} {t : cone K}
  (h : is_limit t) (hF : is_limit (F.map_cone t)) : preserves_limit K F :=
⟨λ t' h', is_limit.of_iso_limit hF (functor.map_iso _ (is_limit.unique_up_to_iso h h'))⟩

/-- Transfer preservation of limits along a natural isomorphism in the shape. -/
def preserves_limit_of_iso {K₁ K₂ : J ⥤ C} (F : C ⥤ D) (h : K₁ ≅ K₂) [preserves_limit K₁ F] :
  preserves_limit K₂ F :=
{ preserves := λ c t,
  begin
    have t' := is_limit.of_cone_equiv (cones.postcompose_equivalence h).inverse t,
    let hF := iso_whisker_right h F,
    have := is_limit.of_cone_equiv (cones.postcompose_equivalence hF).functor
              (preserves_limit.preserves t'),
    apply is_limit.of_iso_limit this,
    refine cones.ext (iso.refl _) (λ j, _),
    dsimp,
    rw [← F.map_comp],
    simp,
  end }

/-- If F preserves one colimit cocone for the diagram K,
  then it preserves any colimit cocone for K. -/
def preserves_colimit_of_preserves_colimit_cocone {F : C ⥤ D} {t : cocone K}
  (h : is_colimit t) (hF : is_colimit (F.map_cocone t)) : preserves_colimit K F :=
⟨λ t' h', is_colimit.of_iso_colimit hF (functor.map_iso _ (is_colimit.unique_up_to_iso h h'))⟩

<<<<<<< HEAD
instance op_preserves_limits_of_preserves_colimits {F : C ⥤ D} [preserves_colimits F] :
  preserves_limits (F.op) :=
sorry
instance op_preserves_colimits_of_preserves_limits {F : C ⥤ D} [preserves_limits F] :
  preserves_colimits (F.op) :=
sorry

def preserves_limit_of_iso {K K' : J ⥤ C} {F : C ⥤ D} [preserves_limit K F] (h : K ≅ K') :
  preserves_limit K' F :=
sorry
def preserves_colimit_of_iso {K K' : J ⥤ C} {F : C ⥤ D} [preserves_colimit K F] (h : K ≅ K') :
  preserves_colimit K' F :=
sorry
=======
/-- Transfer preservation of colimits along a natural isomorphism in the shape. -/
def preserves_colimit_of_iso {K₁ K₂ : J ⥤ C} (F : C ⥤ D) (h : K₁ ≅ K₂) [preserves_colimit K₁ F] :
  preserves_colimit K₂ F :=
{ preserves := λ c t,
  begin
    have t' := is_colimit.of_cocone_equiv (cocones.precompose_equivalence h).functor t,
    let hF := iso_whisker_right h F,
    have := is_colimit.of_cocone_equiv (cocones.precompose_equivalence hF).inverse
              (preserves_colimit.preserves t'),
    apply is_colimit.of_iso_colimit this,
    refine cocones.ext (iso.refl _) (λ j, _),
    dsimp,
    rw [← F.map_comp],
    simp,
  end }
>>>>>>> 6f9da356

/-
A functor F : C → D reflects limits if whenever the image of a cone
under F is a limit cone in D, the cone was already a limit cone in C.
Note that again we do not assume a priori that D actually has any
limits.
-/

class reflects_limit (K : J ⥤ C) (F : C ⥤ D) : Type (max u₁ u₂ v) :=
(reflects : Π {c : cone K}, is_limit (F.map_cone c) → is_limit c)
class reflects_colimit (K : J ⥤ C) (F : C ⥤ D) : Type (max u₁ u₂ v) :=
(reflects : Π {c : cocone K}, is_colimit (F.map_cocone c) → is_colimit c)

class reflects_limits_of_shape (J : Type v) [small_category J] (F : C ⥤ D) : Type (max u₁ u₂ v) :=
(reflects_limit : Π {K : J ⥤ C}, reflects_limit K F)
class reflects_colimits_of_shape (J : Type v) [small_category J] (F : C ⥤ D) : Type (max u₁ u₂ v) :=
(reflects_colimit : Π {K : J ⥤ C}, reflects_colimit K F)

class reflects_limits (F : C ⥤ D) : Type (max u₁ u₂ (v+1)) :=
(reflects_limits_of_shape : Π {J : Type v} {𝒥 : small_category J}, by exactI reflects_limits_of_shape J F)
class reflects_colimits (F : C ⥤ D) : Type (max u₁ u₂ (v+1)) :=
(reflects_colimits_of_shape : Π {J : Type v} {𝒥 : small_category J}, by exactI reflects_colimits_of_shape J F)

instance reflects_limit_subsingleton (K : J ⥤ C) (F : C ⥤ D) : subsingleton (reflects_limit K F) :=
by split; rintros ⟨a⟩ ⟨b⟩; congr
instance reflects_colimit_subsingleton (K : J ⥤ C) (F : C ⥤ D) : subsingleton (reflects_colimit K F) :=
by split; rintros ⟨a⟩ ⟨b⟩; congr

instance reflects_limits_of_shape_subsingleton (J : Type v) [small_category J] (F : C ⥤ D) :
  subsingleton (reflects_limits_of_shape J F) :=
by { split, intros, cases a, cases b, congr }
instance reflects_colimits_of_shape_subsingleton (J : Type v) [small_category J] (F : C ⥤ D) :
  subsingleton (reflects_colimits_of_shape J F) :=
by { split, intros, cases a, cases b, congr }

instance reflects_limits_subsingleton (F : C ⥤ D) : subsingleton (reflects_limits F) :=
by { split, intros, cases a, cases b, cc }
instance reflects_colimits_subsingleton (F : C ⥤ D) : subsingleton (reflects_colimits F) :=
by { split, intros, cases a, cases b, cc }

@[priority 100] -- see Note [lower instance priority]
instance reflects_limit_of_reflects_limits_of_shape (K : J ⥤ C) (F : C ⥤ D)
  [H : reflects_limits_of_shape J F] : reflects_limit K F :=
reflects_limits_of_shape.reflects_limit
@[priority 100] -- see Note [lower instance priority]
instance reflects_colimit_of_reflects_colimits_of_shape (K : J ⥤ C) (F : C ⥤ D)
  [H : reflects_colimits_of_shape J F] : reflects_colimit K F :=
reflects_colimits_of_shape.reflects_colimit

@[priority 100] -- see Note [lower instance priority]
instance reflects_limits_of_shape_of_reflects_limits (F : C ⥤ D)
  [H : reflects_limits F] : reflects_limits_of_shape J F :=
reflects_limits.reflects_limits_of_shape
@[priority 100] -- see Note [lower instance priority]
instance reflects_colimits_of_shape_of_reflects_colimits (F : C ⥤ D)
  [H : reflects_colimits F] : reflects_colimits_of_shape J F :=
reflects_colimits.reflects_colimits_of_shape

instance id_reflects_limits : reflects_limits (𝟭 C) :=
{ reflects_limits_of_shape := λ J 𝒥,
  { reflects_limit := λ K, by exactI ⟨λ c h,
  ⟨λ s, h.lift ⟨s.X, λ j, s.π.app j, λ j j' f, s.π.naturality f⟩,
   by cases K; rcases c with ⟨_, _, _⟩; intros s j; cases s; exact h.fac _ j,
   by cases K; rcases c with ⟨_, _, _⟩; intros s m w; rcases s with ⟨_, _, _⟩; exact h.uniq _ m w⟩⟩ } }

instance id_reflects_colimits : reflects_colimits (𝟭 C) :=
{ reflects_colimits_of_shape := λ J 𝒥,
  { reflects_colimit := λ K, by exactI ⟨λ c h,
  ⟨λ s, h.desc ⟨s.X, λ j, s.ι.app j, λ j j' f, s.ι.naturality f⟩,
   by cases K; rcases c with ⟨_, _, _⟩; intros s j; cases s; exact h.fac _ j,
   by cases K; rcases c with ⟨_, _, _⟩; intros s m w; rcases s with ⟨_, _, _⟩; exact h.uniq _ m w⟩⟩ } }

section
variables {E : Type u₃} [ℰ : category.{v} E]
variables (F : C ⥤ D) (G : D ⥤ E)

instance comp_reflects_limit [reflects_limit K F] [reflects_limit (K ⋙ F) G] :
  reflects_limit K (F ⋙ G) :=
⟨λ c h, reflects_limit.reflects (reflects_limit.reflects h)⟩

instance comp_reflects_colimit [reflects_colimit K F] [reflects_colimit (K ⋙ F) G] :
  reflects_colimit K (F ⋙ G) :=
⟨λ c h, reflects_colimit.reflects (reflects_colimit.reflects h)⟩

end

variable (F : C ⥤ D)

/-- A fully faithful functor reflects limits. -/
def fully_faithful_reflects_limits [full F] [faithful F] : reflects_limits F :=
{ reflects_limits_of_shape := λ J 𝒥₁, by exactI
  { reflects_limit := λ K,
    { reflects := λ c t,
      is_limit.mk_cone_morphism (λ s, (cones.functoriality K F).preimage (t.lift_cone_morphism _)) $
      begin
        apply (λ s m, (cones.functoriality K F).map_injective _),
        rw [functor.image_preimage],
        apply t.uniq_cone_morphism,
      end } } }

/-- A fully faithful functor reflects colimits. -/
def fully_faithful_reflects_colimits [full F] [faithful F] : reflects_colimits F :=
{ reflects_colimits_of_shape := λ J 𝒥₁, by exactI
  { reflects_colimit := λ K,
    { reflects := λ c t,
      is_colimit.mk_cocone_morphism (λ s, (cocones.functoriality K F).preimage (t.desc_cocone_morphism _)) $
      begin
        apply (λ s m, (cocones.functoriality K F).map_injective _),
        rw [functor.image_preimage],
        apply t.uniq_cocone_morphism,
      end } } }

end category_theory.limits<|MERGE_RESOLUTION|>--- conflicted
+++ resolved
@@ -154,7 +154,6 @@
   (h : is_colimit t) (hF : is_colimit (F.map_cocone t)) : preserves_colimit K F :=
 ⟨λ t' h', is_colimit.of_iso_colimit hF (functor.map_iso _ (is_colimit.unique_up_to_iso h h'))⟩
 
-<<<<<<< HEAD
 instance op_preserves_limits_of_preserves_colimits {F : C ⥤ D} [preserves_colimits F] :
   preserves_limits (F.op) :=
 sorry
@@ -168,7 +167,7 @@
 def preserves_colimit_of_iso {K K' : J ⥤ C} {F : C ⥤ D} [preserves_colimit K F] (h : K ≅ K') :
   preserves_colimit K' F :=
 sorry
-=======
+
 /-- Transfer preservation of colimits along a natural isomorphism in the shape. -/
 def preserves_colimit_of_iso {K₁ K₂ : J ⥤ C} (F : C ⥤ D) (h : K₁ ≅ K₂) [preserves_colimit K₁ F] :
   preserves_colimit K₂ F :=
@@ -184,7 +183,6 @@
     rw [← F.map_comp],
     simp,
   end }
->>>>>>> 6f9da356
 
 /-
 A functor F : C → D reflects limits if whenever the image of a cone
