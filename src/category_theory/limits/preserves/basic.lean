/-
Copyright (c) 2018 Scott Morrison. All rights reserved.
Released under Apache 2.0 license as described in the file LICENSE.
Authors: Scott Morrison, Reid Barton, Bhavik Mehta
-/
import category_theory.limits.limits

/-!
# Preservation and reflection of (co)limits.

There are various distinct notions of "preserving limits". The one we
aim to capture here is: A functor F : C → D "preserves limits" if it
sends every limit cone in C to a limit cone in D. Informally, F
preserves all the limits which exist in C.

Note that:

* Of course, we do not want to require F to *strictly* take chosen
  limit cones of C to chosen limit cones of D. Indeed, the above
  definition makes no reference to a choice of limit cones so it makes
  sense without any conditions on C or D.

* Some diagrams in C may have no limit. In this case, there is no
  condition on the behavior of F on such diagrams. There are other
  notions (such as "flat functor") which impose conditions also on
  diagrams in C with no limits, but these are not considered here.

In order to be able to express the property of preserving limits of a
certain form, we say that a functor F preserves the limit of a
diagram K if F sends every limit cone on K to a limit cone. This is
vacuously satisfied when K does not admit a limit, which is consistent
with the above definition of "preserves limits".
-/

open category_theory

noncomputable theory

namespace category_theory.limits

universes v₁ v₂ v₃ u₁ u₂ u₃ u₄
  -- declare the `v`'s first; see `category_theory.category` for an explanation

variables {C : Type u₁} [category.{v₁} C]
variables {D : Type u₂} [category.{v₁} D]
variables {E : Type u₃} [category.{v₁} E]

variables {J J' : Type u₄} [category.{v₃} J] [category.{v₃} J'] {K : J ⥤ C}

/--
A functor `F` preserves limits of `K` (written as `preserves_limit K F`)
if `F` maps any limit cone over `K` to a limit cone.
-/
class preserves_limit (K : J ⥤ C) (F : C ⥤ D) :=
(preserves : Π {c : cone K}, is_limit c → is_limit (F.map_cone c))
/--
A functor `F` preserves colimits of `K` (written as `preserves_colimit K F`)
if `F` maps any colimit cocone over `K` to a colimit cocone.
-/
class preserves_colimit (K : J ⥤ C) (F : C ⥤ D) :=
(preserves : Π {c : cocone K}, is_colimit c → is_colimit (F.map_cocone c))

/-- We say that `F` preserves limits of shape `J` if `F` preserves limits for every diagram
    `K : J ⥤ C`, i.e., `F` maps limit cones over `K` to limit cones. -/
class preserves_limits_of_shape (J : Type u₃) [category.{v₃} J] (F : C ⥤ D) :=
(preserves_limit : Π {K : J ⥤ C}, preserves_limit K F)
/-- We say that `F` preserves colimits of shape `J` if `F` preserves colimits for every diagram
    `K : J ⥤ C`, i.e., `F` maps colimit cocones over `K` to colimit cocones. -/
<<<<<<< HEAD
class preserves_colimits_of_shape (J : Type u₃) [category.{v₃} J] (F : C ⥤ D) :=
(preserves_colimit : Π {K : J ⥤ C}, preserves_colimit K F)

/-- We say that `F` preserves limits if it sends limit cones over any diagram to limit cones. -/
class preserves_limits (F : C ⥤ D) : Type (max u₁ u₂ (v₁+1)) :=
(preserves_limits_of_shape : Π {J : Type v₁} [small_category J], by exactI preserves_limits_of_shape J F)
/-- We say that `F` preserves colimits if it sends colimit cocones over any diagram to colimit
    cocones.-/
class preserves_colimits (F : C ⥤ D) : Type (max u₁ u₂ (v₁+1)) :=
(preserves_colimits_of_shape : Π {J : Type v₁} [small_category J], by exactI preserves_colimits_of_shape J F)
=======
class preserves_colimits_of_shape (J : Type v) [small_category J] (F : C ⥤ D) :
  Type (max u₁ u₂ v) :=
(preserves_colimit : Π {K : J ⥤ C}, preserves_colimit K F)

/-- We say that `F` preserves limits if it sends limit cones over any diagram to limit cones. -/
class preserves_limits (F : C ⥤ D) : Type (max u₁ u₂ (v+1)) :=
(preserves_limits_of_shape : Π {J : Type v} [𝒥 : small_category J],
  by exactI preserves_limits_of_shape J F)
/-- We say that `F` preserves colimits if it sends colimit cocones over any diagram to colimit
    cocones.-/
class preserves_colimits (F : C ⥤ D) : Type (max u₁ u₂ (v+1)) :=
(preserves_colimits_of_shape : Π {J : Type v} [𝒥 : small_category J],
  by exactI preserves_colimits_of_shape J F)
>>>>>>> d6fe605f

attribute [instance, priority 100] -- see Note [lower instance priority]
  preserves_limits_of_shape.preserves_limit preserves_limits.preserves_limits_of_shape
  preserves_colimits_of_shape.preserves_colimit preserves_colimits.preserves_colimits_of_shape

/--
A convenience function for `preserves_limit`, which takes the functor as an explicit argument to
guide typeclass resolution.
-/
def is_limit_of_preserves (F : C ⥤ D) {c : cone K} (t : is_limit c) [preserves_limit K F] :
  is_limit (F.map_cone c) :=
preserves_limit.preserves t

/--
A convenience function for `preserves_colimit`, which takes the functor as an explicit argument to
guide typeclass resolution.
-/
def is_colimit_of_preserves (F : C ⥤ D) {c : cocone K} (t : is_colimit c)
  [preserves_colimit K F] :
  is_colimit (F.map_cocone c) :=
preserves_colimit.preserves t

instance preserves_limit_subsingleton (K : J ⥤ C) (F : C ⥤ D) :
  subsingleton (preserves_limit K F) :=
by split; rintros ⟨a⟩ ⟨b⟩; congr
instance preserves_colimit_subsingleton (K : J ⥤ C) (F : C ⥤ D) :
  subsingleton (preserves_colimit K F) :=
by split; rintros ⟨a⟩ ⟨b⟩; congr

instance preserves_limits_of_shape_subsingleton (J : Type v₁) [small_category J] (F : C ⥤ D) :
  subsingleton (preserves_limits_of_shape J F) :=
by { split, intros, cases a, cases b, congr }
instance preserves_colimits_of_shape_subsingleton (J : Type v₁) [small_category J] (F : C ⥤ D) :
  subsingleton (preserves_colimits_of_shape J F) :=
by { split, intros, cases a, cases b, congr }

instance preserves_limits_subsingleton (F : C ⥤ D) : subsingleton (preserves_limits F) :=
by { split, intros, cases a, cases b, cc }
instance preserves_colimits_subsingleton (F : C ⥤ D) : subsingleton (preserves_colimits F) :=
by { split, intros, cases a, cases b, cc }

instance id_preserves_limits : preserves_limits (𝟭 C) :=
{ preserves_limits_of_shape := λ J 𝒥,
  { preserves_limit := λ K, by exactI ⟨λ c h,
  ⟨λ s, h.lift ⟨s.X, λ j, s.π.app j, λ j j' f, s.π.naturality f⟩,
   by cases K; rcases c with ⟨_, _, _⟩; intros s j; cases s; exact h.fac _ j,
   by cases K; rcases c with ⟨_, _, _⟩; intros s m w; rcases s with ⟨_, _, _⟩;
     exact h.uniq _ m w⟩⟩ } }

instance id_preserves_colimits : preserves_colimits (𝟭 C) :=
{ preserves_colimits_of_shape := λ J 𝒥,
  { preserves_colimit := λ K, by exactI ⟨λ c h,
  ⟨λ s, h.desc ⟨s.X, λ j, s.ι.app j, λ j j' f, s.ι.naturality f⟩,
   by cases K; rcases c with ⟨_, _, _⟩; intros s j; cases s; exact h.fac _ j,
   by cases K; rcases c with ⟨_, _, _⟩; intros s m w; rcases s with ⟨_, _, _⟩;
     exact h.uniq _ m w⟩⟩ } }

section
variables (F : C ⥤ D) (G : D ⥤ E)

local attribute [elab_simple] preserves_limit.preserves preserves_colimit.preserves

instance comp_preserves_limit [preserves_limit K F] [preserves_limit (K ⋙ F) G] :
  preserves_limit K (F ⋙ G) :=
⟨λ c h, preserves_limit.preserves (preserves_limit.preserves h)⟩

instance comp_preserves_limits_of_shape
  [preserves_limits_of_shape J F] [preserves_limits_of_shape J G] :
  preserves_limits_of_shape J (F ⋙ G) :=
{ preserves_limit := λ K, infer_instance }

instance comp_preserves_limits [preserves_limits F] [preserves_limits G] :
  preserves_limits (F ⋙ G) :=
{ preserves_limits_of_shape := λ J 𝒥₁, infer_instance }

instance comp_preserves_colimit [preserves_colimit K F] [preserves_colimit (K ⋙ F) G] :
  preserves_colimit K (F ⋙ G) :=
⟨λ c h, preserves_colimit.preserves (preserves_colimit.preserves h)⟩

instance comp_preserves_colimits_of_shape
  [preserves_colimits_of_shape J F] [preserves_colimits_of_shape J G] :
  preserves_colimits_of_shape J (F ⋙ G) :=
{ preserves_colimit := λ K, infer_instance }

instance comp_preserves_colimits [preserves_colimits F] [preserves_colimits G] :
  preserves_colimits (F ⋙ G) :=
{ preserves_colimits_of_shape := λ J 𝒥₁, infer_instance }

end

/-- If F preserves one limit cone for the diagram K,
  then it preserves any limit cone for K. -/
def preserves_limit_of_preserves_limit_cone {F : C ⥤ D} {t : cone K}
  (h : is_limit t) (hF : is_limit (F.map_cone t)) : preserves_limit K F :=
⟨λ t' h', is_limit.of_iso_limit hF (functor.map_iso _ (is_limit.unique_up_to_iso h h'))⟩

/-- Transfer preservation of limits along a natural isomorphism in the diagram. -/
def preserves_limit_of_iso_diagram {K₁ K₂ : J ⥤ C} (F : C ⥤ D) (h : K₁ ≅ K₂)
  [preserves_limit K₁ F] : preserves_limit K₂ F :=
{ preserves := λ c t,
  begin
    apply is_limit.postcompose_inv_equiv (iso_whisker_right h F : _) _ _,
    have := (is_limit.postcompose_inv_equiv h c).symm t,
    apply is_limit.of_iso_limit (is_limit_of_preserves F this),
    refine cones.ext (iso.refl _) (λ j, by tidy),
  end }

/-- Transfer preservation of a limit along a natural isomorphism in the functor. -/
def preserves_limit_of_nat_iso (K : J ⥤ C) {F G : C ⥤ D} (h : F ≅ G) [preserves_limit K F] :
  preserves_limit K G :=
{ preserves := λ c t, is_limit.map_cone_equiv h (preserves_limit.preserves t) }

/-- Transfer preservation of limits of shape along a natural isomorphism in the functor. -/
def preserves_limits_of_shape_of_nat_iso {F G : C ⥤ D} (h : F ≅ G) [preserves_limits_of_shape J F] :
  preserves_limits_of_shape J G :=
{ preserves_limit := λ K, preserves_limit_of_nat_iso K h }

/-- Transfer preservation of limits along a natural isomorphism in the functor. -/
def preserves_limits_of_nat_iso {F G : C ⥤ D} (h : F ≅ G) [preserves_limits F] :
  preserves_limits G :=
{ preserves_limits_of_shape := λ J 𝒥₁, by exactI preserves_limits_of_shape_of_nat_iso h }

/-- Transfer preservation of limits along a equivalence in the shape. -/
def preserves_limits_of_shape_of_equiv (e : J ≌ J')
  (F : C ⥤ D) [preserves_limits_of_shape J F] :
  preserves_limits_of_shape J' F :=
{ preserves_limit := λ K,
  { preserves := λ c t,
    begin
      let equ := e.inv_fun_id_assoc (K ⋙ F),
      have := (is_limit_of_preserves F (t.whisker_equivalence e)).whisker_equivalence e.symm,
      apply ((is_limit.postcompose_hom_equiv equ _).symm this).of_iso_limit,
      refine cones.ext (iso.refl _) (λ j, _),
      { dsimp, simp [←functor.map_comp] }, -- See library note [dsimp, simp].
    end } }

/-- If F preserves one colimit cocone for the diagram K,
  then it preserves any colimit cocone for K. -/
def preserves_colimit_of_preserves_colimit_cocone {F : C ⥤ D} {t : cocone K}
  (h : is_colimit t) (hF : is_colimit (F.map_cocone t)) : preserves_colimit K F :=
⟨λ t' h', is_colimit.of_iso_colimit hF (functor.map_iso _ (is_colimit.unique_up_to_iso h h'))⟩

/-- Transfer preservation of colimits along a natural isomorphism in the shape. -/
def preserves_colimit_of_iso_diagram {K₁ K₂ : J ⥤ C} (F : C ⥤ D) (h : K₁ ≅ K₂)
  [preserves_colimit K₁ F] : preserves_colimit K₂ F :=
{ preserves := λ c t,
  begin
    apply is_colimit.precompose_hom_equiv (iso_whisker_right h F : _) _ _,
    have := (is_colimit.precompose_hom_equiv h c).symm t,
    apply is_colimit.of_iso_colimit (is_colimit_of_preserves F this),
    refine cocones.ext (iso.refl _) (λ j, by tidy),
  end }

/-- Transfer preservation of a colimit along a natural isomorphism in the functor. -/
def preserves_colimit_of_nat_iso (K : J ⥤ C) {F G : C ⥤ D} (h : F ≅ G) [preserves_colimit K F] :
  preserves_colimit K G :=
{ preserves := λ c t, is_colimit.map_cocone_equiv h (preserves_colimit.preserves t) }

/-- Transfer preservation of colimits of shape along a natural isomorphism in the functor. -/
def preserves_colimits_of_shape_of_nat_iso {F G : C ⥤ D} (h : F ≅ G)
  [preserves_colimits_of_shape J F] : preserves_colimits_of_shape J G :=
{ preserves_colimit := λ K, preserves_colimit_of_nat_iso K h }

/-- Transfer preservation of colimits along a natural isomorphism in the functor. -/
def preserves_colimits_of_nat_iso {F G : C ⥤ D} (h : F ≅ G) [preserves_colimits F] :
  preserves_colimits G :=
{ preserves_colimits_of_shape := λ J 𝒥₁, by exactI preserves_colimits_of_shape_of_nat_iso h }

/-- Transfer preservation of colimits along a equivalence in the shape. -/
def preserves_colimits_of_shape_of_equiv (e : J ≌ J')
  (F : C ⥤ D) [preserves_colimits_of_shape J F] :
  preserves_colimits_of_shape J' F :=
{ preserves_colimit := λ K,
  { preserves := λ c t,
    begin
      let equ := e.inv_fun_id_assoc (K ⋙ F),
      have := (is_colimit_of_preserves F (t.whisker_equivalence e)).whisker_equivalence e.symm,
      apply ((is_colimit.precompose_inv_equiv equ _).symm this).of_iso_colimit,
      refine cocones.ext (iso.refl _) (λ j, _),
      { dsimp, simp [←functor.map_comp] }, -- See library note [dsimp, simp].
    end } }

/--
A functor `F : C ⥤ D` reflects limits for `K : J ⥤ C` if
whenever the image of a cone over `K` under `F` is a limit cone in `D`,
the cone was already a limit cone in `C`.
Note that we do not assume a priori that `D` actually has any limits.
-/
class reflects_limit (K : J ⥤ C) (F : C ⥤ D) :=
(reflects : Π {c : cone K}, is_limit (F.map_cone c) → is_limit c)
/--
A functor `F : C ⥤ D` reflects colimits for `K : J ⥤ C` if
whenever the image of a cocone over `K` under `F` is a colimit cocone in `D`,
the cocone was already a colimit cocone in `C`.
Note that we do not assume a priori that `D` actually has any colimits.
-/
class reflects_colimit (K : J ⥤ C) (F : C ⥤ D) :=
(reflects : Π {c : cocone K}, is_colimit (F.map_cocone c) → is_colimit c)

/--
A functor `F : C ⥤ D` reflects limits of shape `J` if
whenever the image of a cone over some `K : J ⥤ C` under `F` is a limit cone in `D`,
the cone was already a limit cone in `C`.
Note that we do not assume a priori that `D` actually has any limits.
-/
class reflects_limits_of_shape (J : Type u₃) [category.{v₃} J] (F : C ⥤ D) :=
(reflects_limit : Π {K : J ⥤ C}, reflects_limit K F)
/--
A functor `F : C ⥤ D` reflects colimits of shape `J` if
whenever the image of a cocone over some `K : J ⥤ C` under `F` is a colimit cocone in `D`,
the cocone was already a colimit cocone in `C`.
Note that we do not assume a priori that `D` actually has any colimits.
-/
class reflects_colimits_of_shape (J : Type u₃) [category.{v₃} J] (F : C ⥤ D) :=
(reflects_colimit : Π {K : J ⥤ C}, reflects_colimit K F)

/--
A functor `F : C ⥤ D` reflects limits if
whenever the image of a cone over some `K : J ⥤ C` under `F` is a limit cone in `D`,
the cone was already a limit cone in `C`.
Note that we do not assume a priori that `D` actually has any limits.
-/
<<<<<<< HEAD
class reflects_limits (F : C ⥤ D) :=
(reflects_limits_of_shape : Π {J : Type v₁} [small_category J], reflects_limits_of_shape J F)
=======
class reflects_limits (F : C ⥤ D) : Type (max u₁ u₂ (v+1)) :=
(reflects_limits_of_shape : Π {J : Type v} {𝒥 : small_category J},
  by exactI reflects_limits_of_shape J F)
>>>>>>> d6fe605f
/--
A functor `F : C ⥤ D` reflects colimits if
whenever the image of a cocone over some `K : J ⥤ C` under `F` is a colimit cocone in `D`,
the cocone was already a colimit cocone in `C`.
Note that we do not assume a priori that `D` actually has any colimits.
-/
<<<<<<< HEAD
class reflects_colimits (F : C ⥤ D) :=
(reflects_colimits_of_shape : Π {J : Type v₁} [small_category J], reflects_colimits_of_shape J F)
=======
class reflects_colimits (F : C ⥤ D) : Type (max u₁ u₂ (v+1)) :=
(reflects_colimits_of_shape : Π {J : Type v} {𝒥 : small_category J},
  by exactI reflects_colimits_of_shape J F)
>>>>>>> d6fe605f

/--
A convenience function for `reflects_limit`, which takes the functor as an explicit argument to
guide typeclass resolution.
-/
def is_limit_of_reflects (F : C ⥤ D) {c : cone K} (t : is_limit (F.map_cone c))
  [reflects_limit K F] : is_limit c :=
reflects_limit.reflects t

/--
A convenience function for `reflects_colimit`, which takes the functor as an explicit argument to
guide typeclass resolution.
-/
def is_colimit_of_reflects (F : C ⥤ D) {c : cocone K} (t : is_colimit (F.map_cocone c))
  [reflects_colimit K F] :
  is_colimit c :=
reflects_colimit.reflects t

instance reflects_limit_subsingleton (K : J ⥤ C) (F : C ⥤ D) : subsingleton (reflects_limit K F) :=
by split; rintros ⟨a⟩ ⟨b⟩; congr
instance reflects_colimit_subsingleton (K : J ⥤ C) (F : C ⥤ D) :
  subsingleton (reflects_colimit K F) :=
by split; rintros ⟨a⟩ ⟨b⟩; congr

instance reflects_limits_of_shape_subsingleton (J : Type u₃) [category.{v₃} J] (F : C ⥤ D) :
  subsingleton (reflects_limits_of_shape J F) :=
by { split, intros, cases a, cases b, congr }
instance reflects_colimits_of_shape_subsingleton (J : Type u₃) [category.{v₃} J] (F : C ⥤ D) :
  subsingleton (reflects_colimits_of_shape J F) :=
by { split, intros, cases a, cases b, congr }

instance reflects_limits_subsingleton (F : C ⥤ D) : subsingleton (reflects_limits F) :=
by { split, intros, cases a, cases b, cc }
instance reflects_colimits_subsingleton (F : C ⥤ D) : subsingleton (reflects_colimits F) :=
by { split, intros, cases a, cases b, cc }

@[priority 100] -- see Note [lower instance priority]
instance reflects_limit_of_reflects_limits_of_shape (K : J ⥤ C) (F : C ⥤ D)
  [H : reflects_limits_of_shape J F] : reflects_limit K F :=
reflects_limits_of_shape.reflects_limit
@[priority 100] -- see Note [lower instance priority]
instance reflects_colimit_of_reflects_colimits_of_shape (K : J ⥤ C) (F : C ⥤ D)
  [H : reflects_colimits_of_shape J F] : reflects_colimit K F :=
reflects_colimits_of_shape.reflects_colimit

attribute [instance, priority 100]
  reflects_limits.reflects_limits_of_shape
  reflects_colimits.reflects_colimits_of_shape

instance id_reflects_limits : reflects_limits (𝟭 C) :=
{ reflects_limits_of_shape := λ J 𝒥,
  { reflects_limit := λ K, by exactI ⟨λ c h,
  ⟨λ s, h.lift ⟨s.X, λ j, s.π.app j, λ j j' f, s.π.naturality f⟩,
   by cases K; rcases c with ⟨_, _, _⟩; intros s j; cases s; exact h.fac _ j,
   by cases K; rcases c with ⟨_, _, _⟩; intros s m w; rcases s with ⟨_, _, _⟩;
     exact h.uniq _ m w⟩⟩ } }

instance id_reflects_colimits : reflects_colimits (𝟭 C) :=
{ reflects_colimits_of_shape := λ J 𝒥,
  { reflects_colimit := λ K, by exactI ⟨λ c h,
  ⟨λ s, h.desc ⟨s.X, λ j, s.ι.app j, λ j j' f, s.ι.naturality f⟩,
   by cases K; rcases c with ⟨_, _, _⟩; intros s j; cases s; exact h.fac _ j,
   by cases K; rcases c with ⟨_, _, _⟩; intros s m w; rcases s with ⟨_, _, _⟩;
     exact h.uniq _ m w⟩⟩ } }

section
variables (F : C ⥤ D) (G : D ⥤ E)

instance comp_reflects_limit [reflects_limit K F] [reflects_limit (K ⋙ F) G] :
  reflects_limit K (F ⋙ G) :=
⟨λ c h, reflects_limit.reflects (reflects_limit.reflects h)⟩

instance comp_reflects_limits_of_shape
  [reflects_limits_of_shape J F] [reflects_limits_of_shape J G] :
  reflects_limits_of_shape J (F ⋙ G) :=
{ reflects_limit := λ K, infer_instance }

instance comp_reflects_limits [reflects_limits F] [reflects_limits G] :
  reflects_limits (F ⋙ G) :=
{ reflects_limits_of_shape := λ J 𝒥₁, infer_instance }

instance comp_reflects_colimit [reflects_colimit K F] [reflects_colimit (K ⋙ F) G] :
  reflects_colimit K (F ⋙ G) :=
⟨λ c h, reflects_colimit.reflects (reflects_colimit.reflects h)⟩

instance comp_reflects_colimits_of_shape
  [reflects_colimits_of_shape J F] [reflects_colimits_of_shape J G] :
  reflects_colimits_of_shape J (F ⋙ G) :=
{ reflects_colimit := λ K, infer_instance }

instance comp_reflects_colimits [reflects_colimits F] [reflects_colimits G] :
  reflects_colimits (F ⋙ G) :=
{ reflects_colimits_of_shape := λ J 𝒥₁, infer_instance }

/-- If `F ⋙ G` preserves limits for `K`, and `G` reflects limits for `K ⋙ F`,
then `F` preserves limits for `K`. -/
def preserves_limit_of_reflects_of_preserves [preserves_limit K (F ⋙ G)]
  [reflects_limit (K ⋙ F) G] : preserves_limit K F :=
⟨λ c h,
 begin
  apply is_limit_of_reflects G,
  apply is_limit_of_preserves (F ⋙ G) h,
 end⟩

/--
If `F ⋙ G` preserves limits of shape `J` and `G` reflects limits of shape `J`, then `F` preserves
limits of shape `J`.
-/
def preserves_limits_of_shape_of_reflects_of_preserves [preserves_limits_of_shape J (F ⋙ G)]
  [reflects_limits_of_shape J G] : preserves_limits_of_shape J F :=
{ preserves_limit := λ K, preserves_limit_of_reflects_of_preserves F G }

/-- If `F ⋙ G` preserves limits and `G` reflects limits, then `F` preserves limits. -/
def preserves_limits_of_reflects_of_preserves [preserves_limits (F ⋙ G)] [reflects_limits G] :
  preserves_limits F :=
{ preserves_limits_of_shape := λ J 𝒥₁,
    by exactI preserves_limits_of_shape_of_reflects_of_preserves F G }

/-- Transfer reflection of a limit along a natural isomorphism in the functor. -/
def reflects_limit_of_nat_iso (K : J ⥤ C) {F G : C ⥤ D} (h : F ≅ G) [reflects_limit K F] :
  reflects_limit K G :=
{ reflects := λ c t, reflects_limit.reflects (is_limit.map_cone_equiv h.symm t) }

/-- Transfer reflection of limits of shape along a natural isomorphism in the functor. -/
def reflects_limits_of_shape_of_nat_iso {F G : C ⥤ D} (h : F ≅ G) [reflects_limits_of_shape J F] :
  reflects_limits_of_shape J G :=
{ reflects_limit := λ K, reflects_limit_of_nat_iso K h }

/-- Transfer reflection of limits along a natural isomorphism in the functor. -/
def reflects_limits_of_nat_iso {F G : C ⥤ D} (h : F ≅ G) [reflects_limits F] :
  reflects_limits G :=
{ reflects_limits_of_shape := λ J 𝒥₁, by exactI reflects_limits_of_shape_of_nat_iso h }

/--
If the limit of `F` exists and `G` preserves it, then if `G` reflects isomorphisms then it
reflects the limit of `F`.
-/
def reflects_limit_of_reflects_isomorphisms (F : J ⥤ C) (G : C ⥤ D)
  [reflects_isomorphisms G] [has_limit F] [preserves_limit F G] :
  reflects_limit F G :=
{ reflects := λ c t,
  begin
    apply is_limit.of_point_iso (limit.is_limit F),
    change is_iso ((cones.forget _).map ((limit.is_limit F).lift_cone_morphism c)),
    apply (cones.forget F).map_is_iso _,
    apply is_iso_of_reflects_iso _ (cones.functoriality F G),
    refine t.hom_is_iso (is_limit_of_preserves G (limit.is_limit F)) _,
  end }

/--
If `C` has limits of shape `J` and `G` preserves them, then if `G` reflects isomorphisms then it
reflects limits of shape `J`.
-/
def reflects_limits_of_shape_of_reflects_isomorphisms {G : C ⥤ D}
  [reflects_isomorphisms G] [has_limits_of_shape J C] [preserves_limits_of_shape J G] :
  reflects_limits_of_shape J G :=
{ reflects_limit := λ F, reflects_limit_of_reflects_isomorphisms F G }

/--
If `C` has limits and `G` preserves limits, then if `G` reflects isomorphisms then it reflects
limits.
-/
def reflects_limits_of_reflects_isomorphisms {G : C ⥤ D}
  [reflects_isomorphisms G] [has_limits C] [preserves_limits G] :
  reflects_limits G :=
{ reflects_limits_of_shape := λ J 𝒥₁,
  by exactI reflects_limits_of_shape_of_reflects_isomorphisms }

/-- If `F ⋙ G` preserves colimits for `K`, and `G` reflects colimits for `K ⋙ F`,
then `F` preserves colimits for `K`. -/
def preserves_colimit_of_reflects_of_preserves [preserves_colimit K (F ⋙ G)]
  [reflects_colimit (K ⋙ F) G] : preserves_colimit K F :=
⟨λ c h,
 begin
  apply is_colimit_of_reflects G,
  apply is_colimit_of_preserves (F ⋙ G) h,
 end⟩

/--
If `F ⋙ G` preserves colimits of shape `J` and `G` reflects colimits of shape `J`, then `F`
preserves colimits of shape `J`.
-/
def preserves_colimits_of_shape_of_reflects_of_preserves [preserves_colimits_of_shape J (F ⋙ G)]
  [reflects_colimits_of_shape J G] : preserves_colimits_of_shape J F :=
{ preserves_colimit := λ K, preserves_colimit_of_reflects_of_preserves F G }

/-- If `F ⋙ G` preserves colimits and `G` reflects colimits, then `F` preserves colimits. -/
def preserves_colimits_of_reflects_of_preserves [preserves_colimits (F ⋙ G)]
  [reflects_colimits G] : preserves_colimits F :=
{ preserves_colimits_of_shape := λ J 𝒥₁,
    by exactI preserves_colimits_of_shape_of_reflects_of_preserves F G }

/-- Transfer reflection of a colimit along a natural isomorphism in the functor. -/
def reflects_colimit_of_nat_iso (K : J ⥤ C) {F G : C ⥤ D} (h : F ≅ G) [reflects_colimit K F] :
  reflects_colimit K G :=
{ reflects := λ c t, reflects_colimit.reflects (is_colimit.map_cocone_equiv h.symm t) }

/-- Transfer reflection of colimits of shape along a natural isomorphism in the functor. -/
def reflects_colimits_of_shape_of_nat_iso {F G : C ⥤ D} (h : F ≅ G)
  [reflects_colimits_of_shape J F] : reflects_colimits_of_shape J G :=
{ reflects_colimit := λ K, reflects_colimit_of_nat_iso K h }

/-- Transfer reflection of colimits along a natural isomorphism in the functor. -/
def reflects_colimits_of_nat_iso {F G : C ⥤ D} (h : F ≅ G) [reflects_colimits F] :
  reflects_colimits G :=
{ reflects_colimits_of_shape := λ J 𝒥₁, by exactI reflects_colimits_of_shape_of_nat_iso h }

/--
If the colimit of `F` exists and `G` preserves it, then if `G` reflects isomorphisms then it
reflects the colimit of `F`.
-/
def reflects_colimit_of_reflects_isomorphisms (F : J ⥤ C) (G : C ⥤ D)
  [reflects_isomorphisms G] [has_colimit F] [preserves_colimit F G] :
  reflects_colimit F G :=
{ reflects := λ c t,
  begin
    apply is_colimit.of_point_iso (colimit.is_colimit F),
    change is_iso ((cocones.forget _).map ((colimit.is_colimit F).desc_cocone_morphism c)),
    apply (cocones.forget F).map_is_iso _,
    apply is_iso_of_reflects_iso _ (cocones.functoriality F G),
    refine (is_colimit_of_preserves G (colimit.is_colimit F)).hom_is_iso t _,
  end }

/--
If `C` has colimits of shape `J` and `G` preserves them, then if `G` reflects isomorphisms then it
reflects colimits of shape `J`.
-/
def reflects_colimits_of_shape_of_reflects_isomorphisms {G : C ⥤ D}
  [reflects_isomorphisms G] [has_colimits_of_shape J C] [preserves_colimits_of_shape J G] :
  reflects_colimits_of_shape J G :=
{ reflects_colimit := λ F, reflects_colimit_of_reflects_isomorphisms F G }

/--
If `C` has colimits and `G` preserves colimits, then if `G` reflects isomorphisms then it reflects
colimits.
-/
def reflects_colimits_of_reflects_isomorphisms {G : C ⥤ D}
  [reflects_isomorphisms G] [has_colimits C] [preserves_colimits G] :
  reflects_colimits G :=
{ reflects_colimits_of_shape := λ J 𝒥₁,
  by exactI reflects_colimits_of_shape_of_reflects_isomorphisms }

end

variable (F : C ⥤ D)

/-- A fully faithful functor reflects limits. -/
def fully_faithful_reflects_limits [full F] [faithful F] : reflects_limits F :=
{ reflects_limits_of_shape := λ J 𝒥₁, by exactI
  { reflects_limit := λ K,
    { reflects := λ c t,
      is_limit.mk_cone_morphism (λ s, (cones.functoriality K F).preimage (t.lift_cone_morphism _)) $
      begin
        apply (λ s m, (cones.functoriality K F).map_injective _),
        rw [functor.image_preimage],
        apply t.uniq_cone_morphism,
      end } } }

/-- A fully faithful functor reflects colimits. -/
def fully_faithful_reflects_colimits [full F] [faithful F] : reflects_colimits F :=
{ reflects_colimits_of_shape := λ J 𝒥₁, by exactI
  { reflects_colimit := λ K,
    { reflects := λ c t,
      is_colimit.mk_cocone_morphism
        (λ s, (cocones.functoriality K F).preimage (t.desc_cocone_morphism _)) $
      begin
        apply (λ s m, (cocones.functoriality K F).map_injective _),
        rw [functor.image_preimage],
        apply t.uniq_cocone_morphism,
      end } } }

end category_theory.limits<|MERGE_RESOLUTION|>--- conflicted
+++ resolved
@@ -66,7 +66,6 @@
 (preserves_limit : Π {K : J ⥤ C}, preserves_limit K F)
 /-- We say that `F` preserves colimits of shape `J` if `F` preserves colimits for every diagram
     `K : J ⥤ C`, i.e., `F` maps colimit cocones over `K` to colimit cocones. -/
-<<<<<<< HEAD
 class preserves_colimits_of_shape (J : Type u₃) [category.{v₃} J] (F : C ⥤ D) :=
 (preserves_colimit : Π {K : J ⥤ C}, preserves_colimit K F)
 
@@ -77,21 +76,6 @@
     cocones.-/
 class preserves_colimits (F : C ⥤ D) : Type (max u₁ u₂ (v₁+1)) :=
 (preserves_colimits_of_shape : Π {J : Type v₁} [small_category J], by exactI preserves_colimits_of_shape J F)
-=======
-class preserves_colimits_of_shape (J : Type v) [small_category J] (F : C ⥤ D) :
-  Type (max u₁ u₂ v) :=
-(preserves_colimit : Π {K : J ⥤ C}, preserves_colimit K F)
-
-/-- We say that `F` preserves limits if it sends limit cones over any diagram to limit cones. -/
-class preserves_limits (F : C ⥤ D) : Type (max u₁ u₂ (v+1)) :=
-(preserves_limits_of_shape : Π {J : Type v} [𝒥 : small_category J],
-  by exactI preserves_limits_of_shape J F)
-/-- We say that `F` preserves colimits if it sends colimit cocones over any diagram to colimit
-    cocones.-/
-class preserves_colimits (F : C ⥤ D) : Type (max u₁ u₂ (v+1)) :=
-(preserves_colimits_of_shape : Π {J : Type v} [𝒥 : small_category J],
-  by exactI preserves_colimits_of_shape J F)
->>>>>>> d6fe605f
 
 attribute [instance, priority 100] -- see Note [lower instance priority]
   preserves_limits_of_shape.preserves_limit preserves_limits.preserves_limits_of_shape
@@ -314,28 +298,16 @@
 the cone was already a limit cone in `C`.
 Note that we do not assume a priori that `D` actually has any limits.
 -/
-<<<<<<< HEAD
 class reflects_limits (F : C ⥤ D) :=
 (reflects_limits_of_shape : Π {J : Type v₁} [small_category J], reflects_limits_of_shape J F)
-=======
-class reflects_limits (F : C ⥤ D) : Type (max u₁ u₂ (v+1)) :=
-(reflects_limits_of_shape : Π {J : Type v} {𝒥 : small_category J},
-  by exactI reflects_limits_of_shape J F)
->>>>>>> d6fe605f
 /--
 A functor `F : C ⥤ D` reflects colimits if
 whenever the image of a cocone over some `K : J ⥤ C` under `F` is a colimit cocone in `D`,
 the cocone was already a colimit cocone in `C`.
 Note that we do not assume a priori that `D` actually has any colimits.
 -/
-<<<<<<< HEAD
 class reflects_colimits (F : C ⥤ D) :=
 (reflects_colimits_of_shape : Π {J : Type v₁} [small_category J], reflects_colimits_of_shape J F)
-=======
-class reflects_colimits (F : C ⥤ D) : Type (max u₁ u₂ (v+1)) :=
-(reflects_colimits_of_shape : Π {J : Type v} {𝒥 : small_category J},
-  by exactI reflects_colimits_of_shape J F)
->>>>>>> d6fe605f
 
 /--
 A convenience function for `reflects_limit`, which takes the functor as an explicit argument to
