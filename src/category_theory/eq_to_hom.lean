--- conflicted
+++ resolved
@@ -91,15 +91,11 @@
 
 end functor
 
-<<<<<<< HEAD
 @[simp] lemma eq_to_hom_map_comp (F : C ⥤ D) {X Y Z : C} (p : X = Y) (q : Y = Z) :
   F.map (eq_to_hom p) ≫ F.map (eq_to_hom q) = F.map (eq_to_hom (eq.trans p q)) :=
 by cases p; simp
 
-lemma eq_to_hom_map (F : C ⥤ D) {X Y : C} (p : X = Y) :
-=======
 @[simp] lemma eq_to_hom_map (F : C ⥤ D) {X Y : C} (p : X = Y) :
->>>>>>> 6f9da356
   F.map (eq_to_hom p) = eq_to_hom (congr_arg F.obj p) :=
 by cases p; simp
 
