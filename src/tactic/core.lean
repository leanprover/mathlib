/-
Copyright (c) 2018 Mario Carneiro. All rights reserved.
Released under Apache 2.0 license as described in the file LICENSE.
Authors: Mario Carneiro, Simon Hudon, Scott Morrison, Keeley Hoek
-/
import data.dlist.basic category.basic meta.expr meta.rb_map data.bool

universes u v

namespace expr
open tactic

attribute [derive has_reflect] binder_info

/-- Given an expr `α` representing a type with numeral structure,
`of_nat α n` creates the `α`-valued numeral expression corresponding to `n`. -/
protected meta def of_nat (α : expr) : ℕ → tactic expr :=
nat.binary_rec
  (tactic.mk_mapp ``has_zero.zero [some α, none])
  (λ b n tac, if n = 0 then mk_mapp ``has_one.one [some α, none] else
    do e ← tac, tactic.mk_app (cond b ``bit1 ``bit0) [e])

/-- Given an expr `α` representing a type with numeral structure,
`of_nat α n` creates the `α`-valued numeral expression corresponding to `n`.
The output is either a numeral or the negation of a numeral. -/
protected meta def of_int (α : expr) : ℤ → tactic expr
| (n : ℕ) := expr.of_nat α n
| -[1+ n] := do
  e ← expr.of_nat α (n+1),
  tactic.mk_app ``has_neg.neg [e]

/-- Generates an expression of the form `∃(args), inner`. `args` is assumed to be a list of local
  constants. When possible, `p ∧ q` is used instead of `∃(_ : p), q`. -/
meta def mk_exists_lst (args : list expr) (inner : expr) : tactic expr :=
args.mfoldr (λarg i:expr, do
    t ← infer_type arg,
    sort l ← infer_type t,
    return $ if arg.occurs i ∨ l ≠ level.zero
      then (const `Exists [l] : expr) t (i.lambdas [arg])
      else (const `and [] : expr) t i)
  inner

/-- `traverse f e` applies the monadic function `f` to the direct descendants of `e`. -/
meta def traverse {m : Type → Type u} [applicative m]
  {elab elab' : bool} (f : expr elab → m (expr elab')) :
  expr elab → m (expr elab')
 | (var v)  := pure $ var v
 | (sort l) := pure $ sort l
 | (const n ls) := pure $ const n ls
 | (mvar n n' e) := mvar n n' <$> f e
 | (local_const n n' bi e) := local_const n n' bi <$> f e
 | (app e₀ e₁) := app <$> f e₀ <*> f e₁
 | (lam n bi e₀ e₁) := lam n bi <$> f e₀ <*> f e₁
 | (pi n bi e₀ e₁) := pi n bi <$> f e₀ <*> f e₁
 | (elet n e₀ e₁ e₂) := elet n <$> f e₀ <*> f e₁ <*> f e₂
 | (macro mac es) := macro mac <$> list.traverse f es

/-- `mfoldl f a e` folds the monadic function `f` over the subterms of the expression `e`,
with initial value `a`. -/
meta def mfoldl {α : Type} {m} [monad m] (f : α → expr → m α) : α → expr → m α
| x e := prod.snd <$> (state_t.run (e.traverse $ λ e',
    (get >>= monad_lift ∘ flip f e' >>= put) $> e') x : m _)

end expr

namespace interaction_monad
open result

variables {σ : Type} {α : Type u}

/-- `get_state` returns the underlying state inside an interaction monad, from within that monad. -/
meta def get_state : interaction_monad σ σ :=
λ state, success state state

/-- `set_state` sets the underlying state inside an interaction monad, from within that monad. -/
meta def set_state (state : σ) : interaction_monad σ unit :=
λ _, success () state

/-- `under_state` applies the given state to `tac`, and returns the result. If `tac` fails, then
`under_state` does too. -/
meta def under_state (state : σ) (tac : interaction_monad σ α) : interaction_monad σ α :=
λ s, match tac state with
     | success val _       := success val s
     | exception fn pos ts := exception fn pos ts
     end

/-- `get_result tac` returns the result state of applying `tac` to the current state.
Note that it updates the current state. -/
meta def get_result (tac : interaction_monad σ α)
  : interaction_monad σ (interaction_monad.result σ α) :=
λ s₁, match tac s₁ with
      | r@(success _ s₂)     := success r s₂
      | r@(exception _ _ s₂) := success r s₂
      end

end interaction_monad

namespace lean.parser
open lean interaction_monad.result

/-- `of_tactic' tac` lifts the tactic `tac` into the parser monad.
This replaces `of_tactic` in core, which has a buggy implementation. -/
meta def of_tactic' {α} (tac : tactic α) : parser α :=
do r ← of_tactic (interaction_monad.get_result tac),
   match r with
   | success a _ := return a
   | exception f pos _ := exception f pos
   end

/-- Override the builtin `lean.parser.of_tactic` coe, which is broken.
(See test/tactics.lean for a failure case.) -/
@[priority 2000]
meta instance has_coe' {α} : has_coe (tactic α) (parser α) :=
⟨of_tactic'⟩

/-- `emit_command_here str` behaves as if the string `str` were placed as a user command at the
current line. -/
meta def emit_command_here (str : string) : lean.parser string :=
do (_, left) ← with_input command_like str,
   return left

/-- `emit_code_here str` behaves as if the string `str` were placed at the current location in
source code. -/
meta def emit_code_here : string → lean.parser unit
| str := do left ← emit_command_here str,
            if left.length = 0 then return ()
            else emit_code_here left

end lean.parser

namespace format

/-- `intercalate x [a, b, c]` produces the format object `a.x.b.x.c`,
where `.` represents `format.join`. -/
meta def intercalate (x : format) : list format → format :=
format.join ∘ list.intersperse x

end format

namespace tactic

/-- `eval_expr' α e` attempts to evaluate the expression `e` in the type `α`.
This is a variant of `eval_expr` in core. Due to unexplained behavior in the VM, in rare
situations the latter will fail but the former will succeed. -/
meta def eval_expr' (α : Type*) [_inst_1 : reflected α] (e : expr) : tactic α :=
mk_app ``id [e] >>= eval_expr α

/-- `mk_fresh_name` returns identifiers starting with underscores,
which are not legal when emitted by tactic programs. `mk_user_fresh_name` turns the
useful source of random names provided by `mk_fresh_name` into
names which are usable by tactic programs.

The returned name has four components which are all strings. -/
meta def mk_user_fresh_name : tactic name :=
do nm ← mk_fresh_name,
   return $ `user__ ++ nm.pop_prefix.sanitize_name ++ `user__


/-- `has_attribute n n'` checks whether n' has attribute n. -/
meta def has_attribute' : name → name → tactic bool | n n' :=
succeeds (has_attribute n n')

/-- Checks whether the name is a simp lemma -/
meta def is_simp_lemma : name → tactic bool :=
has_attribute' `simp

/-- Checks whether the name is an instance. -/
meta def is_instance : name → tactic bool :=
has_attribute' `instance

/-- `local_decls` returns a dictionary mapping names to their corresponding declarations.
Covers all declarations from the current file. -/
meta def local_decls : tactic (name_map declaration) :=
do e ← tactic.get_env,
   let xs := e.fold native.mk_rb_map
     (λ d s, if environment.in_current_file' e d.to_name
             then s.insert d.to_name d else s),
   pure xs

/-- If `{nm}_{n}` doesn't exist in the environment, returns that, otherwise tries `{nm}_{n+1}` -/
meta def get_unused_decl_name_aux (e : environment) (nm : name) : ℕ → tactic name | n :=
let nm' := nm.append_suffix ("_" ++ to_string n) in
if e.contains nm' then get_unused_decl_name_aux (n+1) else return nm'

/-- Return a name which doesn't already exist in the environment. If `nm` doesn't exist, it
  returns that, otherwise it tries nm_2, nm_3, ... -/
meta def get_unused_decl_name (nm : name) : tactic name :=
get_env >>= λ e, if e.contains nm then get_unused_decl_name_aux e nm 2 else return nm

/--
Returns a pair (e, t), where `e ← mk_const d.to_name`, and `t = d.type`
but with universe params updated to match the fresh universe metavariables in `e`.

This should have the same effect as just
```
do e ← mk_const d.to_name,
   t ← infer_type e,
   return (e, t)
```
but is hopefully faster.
-/
meta def decl_mk_const (d : declaration) : tactic (expr × expr) :=
do subst ← d.univ_params.mmap $ λ u, prod.mk u <$> mk_meta_univ,
   let e : expr := expr.const d.to_name (prod.snd <$> subst),
   return (e, d.type.instantiate_univ_params subst)

-- TODO: I don't know exactly what this does. It's only used in the following declaration.
meta def simp_lemmas_from_file : tactic name_set :=
do s ← local_decls,
   let s := s.map (expr.list_constant ∘ declaration.value),
   xs ← s.to_list.mmap ((<$>) name_set.of_list ∘ mfilter tactic.is_simp_lemma ∘ name_set.to_list ∘ prod.snd),
   return $ name_set.filter (λ x, ¬ s.contains x) (xs.foldl name_set.union mk_name_set)

-- TODO: I don't know exactly what this does, and it doesn't seem to be used anywhere.
meta def file_simp_attribute_decl (attr : name) : tactic unit :=
do s ← simp_lemmas_from_file,
   trace format!"run_cmd mk_simp_attr `{attr}",
   let lmms := format.join $ list.intersperse " " $ s.to_list.map to_fmt,
   trace format!"local attribute [{attr}] {lmms}"

/-- `mk_local n` creates a dummy local variable with name `n`.
The type of this local constant is a constant with name `n`, so it is very unlikely to be
a meaningful expression. -/
meta def mk_local (n : name) : expr :=
expr.local_const n n binder_info.default (expr.const n [])

/-- `local_def_value e` returns the value of the expression `e`, assuming that `e` has been defined
locally using a `let` expression. Otherwise it fails. -/
meta def local_def_value (e : expr) : tactic expr :=
do (v,_) ← solve_aux `(true) (do
         (expr.elet n t v _) ← (revert e >> target)
           | fail format!"{e} is not a local definition",
         return v),
   return v

/-- `check_defn n e` elaborates the pre-expression `e`,
and succeeds if this is alpha-equivalent to the value of the declaration with name `n`. -/
meta def check_defn (n : name) (e : pexpr) : tactic unit :=
do (declaration.defn _ _ _ d _ _) ← get_decl n,
   e' ← to_expr e,
   guard (d =ₐ e') <|> trace d >> failed

/-- `pis loc_consts f` is used to create a pi expression whose body is `f`.
`loc_consts` should be a list of local constants. The function will abstract these local
constants from `f` and bind them with pi binders.

For example, if `a, b` are local constants with types `Ta, Tb`,
``pis [a, b] `(f a b)`` will return the expression
`Π (a : Ta) (b : Tb), f a b` -/
meta def pis : list expr → expr → tactic expr
| (e@(expr.local_const uniq pp info _) :: es) f := do
  t ← infer_type e,
  f' ← pis es f,
  pure $ expr.pi pp info t (expr.abstract_local f' uniq)
| _ f := pure f

/-- `lambdas loc_consts f` is used to create a lambda expression whose body is `f`.
`loc_consts` should be a list of local constants. The function will abstract these local
constants from `f` and bind them with lambda binders.

For example, if `a, b` are local constants with types `Ta, Tb`,
``lambdas [a, b] `(f a b)`` will return the expression
`λ (a : Ta) (b : Tb), f a b` -/
meta def lambdas : list expr → expr → tactic expr
| (e@(expr.local_const uniq pp info _) :: es) f := do
  t ← infer_type e,
  f' ← lambdas es f,
  pure $ expr.lam pp info t (expr.abstract_local f' uniq)
| _ f := pure f

/-- Given `elab_def`, a tactic to solve the current goal,
`extract_def n trusted elab_def` will create an auxiliary definition named `n` and use it
to close the goal. If `trusted` is false, it will be a meta definition. -/
meta def extract_def (n : name) (trusted : bool) (elab_def : tactic unit) : tactic unit :=
do cxt ← list.map expr.to_implicit <$> local_context,
   t ← target,
   (eqns,d) ← solve_aux t elab_def,
   d ← instantiate_mvars d,
   t' ← pis cxt t,
   d' ← lambdas cxt d,
   let univ := t'.collect_univ_params,
   add_decl $ declaration.defn n univ t' d' (reducibility_hints.regular 1 tt) trusted,
   applyc n

/-- Attempts to close the goal with `dec_trivial`. -/
meta def exact_dec_trivial : tactic unit := `[exact dec_trivial]

/-- Runs a tactic for a result, reverting the state after completion -/
meta def retrieve {α} (tac : tactic α) : tactic α :=
λ s, result.cases_on (tac s)
 (λ a s', result.success a s)
 result.exception

/-- Repeat a tactic at least once, calling it recursively on all subgoals,
  until it fails. This tactic fails if the first invocation fails. -/
meta def repeat1 (t : tactic unit) : tactic unit := t; repeat t

/-- `iterate_range m n t`: Repeat the given tactic at least `m` times and
  at most `n` times or until `t` fails. Fails if `t` does not run at least m times. -/
meta def iterate_range : ℕ → ℕ → tactic unit → tactic unit
| 0 0     t := skip
| 0 (n+1) t := try (t >> iterate_range 0 n t)
| (m+1) n t := t >> iterate_range m (n-1) t

/--
Given a tactic `tac` that takes an expression
and returns a new expression and a proof of equality,
use that tactic to change the type of the hypotheses listed in `hs`,
as well as the goal if `tgt = tt`.

Returns `tt` if any types were successfully changed.
-/
meta def replace_at (tac : expr → tactic (expr × expr)) (hs : list expr) (tgt : bool) : tactic bool :=
do to_remove ← hs.mfilter $ λ h, do {
    h_type ← infer_type h,
    succeeds $ do
      (new_h_type, pr) ← tac h_type,
      assert h.local_pp_name new_h_type,
      mk_eq_mp pr h >>= tactic.exact },
  goal_simplified ← succeeds $ do {
    guard tgt,
    (new_t, pr) ← target >>= tac,
    replace_target new_t pr },
  to_remove.mmap' (λ h, try (clear h)),
  return (¬ to_remove.empty ∨ goal_simplified)

/-- A variant of `simplify_bottom_up`. Given a tactic `post` for rewriting subexpressions,
`simp_bottom_up post e` tries to rewrite `e` starting at the leaf nodes. Returns the resulting
expression and a proof of equality. -/
meta def simp_bottom_up' (post : expr → tactic (expr × expr)) (e : expr) (cfg : simp_config := {}) :
  tactic (expr × expr) :=
prod.snd <$> simplify_bottom_up () (λ _, (<$>) (prod.mk ()) ∘ post) e cfg

/-- Caches unary type classes on a type `α : Type.{univ}` -/
meta structure instance_cache :=
(α : expr)
(univ : level)
(inst : name_map expr)

/-- Creates an `instance_cache` for the type `α` -/
meta def mk_instance_cache (α : expr) : tactic instance_cache :=
do u ← mk_meta_univ,
   infer_type α >>= unify (expr.sort (level.succ u)),
   u ← get_univ_assignment u,
   return ⟨α, u, mk_name_map⟩

namespace instance_cache

/-- If `n` is the name of a type class with one parameter, `get c n` tries to find an instance of
`n c.α` by checking the cache `c`. If there is no entry in the cache, it tries to find the instance
via type class resolution, and updates the cache. -/
meta def get (c : instance_cache) (n : name) : tactic (instance_cache × expr) :=
match c.inst.find n with
| some i := return (c, i)
| none := do e ← mk_app n [c.α] >>= mk_instance,
  return (⟨c.α, c.univ, c.inst.insert n e⟩, e)
end

open expr
/-- If `e` is a `pi` expression that binds an instance-implicit variable of type `n`,
`append_typeclasses e c l` searches `c` for an instance `p` of type `n` and returns `p :: l`. -/
meta def append_typeclasses : expr → instance_cache → list expr →
  tactic (instance_cache × list expr)
| (pi _ binder_info.inst_implicit (app (const n _) (var _)) body) c l :=
  do (c, p) ← c.get n, return (c, p :: l)
| _ c l := return (c, l)

/-- Creates the application `n c.α p l`, where `p` is a type class instance found in the cache `c`. -/
meta def mk_app (c : instance_cache) (n : name) (l : list expr) : tactic (instance_cache × expr) :=
do d ← get_decl n,
   (c, l) ← append_typeclasses d.type.binding_body c l,
   return (c, (expr.const n [c.univ]).mk_app (c.α :: l))

end instance_cache

-- unused in library. propose to delete
meta def match_head (e : expr) : expr → tactic unit
| e' :=
    unify e e'
<|> do `(_ → %%e') ← whnf e',
       v ← mk_mvar,
       match_head (e'.instantiate_var v)

-- unused in library. propose to delete
meta def find_matching_head : expr → list expr → tactic (list expr)
| e []         := return []
| e (H :: Hs) :=
  do t ← infer_type H,
     ((::) H <$ match_head e t <|> pure id) <*> find_matching_head e Hs

-- unused in library. propose to delete
meta def subst_locals (s : list (expr × expr)) (e : expr) : expr :=
(e.abstract_locals (s.map (expr.local_uniq_name ∘ prod.fst)).reverse).instantiate_vars (s.map prod.snd)

-- unused in library. propose to delete
meta def set_binder : expr → list binder_info → expr
| e [] := e
| (expr.pi v _ d b) (bi :: bs) := expr.pi v bi d (set_binder b bs)
| e _ := e

-- unused in library. propose to delete
meta def last_explicit_arg : expr → tactic expr
| (expr.app f e) :=
do t ← infer_type f >>= whnf,
   if t.binding_info = binder_info.default
     then pure e
     else last_explicit_arg f
| e := pure e

private meta def get_expl_pi_arity_aux : expr → tactic nat
| (expr.pi n bi d b) :=
  do m     ← mk_fresh_name,
     let l := expr.local_const m n bi d,
     new_b ← whnf (expr.instantiate_var b l),
     r     ← get_expl_pi_arity_aux new_b,
     if bi = binder_info.default then
       return (r + 1)
     else
       return r
| e := return 0

/-- Compute the arity of explicit arguments of the given (Pi-)type -/
meta def get_expl_pi_arity (type : expr) : tactic nat :=
whnf type >>= get_expl_pi_arity_aux

/-- Compute the arity of explicit arguments of the given function -/
meta def get_expl_arity (fn : expr) : tactic nat :=
infer_type fn >>= get_expl_pi_arity

/-- Auxilliary defintion for `get_pi_binders`. -/
meta def get_pi_binders_aux : list binder → expr → tactic (list binder × expr)
| es (expr.pi n bi d b) :=
  do m ← mk_fresh_name,
     let l := expr.local_const m n bi d,
     let new_b := expr.instantiate_var b l,
     get_pi_binders_aux (⟨n, bi, d⟩::es) new_b
| es e                  := return (es, e)

/-- Get the binders and target of a pi-type. Instantiates bound variables by
  local constants. Cf. `pi_binders` in `meta.expr` (which produces open terms).
  See also `mk_local_pis` in `init.core.tactic` which does almost the same. -/
meta def get_pi_binders : expr → tactic (list binder × expr) | e :=
do (es, e) ← get_pi_binders_aux [] e, return (es.reverse, e)

/-- variation on `assert` where a (possibly incomplete)
    proof of the assertion is provided as a parameter.

    ``(h,gs) ← local_proof `h p tac`` creates a local `h : p` and
    use `tac` to (partially) construct a proof for it. `gs` is the
    list of remaining goals in the proof of `h`.

    The benefits over assert are:
    - unlike with ``h ← assert `h p, tac`` , `h` cannot be used by `tac`;
    - when `tac` does not complete the proof of `h`, returning the list
      of goals allows one to write a tactic using `h` and with the confidence
      that a proof will not boil over to goals left over from the proof of `h`,
      unlike what would be the case when using `tactic.swap`.
-/
meta def local_proof (h : name) (p : expr) (tac₀ : tactic unit) :
  tactic (expr × list expr) :=
focus1 $
do h' ← assert h p,
   [g₀,g₁] ← get_goals,
   set_goals [g₀], tac₀,
   gs ← get_goals,
   set_goals [g₁],
   return (h', gs)

/-- `var_names e` returns a list of the unique names of the initial pi bindings in `e`. -/
meta def var_names : expr → list name
| (expr.pi n _ _ b) := n :: var_names b
| _ := []

-- todo: this duplicates mk_local_pis
meta def drop_binders : expr → tactic expr
| (expr.pi n bi t b) := b.instantiate_var <$> mk_local' n bi t >>= drop_binders
| e := pure e

/-- When `struct_n` is the name of a structure type,
`subobject_names struct_n` returns two lists of names `(instances, fields)`.
The names in `instances` are the projections from `struct_n` to the structures that it extends
(assuming it was defined with `old_structure_cmd false`).
The names in `fields` are the standard fields of `struct_n`. -/
meta def subobject_names (struct_n : name) : tactic (list name × list name) :=
do env ← get_env,
   [c] ← pure $ env.constructors_of struct_n | fail "too many constructors",
   vs  ← var_names <$> (mk_const c >>= infer_type),
   fields ← env.structure_fields struct_n,
   return $ fields.partition (λ fn, ↑("_" ++ fn.to_string) ∈ vs)

private meta def expanded_field_list' : name → tactic (dlist $ name × name) | struct_n :=
do (so,fs) ← subobject_names struct_n,
   ts ← so.mmap (λ n, do
     e ← mk_const (n.update_prefix struct_n) >>= infer_type >>= drop_binders,
     expanded_field_list' $ e.get_app_fn.const_name),
   return $ dlist.join ts ++ dlist.of_list (fs.map $ prod.mk struct_n)
open functor function

/-- `expanded_field_list struct_n` produces a list of the names of the fields of the structure
named `struct_n`. These are returned as pairs of names `(prefix, name)`, where the full name
of the projection is `prefix.name`. -/
meta def expanded_field_list (struct_n : name) : tactic (list $ name × name) :=
dlist.to_list <$> expanded_field_list' struct_n

/--
Return a list of all type classes which can be instantiated
for the given expression.
-/
meta def get_classes (e : expr) : tactic (list name) :=
attribute.get_instances `class >>= list.mfilter (λ n,
  succeeds $ mk_app n [e] >>= mk_instance)

open nat

/-- Create a list of `n` fresh metavariables. -/
meta def mk_mvar_list : ℕ → tactic (list expr)
| 0 := pure []
| (succ n) := (::) <$> mk_mvar <*> mk_mvar_list n

/-- Returns the only goal, or fails if there isn't just one goal. -/
meta def get_goal : tactic expr :=
do gs ← get_goals,
   match gs with
   | [a] := return a
   | []  := fail "there are no goals"
   | _   := fail "there are too many goals"
   end

/--`iterate_at_most_on_all_goals n t`: repeat the given tactic at most `n` times on all goals,
or until it fails. Always succeeds. -/
meta def iterate_at_most_on_all_goals : nat → tactic unit → tactic unit
| 0        tac := trace "maximal iterations reached"
| (succ n) tac := tactic.all_goals $ (do tac, iterate_at_most_on_all_goals n tac) <|> skip

/--`iterate_at_most_on_subgoals n t`: repeat the tactic `t` at most `n` times on the first
goal and on all subgoals thus produced, or until it fails. Fails iff `t` fails on
current goal. -/
meta def iterate_at_most_on_subgoals : nat → tactic unit → tactic unit
| 0        tac := trace "maximal iterations reached"
| (succ n) tac := focus1 (do tac, iterate_at_most_on_all_goals n tac)

/--`apply_list l`: try to apply the tactics in the list `l` on the first goal, and
fail if none succeeds -/
meta def apply_list_expr : list expr → tactic unit
| []     := fail "no matching rule"
| (h::t) := do interactive.concat_tags (apply h) <|> apply_list_expr t

/-- constructs a list of expressions given a list of p-expressions, as follows:
- if the p-expression is the name of a theorem, use `i_to_expr_for_apply` on it
- if the p-expression is a user attribute, add all the theorems with this attribute
  to the list.-/
meta def build_list_expr_for_apply : list pexpr → tactic (list expr)
| [] := return []
| (h::t) := do
  tail ← build_list_expr_for_apply t,
  a ← i_to_expr_for_apply h,
  (do l ← attribute.get_instances (expr.const_name a),
      m ← list.mmap mk_const l,
      return (m.append tail))
  <|> return (a::tail)

/--`apply_rules hs n`: apply the list of rules `hs` (given as pexpr) and `assumption` on the
first goal and the resulting subgoals, iteratively, at most `n` times -/
meta def apply_rules (hs : list pexpr) (n : nat) : tactic unit :=
do l ← build_list_expr_for_apply hs,
   iterate_at_most_on_subgoals n (assumption <|> apply_list_expr l)

/-- `replace h p` elaborates the pexpr `p`, clears the existing hypothesis named `h` from the local
context, and adds a new hypothesis named `h`. The type of this hypothesis is the type of `p`.
Fails if there is nothing named `h` in the local context. -/
meta def replace (h : name) (p : pexpr) : tactic unit :=
do h' ← get_local h,
   p ← to_expr p,
   note h none p,
   clear h'

/-- Auxiliary function for `iff_mp` and `iff_mpr`. Takes a name, which should be either `` `iff.mp``
or `` `iff.mpr``. If the passed expression is an iterated function type eventually producing an
`iff`, returns an expression with the `iff` converted to either the forwards or backwards
implication, as requested. -/
meta def mk_iff_mp_app (iffmp : name) : expr → (nat → expr) → option expr
| (expr.pi n bi e t) f := expr.lam n bi e <$> mk_iff_mp_app t (λ n, f (n+1) (expr.var n))
| `(%%a ↔ %%b) f := some $ @expr.const tt iffmp [] a b (f 0)
| _ f := none

/-- `iff_mp_core e ty` assumes that `ty` is the type of `e`.
If `ty` has the shape `Π ..., A ↔ B`, returns an expression whose type is `Π ..., A → B` -/
meta def iff_mp_core (e ty: expr) : option expr :=
mk_iff_mp_app `iff.mp ty (λ_, e)

/-- `iff_mpr_core e ty` assumes that `ty` is the type of `e`.
If `ty` has the shape `Π ..., A ↔ B`, returns an expression whose type is `Π ..., B → A` -/
meta def iff_mpr_core (e ty: expr) : option expr :=
mk_iff_mp_app `iff.mpr ty (λ_, e)

/-- Given an expression whose type is (a possibly iterated function producing) an `iff`,
create the expression which is the forward implication. -/
meta def iff_mp (e : expr) : tactic expr :=
do t ← infer_type e,
   iff_mp_core e t <|> fail "Target theorem must have the form `Π x y z, a ↔ b`"

/-- Given an expression whose type is (a possibly iterated function producing) an `iff`,
create the expression which is the reverse implication. -/
meta def iff_mpr (e : expr) : tactic expr :=
do t ← infer_type e,
   iff_mpr_core e t <|> fail "Target theorem must have the form `Π x y z, a ↔ b`"

/--
Attempts to apply `e`, and if that fails, if `e` is an `iff`,
try applying both directions separately.
-/
meta def apply_iff (e : expr) : tactic (list (name × expr)) :=
let ap e := tactic.apply e {new_goals := new_goals.non_dep_only} in
ap e <|> (iff_mp e >>= ap) <|> (iff_mpr e >>= ap)

/-- `symm_apply e cfg` tries `apply e cfg`, and if this fails, calls `symmetry` and tries again. -/
meta def symm_apply (e : expr) (cfg : apply_cfg := {}) : tactic (list (name × expr)) :=
tactic.apply e cfg <|> (symmetry >> tactic.apply e cfg)

/-- `apply_assumption` searches for terms in the local context that can be applied to make progress
on the goal. If the goal is symmetric, it tries each goal in both directions. If this fails, it will
call `exfalso` and repeat. Optional arguments:

 * `asms` controls which expressions are applied. Defaults to `local_context`
 * `tac` is called after a successful application. Defaults to `skip` -/
meta def apply_assumption
  (asms : tactic (list expr) := local_context)
  (tac : tactic unit := skip) : tactic unit :=
do { ctx ← asms,
     ctx.any_of (λ H, symm_apply H >> tac) } <|>
do { exfalso,
     ctx ← asms,
     ctx.any_of (λ H, symm_apply H >> tac) }
<|> fail "assumption tactic failed"

/-- `change_core e none` is equivalent to `change e`. It tries to change the goal to `e` and fails
if this is not a definitional equality.

`change_core e (some h)` assumes `h` is a local constant, and tries to change the type of `h` to `e`
by reverting `h`, changing the goal, and reintroducing hypotheses. -/
meta def change_core (e : expr) : option expr → tactic unit
| none     := tactic.change e
| (some h) :=
  do num_reverted : ℕ ← revert h,
     expr.pi n bi d b ← target,
     tactic.change $ expr.pi n bi e b,
     intron num_reverted

/--
`change_with_at olde newe hyp` replaces occurences of `olde` with `newe` at hypothesis `hyp`,
assuming `olde` and `newe` are defeq when elaborated.
-/
meta def change_with_at (olde newe : pexpr) (hyp : name) : tactic unit :=
do h ← get_local hyp,
   tp ← infer_type h,
   olde ← to_expr olde, newe ← to_expr newe,
   let repl_tp := tp.replace (λ a n, if a = olde then some newe else none),
   change_core repl_tp (some h)

/-- Returns a list of all metavariables in the current partial proof. This can differ from
the list of goals, since the goals can be manually edited. -/
meta def metavariables : tactic (list expr) :=
expr.list_meta_vars <$> result

/-- Fail if the target contains a metavariable. -/
meta def no_mvars_in_target : tactic unit :=
expr.has_meta_var <$> target >>= guardb ∘ bnot

/-- Succeeds only if the current goal is a proposition. -/
meta def propositional_goal : tactic unit :=
do g :: _ ← get_goals,
   is_proof g >>= guardb

/-- Succeeds only if we can construct an instance showing the
    current goal is a subsingleton type. -/
meta def subsingleton_goal : tactic unit :=
do g :: _ ← get_goals,
   ty ← infer_type g >>= instantiate_mvars,
   to_expr ``(subsingleton %%ty) >>= mk_instance >> skip

/--
Succeeds only if the current goal is "terminal",
in the sense that no other goals depend on it
(except possibly through shared metavariables; see `independent_goal`).
-/
meta def terminal_goal : tactic unit :=
propositional_goal <|> subsingleton_goal <|>
do g₀ :: _ ← get_goals,
   mvars ← (λ L, list.erase L g₀) <$> metavariables,
   mvars.mmap' $ λ g, do
     t ← infer_type g >>= instantiate_mvars,
     d ← kdepends_on t g₀,
     monad.whenb d $
       pp t >>= λ s, fail ("The current goal is not terminal: " ++ s.to_string ++ " depends on it.")

/--
Succeeds only if the current goal is "independent", in the sense
that no other goals depend on it, even through shared meta-variables.
-/
meta def independent_goal : tactic unit :=
no_mvars_in_target >> terminal_goal

/-- `triv'` tries to close the first goal with the proof `trivial : true`. Unlike `triv`,
it only unfolds reducible definitions, so it sometimes fails faster. -/
meta def triv' : tactic unit := do c ← mk_const `trivial, exact c reducible

variable {α : Type}

private meta def iterate_aux (t : tactic α) : list α → tactic (list α)
| L := (do r ← t, iterate_aux (r :: L)) <|> return L

/-- Apply a tactic as many times as possible, collecting the results in a list. -/
meta def iterate' (t : tactic α) : tactic (list α) :=
list.reverse <$> iterate_aux t []

/-- Apply a tactic as many times as possible, collecting the results in a list.
Fail if the tactic does not succeed at least once. -/
meta def iterate1 (t : tactic α) : tactic (α × list α) :=
do r ← decorate_ex "iterate1 failed: tactic did not succeed" t,
   L ← iterate' t,
   return (r, L)

/-- Introduces one or more variables and returns the new local constants.
Fails if `intro` cannot be applied. -/
meta def intros1 : tactic (list expr) :=
iterate1 intro1 >>= λ p, return (p.1 :: p.2)

/-- `successes` invokes each tactic in turn, returning the list of successful results. -/
meta def successes (tactics : list (tactic α)) : tactic (list α) :=
list.filter_map id <$> monad.sequence (tactics.map (λ t, try_core t))

/-- Return target after instantiating metavars and whnf -/
private meta def target' : tactic expr :=
target >>= instantiate_mvars >>= whnf

/--
Just like `split`, `fsplit` applies the constructor when the type of the target is an inductive data type with one constructor.
However it does not reorder goals or invoke `auto_param` tactics.
-/
-- FIXME check if we can remove `auto_param := ff`
meta def fsplit : tactic unit :=
do [c] ← target' >>= get_constructors_for | tactic.fail "fsplit tactic failed, target is not an inductive datatype with only one constructor",
   mk_const c >>= λ e, apply e {new_goals := new_goals.all, auto_param := ff} >> skip

run_cmd add_interactive [`fsplit]

/-- Calls `injection` on each hypothesis, and then, for each hypothesis on which `injection`
    succeeds, clears the old hypothesis. -/
meta def injections_and_clear : tactic unit :=
do l ← local_context,
   results ← successes $ l.map $ λ e, injection e >> clear e,
   when (results.empty) (fail "could not use `injection` then `clear` on any hypothesis")

run_cmd add_interactive [`injections_and_clear]

/-- calls `cases` on every local hypothesis, succeeding if
    it succeeds on at least one hypothesis. -/
meta def case_bash : tactic unit :=
do l ← local_context,
   r ← successes (l.reverse.map (λ h, cases h >> skip)),
   when (r.empty) failed

/-- given a proof `pr : t`, adds `h : t` to the current context, where the name `h` is fresh.  -/
meta def note_anon (e : expr) : tactic expr :=
do n ← get_unused_name "lh",
   note n none e

/-- `find_local t` returns a local constant with type t, or fails if none exists. -/
meta def find_local (t : pexpr) : tactic expr :=
do t' ← to_expr t,
   prod.snd <$> solve_aux t' assumption

/-- `dependent_pose_core l`: introduce dependent hypothesis, where the proofs depend on the values
of the previous local constants. `l` is a list of local constants and their values. -/
meta def dependent_pose_core (l : list (expr × expr)) : tactic unit := do
  let lc := l.map prod.fst,
  let lm := l.map (λ⟨l, v⟩, (l.local_uniq_name, v)),
  t ← target,
  new_goal ← mk_meta_var (t.pis lc),
  old::other_goals ← get_goals,
  set_goals (old :: new_goal :: other_goals),
  exact ((new_goal.mk_app lc).instantiate_locals lm),
  return ()

/-- like `mk_local_pis` but translating into weak head normal form before checking if it is a Π. -/
meta def mk_local_pis_whnf : expr → tactic (list expr × expr) | e := do
(expr.pi n bi d b) ← whnf e | return ([], e),
p ← mk_local' n bi d,
(ps, r) ← mk_local_pis (expr.instantiate_var b p),
return ((p :: ps), r)

/-- Changes `(h : ∀xs, ∃a:α, p a) ⊢ g` to `(d : ∀xs, a) (s : ∀xs, p (d xs) ⊢ g` -/
meta def choose1 (h : expr) (data : name) (spec : name) : tactic expr := do
  t ← infer_type h,
  (ctxt, t) ← mk_local_pis_whnf t,
  `(@Exists %%α %%p) ← whnf t transparency.all | fail "expected a term of the shape ∀xs, ∃a, p xs a",
  α_t ← infer_type α,
  expr.sort u ← whnf α_t transparency.all,
  value ← mk_local_def data (α.pis ctxt),
  t' ← head_beta (p.app (value.mk_app ctxt)),
  spec ← mk_local_def spec (t'.pis ctxt),
  dependent_pose_core [
    (value, ((((expr.const `classical.some [u]).app α).app p).app (h.mk_app ctxt)).lambdas ctxt),
    (spec, ((((expr.const `classical.some_spec [u]).app α).app p).app (h.mk_app ctxt)).lambdas ctxt)],
  try (tactic.clear h),
  intro1,
  intro1

/-- Changes `(h : ∀xs, ∃as, p as) ⊢ g` to a list of functions `as`, and a final hypothesis on `p as` -/
meta def choose : expr → list name → tactic unit
| h [] := fail "expect list of variables"
| h [n] := do
  cnt ← revert h,
  intro n,
  intron (cnt - 1),
  return ()
| h (n::ns) := do
  v ← get_unused_name >>= choose1 h n,
  choose v ns

/--
Instantiates metavariables that appear in the current goal.
-/
meta def instantiate_mvars_in_target : tactic unit :=
target >>= instantiate_mvars >>= change

/--
Instantiates metavariables in all goals.
-/
meta def instantiate_mvars_in_goals : tactic unit :=
all_goals $ instantiate_mvars_in_target

/-- This makes sure that the execution of the tactic does not change the tactic state.
    This can be helpful while using rewrite, apply, or expr munging.
    Remember to instantiate your metavariables before you're done! -/
meta def lock_tactic_state {α} (t : tactic α) : tactic α
| s := match t s with
       | result.success a s' := result.success a s
       | result.exception msg pos s' := result.exception msg pos s
end

/-- similar to `mk_local_pis` but make meta variables instead of
    local constants -/
meta def mk_meta_pis : expr → tactic (list expr × expr)
| (expr.pi n bi d b) := do
  p ← mk_meta_var d,
  (ps, r) ← mk_meta_pis (expr.instantiate_var b p),
  return ((p :: ps), r)
| e := return ([], e)

/--
Hole command used to fill in a structure's field when specifying an instance.

In the following:

```
instance : monad id :=
{! !}
```

invoking hole command `Instance Stub` produces:

```
instance : monad id :=
{ map := _,
  map_const := _,
  pure := _,
  seq := _,
  seq_left := _,
  seq_right := _,
  bind := _ }
```
-/
@[hole_command] meta def instance_stub : hole_command :=
{ name := "Instance Stub",
  descr := "Generate a skeleton for the structure under construction.",
  action := λ _,
  do tgt ← target >>= whnf,
     let cl := tgt.get_app_fn.const_name,
     env ← get_env,
     fs ← expanded_field_list cl,
     let fs := fs.map prod.snd,
     let fs := format.intercalate (",\n  " : format) $ fs.map (λ fn, format!"{fn} := _"),
     let out := format.to_string format!"{{ {fs} }",
     return [(out,"")] }

/-- Like `resolve_name` except when the list of goals is
    empty. In that situation `resolve_name` fails whereas
    `resolve_name'` simply proceeds on a dummy goal -/
meta def resolve_name' (n : name) : tactic pexpr :=
do [] ← get_goals | resolve_name n,
   g ← mk_mvar,
   set_goals [g],
   resolve_name n <* set_goals []

private meta def strip_prefix' (n : name) : list string → name → tactic name
| s name.anonymous := pure $ s.foldl (flip name.mk_string) name.anonymous
| s (name.mk_string a p) :=
  do let n' := s.foldl (flip name.mk_string) name.anonymous,
     do { n'' ← tactic.resolve_constant n',
          if n'' = n
            then pure n'
            else strip_prefix' (a :: s) p }
     <|> strip_prefix' (a :: s) p
| s n@(name.mk_numeral a p) := pure $ s.foldl (flip name.mk_string) n

/-- Strips unnecessary prefixes from a name, e.g. if a namespace is open. -/
meta def strip_prefix : name → tactic name
| n@(name.mk_string a a_1) :=
  if (`_private).is_prefix_of n
    then let n' := n.update_prefix name.anonymous in
            n' <$ resolve_name' n' <|> pure n
    else strip_prefix' n [a] a_1
| n := pure n

/-- Used to format return strings for the hole commands `match_stub` and `eqn_stub`. -/
meta def mk_patterns (t : expr) : tactic (list format) :=
do let cl := t.get_app_fn.const_name,
   env ← get_env,
   let fs := env.constructors_of cl,
   fs.mmap $ λ f,
     do { (vs,_) ← mk_const f >>= infer_type >>= mk_local_pis,
          let vs := vs.filter (λ v, v.is_default_local),
          vs ← vs.mmap (λ v,
            do v' ← get_unused_name v.local_pp_name,
               pose v' none `(()),
               pure v' ),
          vs.mmap' $ λ v, get_local v >>= clear,
          let args := list.intersperse (" " : format) $ vs.map to_fmt,
          f ← strip_prefix f,
          if args.empty
            then pure $ format!"| {f} := _\n"
            else pure format!"| ({f} {format.join args}) := _\n" }

/--
Hole command used to generate a `match` expression.

In the following:

```
meta def foo (e : expr) : tactic unit :=
{! e !}
```

invoking hole command `Match Stub` produces:

```
meta def foo (e : expr) : tactic unit :=
match e with
| (expr.var a) := _
| (expr.sort a) := _
| (expr.const a a_1) := _
| (expr.mvar a a_1 a_2) := _
| (expr.local_const a a_1 a_2 a_3) := _
| (expr.app a a_1) := _
| (expr.lam a a_1 a_2 a_3) := _
| (expr.pi a a_1 a_2 a_3) := _
| (expr.elet a a_1 a_2 a_3) := _
| (expr.macro a a_1) := _
end
```
-/
@[hole_command] meta def match_stub : hole_command :=
{ name := "Match Stub",
  descr := "Generate a list of equations for a `match` expression.",
  action := λ es,
  do [e] ← pure es | fail "expecting one expression",
     e ← to_expr e,
     t ← infer_type e >>= whnf,
     fs ← mk_patterns t,
     e ← pp e,
     let out := format.to_string format!"match {e} with\n{format.join fs}end\n",
     return [(out,"")] }

/--
Hole command used to generate a `match` expression.

In the following:

```
meta def foo : {! expr → tactic unit !} -- `:=` is omitted
```

invoking hole command `Equations Stub` produces:

```
meta def foo : expr → tactic unit
| (expr.var a) := _
| (expr.sort a) := _
| (expr.const a a_1) := _
| (expr.mvar a a_1 a_2) := _
| (expr.local_const a a_1 a_2 a_3) := _
| (expr.app a a_1) := _
| (expr.lam a a_1 a_2 a_3) := _
| (expr.pi a a_1 a_2 a_3) := _
| (expr.elet a a_1 a_2 a_3) := _
| (expr.macro a a_1) := _
```

A similar result can be obtained by invoking `Equations Stub` on the following:

```
meta def foo : expr → tactic unit := -- do not forget to write `:=`!!
{! !}
```

```
meta def foo : expr → tactic unit := -- don't forget to erase `:=`!!
| (expr.var a) := _
| (expr.sort a) := _
| (expr.const a a_1) := _
| (expr.mvar a a_1 a_2) := _
| (expr.local_const a a_1 a_2 a_3) := _
| (expr.app a a_1) := _
| (expr.lam a a_1 a_2 a_3) := _
| (expr.pi a a_1 a_2 a_3) := _
| (expr.elet a a_1 a_2 a_3) := _
| (expr.macro a a_1) := _
```

-/
@[hole_command] meta def eqn_stub : hole_command :=
{ name := "Equations Stub",
  descr := "Generate a list of equations for a recursive definition.",
  action := λ es,
  do t ← match es with
         | [t] := to_expr t
         | [] := target
         | _ := fail "expecting one type"
         end,
     e ← whnf t,
     (v :: _,_) ← mk_local_pis e | fail "expecting a Pi-type",
     t' ← infer_type v,
     fs ← mk_patterns t',
     t ← pp t,
     let out :=
         if es.empty then
           format.to_string format!"-- do not forget to erase `:=`!!\n{format.join fs}"
           else format.to_string format!"{t}\n{format.join fs}",
     return [(out,"")] }

/--
This command lists the constructors that can be used to satisfy the expected type.

When used in the following hole:

```
def foo : ℤ ⊕ ℕ :=
{! !}
```

the command will produce:

```
def foo : ℤ ⊕ ℕ :=
{! sum.inl, sum.inr !}
```

and will display:

```
sum.inl : ℤ → ℤ ⊕ ℕ

sum.inr : ℕ → ℤ ⊕ ℕ
```

-/
@[hole_command] meta def list_constructors_hole : hole_command :=
{ name := "List Constructors",
  descr := "Show the list of constructors of the expected type.",
  action := λ es,
  do t ← target >>= whnf,
     (_,t) ← mk_local_pis t,
     let cl := t.get_app_fn.const_name,
     let args := t.get_app_args,
     env ← get_env,
     let cs := env.constructors_of cl,
     ts ← cs.mmap $ λ c,
       do { e ← mk_const c,
            t ← infer_type (e.mk_app args) >>= pp,
            c ← strip_prefix c,
            pure format!"\n{c} : {t}\n" },
     fs ← format.intercalate ", " <$> cs.mmap (strip_prefix >=> pure ∘ to_fmt),
     let out := format.to_string format!"{{! {fs} !}",
     trace (format.join ts).to_string,
     return [(out,"")] }

/-- Makes the declaration `classical.prop_decidable` available to type class inference.
This asserts that all propositions are decidable, but does not have computational content. -/
meta def classical : tactic unit :=
do h ← get_unused_name `_inst,
   mk_const `classical.prop_decidable >>= note h none,
   reset_instance_cache

open expr

/-- `mk_comp v e` checks whether `e` is a sequence of nested applications `f (g (h v))`, and if so,
returns the expression `f ∘ g ∘ h`. -/
meta def mk_comp (v : expr) : expr → tactic expr
| (app f e) :=
  if e = v then pure f
  else do
    guard (¬ v.occurs f) <|> fail "bad guard",
    e' ← mk_comp e >>= instantiate_mvars,
    f ← instantiate_mvars f,
    mk_mapp ``function.comp [none,none,none,f,e']
| e :=
  do guard (e = v),
     t ← infer_type e,
     mk_mapp ``id [t]

/--
From a lemma of the shape `∀ x, f (g x) = h x`
derive an auxiliary lemma of the form `f ∘ g = h`
for reasoning about higher-order functions.
-/
meta def mk_higher_order_type : expr → tactic expr
| (pi n bi d b@(pi _ _ _ _)) :=
  do v ← mk_local_def n d,
     let b' := (b.instantiate_var v),
     (pi n bi d ∘ flip abstract_local v.local_uniq_name) <$> mk_higher_order_type b'
| (pi n bi d b) :=
  do v ← mk_local_def n d,
     let b' := (b.instantiate_var v),
     (l,r) ← match_eq b' <|> fail format!"not an equality {b'}",
     l' ← mk_comp v l,
     r' ← mk_comp v r,
     mk_app ``eq [l',r']
 | e := failed

open lean.parser interactive.types

/-- A user attribute that applies to lemmas of the shape `∀ x, f (g x) = h x`.
It derives an auxiliary lemma of the form `f ∘ g = h` for reasoning about higher-order functions.-/
@[user_attribute]
meta def higher_order_attr : user_attribute unit (option name) :=
{ name := `higher_order,
  parser := optional ident,
  descr :=
"From a lemma of the shape `∀ x, f (g x) = h x` derive an auxiliary lemma of the
form `f ∘ g = h` for reasoning about higher-order functions.",
  after_set := some $ λ lmm _ _,
    do env  ← get_env,
       decl ← env.get lmm,
       let num := decl.univ_params.length,
       let lvls := (list.iota num).map (`l).append_after,
       let l : expr := expr.const lmm $ lvls.map level.param,
       t ← infer_type l >>= instantiate_mvars,
       t' ← mk_higher_order_type t,
       (_,pr) ← solve_aux t' $ do {
         intros, applyc ``_root_.funext, intro1, applyc lmm; assumption },
       pr ← instantiate_mvars pr,
       lmm' ← higher_order_attr.get_param lmm,
       lmm' ← (flip name.update_prefix lmm.get_prefix <$> lmm') <|> pure lmm.add_prime,
       add_decl $ declaration.thm lmm' lvls t' (pure pr),
       copy_attribute `simp lmm tt lmm',
       copy_attribute `functor_norm lmm tt lmm' }

attribute [higher_order map_comp_pure] map_pure

/--
Use `refine` to partially discharge the goal,
or call `fconstructor` and try again.
-/
private meta def use_aux (h : pexpr) : tactic unit :=
(focus1 (refine h >> done)) <|> (fconstructor >> use_aux)

/-- Similar to `existsi`, `use l` will use entries in `l` to instantiate existential obligations
at the beginning of a target. Unlike `existsi`, the pexprs in `l` are elaborated with respect to
the expected type.

```
example : ∃ x : ℤ, x = x :=
by tactic.use ``(42)
```

See the doc string for `tactic.interactive.use` for more information.
 -/
protected meta def use (l : list pexpr) : tactic unit :=
focus1 $ seq (l.mmap' $ λ h, use_aux h <|> fail format!"failed to instantiate goal with {h}")
              instantiate_mvars_in_target

/-- `clear_aux_decl_aux l` clears all expressions in `l` that represent aux decls from the
local context. -/
meta def clear_aux_decl_aux : list expr → tactic unit
| []     := skip
| (e::l) := do cond e.is_aux_decl (tactic.clear e) skip, clear_aux_decl_aux l

/-- `clear_aux_decl` clears all expressions from the local context that represent aux decls. -/
meta def clear_aux_decl : tactic unit :=
local_context >>= clear_aux_decl_aux

/-- `apply_at_aux e et [] h ht` (with `et` the type of `e` and `ht` the type of `h`)
    finds a list of expressions `vs` and returns (e.mk_args (vs ++ [h]), vs) -/
meta def apply_at_aux (arg t : expr) : list expr → expr → expr → tactic (expr × list expr)
| vs e (pi n bi d b) :=
  do { v ← mk_meta_var d,
       apply_at_aux (v :: vs) (e v) (b.instantiate_var v) } <|>
  (e arg, vs) <$ unify d t
| vs e _ := failed

/-- `apply_at e h` applies implication `e` on hypothesis `h` and replaces `h` with the result -/
meta def apply_at (e h : expr) : tactic unit :=
do ht ← infer_type h,
   et ← infer_type e,
   (h', gs') ← apply_at_aux h ht [] e et,
   note h.local_pp_name none h',
   clear h,
   gs' ← gs'.mfilter is_assigned,
   (g :: gs) ← get_goals,
   set_goals (g :: gs' ++ gs)

/-- `symmetry_hyp h` applies symmetry on hypothesis `h` -/
meta def symmetry_hyp (h : expr) (md := semireducible) : tactic unit :=
do tgt   ← infer_type h,
   env   ← get_env,
   let r := get_app_fn tgt,
   match env.symm_for (const_name r) with
   | (some symm) := do s ← mk_const symm,
                       apply_at s h
   | none        := fail "symmetry tactic failed, target is not a relation application with the expected property."
   end

precedence `setup_tactic_parser`:0

/-- `setup_tactic_parser_cmd` is a user command that opens the namespaces used in writing
interactive tactics, and declares the local postfix notation `?` for `optional` and `*` for `many`.
It does *not* use the `namespace` command, so it will typically be used after
`namespace tactic.interactive`.
-/
@[user_command]
meta def setup_tactic_parser_cmd (_ : interactive.parse $ tk "setup_tactic_parser") : lean.parser unit :=
emit_code_here "
open lean
open lean.parser
open interactive interactive.types

local postfix `?`:9001 := optional
local postfix *:9001 := many .
"

/-- `trace_error msg t` executes the tactic `t`. If `t` fails, traces `msg` and the failure message
of `t`. -/
meta def trace_error (msg : string) (t : tactic α) : tactic α
| s := match t s with
       | (result.success r s') := result.success r s'
       | (result.exception (some msg') p s') := (trace msg >> trace (msg' ()) >> result.exception (some msg') p) s'
       | (result.exception none p s') := result.exception none p s'
       end

/--
This combinator is for testing purposes. It succeeds if `t` fails with message `msg`,
and fails otherwise.
-/
meta def success_if_fail_with_msg {α : Type u} (t : tactic α) (msg : string) : tactic unit :=
λ s, match t s with
| (interaction_monad.result.exception msg' _ s') :=
  let expected_msg := (msg'.iget ()).to_string in
  if msg = expected_msg then result.success () s
  else mk_exception format!"failure messages didn't match. Expected:\n{expected_msg}" none s
| (interaction_monad.result.success a s) :=
   mk_exception "success_if_fail_with_msg combinator failed, given tactic succeeded" none s
end

open lean interactive

/-- A type alias for `tactic format`, standing for "pretty print format". -/
meta def pformat := tactic format

/-- `mk` lifts `fmt : format` to the tactic monad (`pformat`). -/
meta def pformat.mk (fmt : format) : pformat := pure fmt

/-- an alias for `pp`. -/
meta def to_pfmt {α} [has_to_tactic_format α] (x : α) : pformat :=
pp x

meta instance pformat.has_to_tactic_format : has_to_tactic_format pformat :=
⟨ id ⟩

meta instance : has_append pformat :=
⟨ λ x y, (++) <$> x <*> y ⟩

meta instance tactic.has_to_tactic_format [has_to_tactic_format α] : has_to_tactic_format (tactic α) :=
⟨ λ x, x >>= to_pfmt ⟩

private meta def parse_pformat : string → list char → parser pexpr
| acc []            := pure ``(to_pfmt %%(reflect acc))
| acc ('\n'::s)     :=
do f ← parse_pformat "" s,
   pure ``(to_pfmt %%(reflect acc) ++ pformat.mk format.line ++ %%f)
| acc ('{'::'{'::s) := parse_pformat (acc ++ "{") s
| acc ('{'::s) :=
do (e, s) ← with_input (lean.parser.pexpr 0) s.as_string,
   '}'::s ← return s.to_list | fail "'}' expected",
   f ← parse_pformat "" s,
   pure ``(to_pfmt %%(reflect acc) ++ to_pfmt %%e ++ %%f)
| acc (c::s) := parse_pformat (acc.str c) s

reserve prefix `pformat! `:100

/-- See `format!` in `init/meta/interactive_base.lean`.

The main differences are that `pp` is called instead of `to_fmt` and that we can use
arguments of type `tactic α` in the quotations.

Now, consider the following:
```
e ← to_expr ``(3 + 7),
trace format!"{e}"  -- outputs `has_add.add.{0} nat nat.has_add (bit1.{0} nat nat.has_one nat.has_add (has_one.one.{0} nat nat.has_one)) ...`
trace pformat!"{e}" -- outputs `3 + 7`
```

The difference is significant. And now, the following is expressible:

```
e ← to_expr ``(3 + 7),
trace pformat!"{e} : {infer_type e}" -- outputs `3 + 7 : ℕ`
```

See also: `trace!` and `fail!`
-/
@[user_notation]
meta def pformat_macro (_ : parse $ tk "pformat!") (s : string) : parser pexpr :=
do e ← parse_pformat "" s.to_list,
   return ``(%%e : pformat)

reserve prefix `fail! `:100

/--
the combination of `pformat` and `fail`
-/
@[user_notation]
meta def fail_macro (_ : parse $ tk "fail!") (s : string) : parser pexpr :=
do e ← pformat_macro () s,
   pure ``((%%e : pformat) >>= fail)

reserve prefix `trace! `:100
/--
the combination of `pformat` and `fail`
-/
@[user_notation]
meta def trace_macro (_ : parse $ tk "trace!") (s : string) : parser pexpr :=
do e ← pformat_macro () s,
   pure ``((%%e : pformat) >>= trace)

/-- Lifts a `tactic α` to a higher universe, overcoming universe `do`-block limitations. -/
meta def uraise {α : Type u} (t : tactic α) : tactic (ulift.{v} α) := λ s₁,
match t s₁ with
| interaction_monad.result.exception fn pos ts := interaction_monad.result.exception fn pos ts
| interaction_monad.result.success val s₂ := interaction_monad.result.success (ulift.up val) s₂
end

<<<<<<< HEAD
=======
meta def uskip : tactic (ulift.{u} unit) := return $ ulift.up ()

>>>>>>> d3f0daf2
/-- Descends a `tactic (ulift α)` to a lower universe, overcoming universe `do`-block
limitations. -/
meta def udescend {α : Type u} (t : tactic (ulift.{v} α)) : tactic α :=
λ ts, match t ts with
| interaction_monad.result.success val state := interaction_monad.result.success val.down state
| interaction_monad.result.exception fn pos state := interaction_monad.result.exception fn pos state
end

/-- A hackish way to get the `src` directory of mathlib. -/
meta def get_mathlib_dir : tactic string :=
do e ← get_env,
  s ← e.decl_olean `tactic.reset_instance_cache,
  return $ s.popn_back 17

/-- Checks whether a declaration with the given name is declared in mathlib.
  If you want to run this tactic many times, you should use `environment.is_prefix_of_file` instead,
  since it is expensive to execute `get_mathlib_dir` many times. -/
meta def is_in_mathlib (n : name) : tactic bool :=
do ml ← get_mathlib_dir, e ← get_env, return $ e.is_prefix_of_file ml n

/-- auxiliary function for apply_under_pis -/
private meta def apply_under_pis_aux (func arg : pexpr) : ℕ → expr → pexpr
| n (expr.pi nm bi tp bd) := expr.pi nm bi (pexpr.of_expr tp) (apply_under_pis_aux (n+1) bd)
| n _ :=
  let vars := ((list.range n).reverse.map (@expr.var ff)),
      bd := vars.foldl expr.app arg.mk_explicit in
  func bd

/--
Assumes `pi_expr` is of the form `Π x1 ... xn, _`.
Creates a pexpr of the form `Π x1 ... xn, func (arg x1 ... xn)`.
All arguments (implicit and explicit) to `arg` should be supplied. -/
meta def apply_under_pis (func arg : pexpr) (pi_expr : expr) : pexpr :=
apply_under_pis_aux func arg 0 pi_expr

/--
Tries to derive instances by unfolding the newly introduced type and applying type class resolution.

For example,
```
@[derive ring] def new_int : Type := ℤ
```
adds an instance `ring new_int`, defined to be the instance of `ring ℤ` found by `apply_instance`.

Multiple instances can be added with `@[derive [ring, module ℝ]]`.

This derive handler applies only to declarations made using `def`, and will fail on such a
declaration if it is unable to derive an instance. It is run with higher priority than the built-in
handlers, which will fail on `def`s.
-/
@[derive_handler, priority 2000] meta def delta_instance : derive_handler :=
λ cls new_decl_name,
do env ← get_env,
if env.is_inductive new_decl_name then return ff else
do new_decl_type ← declaration.type <$> get_decl new_decl_name,
   new_decl_pexpr ← resolve_name new_decl_name,
   tgt ← to_expr $ apply_under_pis cls new_decl_pexpr new_decl_type,
   (_, inst) ← solve_aux tgt
     (intros >> reset_instance_cache >> delta_target [new_decl_name]  >> apply_instance >> done),
   inst ← instantiate_mvars inst,
   tgt ← instantiate_mvars tgt,
   nm ← get_unused_decl_name $ new_decl_name ++
     match cls with
     -- the postfix is needed because we can't protect this name. using nm.last directly can
     -- conflict with open namespaces
     | (expr.const nm _) := (nm.last ++ "_1" : string)
     | _ := "inst"
     end,
   add_decl $ mk_definition nm inst.collect_univ_params tgt inst,
   set_basic_attribute `instance nm tt,
   return tt

/-- `find_private_decl n none` finds a private declaration named `n` in any of the imported files.

`find_private_decl n (some m)` finds a private declaration named `n` in the same file where a declaration named `m`
can be found.  -/
meta def find_private_decl (n : name) (fr : option name) : tactic name :=
do env ← get_env,
   fn ← option_t.run (do
         fr ← option_t.mk (return fr),
         d ← monad_lift $ get_decl fr,
         option_t.mk (return $ env.decl_olean d.to_name) ),
   let p : string → bool :=
     match fn with
     | (some fn) := λ x, fn = x
     | none := λ _, tt
     end,
   let xs := env.decl_filter_map (λ d,
     do fn ← env.decl_olean d.to_name,
        guard ((`_private).is_prefix_of d.to_name ∧ p fn ∧ d.to_name.update_prefix name.anonymous = n),
        pure d.to_name),
   match xs with
   | [n] := pure n
   | [] := fail "no such private found"
   | _ := fail "many matches found"
   end

open lean.parser interactive

/-- `import_private foo from bar` finds a private declaration `foo` in the same file as `bar`
    and creates a local notation to refer to it.

    `import_private foo`, looks for `foo` in all imported files. -/
@[user_command]
meta def import_private_cmd (_ : parse $ tk "import_private") : lean.parser unit :=
do n  ← ident,
   fr ← optional (tk "from" *> ident),
   n ← find_private_decl n fr,
   c ← resolve_constant n,
   d ← get_decl n,
   let c := @expr.const tt c d.univ_levels,
   new_n ← new_aux_decl_name,
   add_decl $ declaration.defn new_n d.univ_params d.type c reducibility_hints.abbrev d.is_trusted,
   let new_not := sformat!"local notation `{n.update_prefix name.anonymous}` := {new_n}",
   emit_command_here $ new_not,
   skip .

end tactic

/-- Strictly better version of `list.mfilter` which is universe parametric. -/
meta def list.mfilter' {α : Type v} (f : α → tactic bool) : list α → tactic (list α)
| []       := return []
| (h :: t) := do ulift.up v ← tactic.uraise $ f h,
                 rest ← list.mfilter' t,
                 return $ if v then h :: rest else rest<|MERGE_RESOLUTION|>--- conflicted
+++ resolved
@@ -1344,24 +1344,22 @@
    pure ``((%%e : pformat) >>= trace)
 
 /-- Lifts a `tactic α` to a higher universe, overcoming universe `do`-block limitations. -/
-meta def uraise {α : Type u} (t : tactic α) : tactic (ulift.{v} α) := λ s₁,
+meta def uraise {α : Type v} (t : tactic α) : tactic (ulift.{u} α) := λ s₁,
 match t s₁ with
 | interaction_monad.result.exception fn pos ts := interaction_monad.result.exception fn pos ts
 | interaction_monad.result.success val s₂ := interaction_monad.result.success (ulift.up val) s₂
 end
 
-<<<<<<< HEAD
-=======
-meta def uskip : tactic (ulift.{u} unit) := return $ ulift.up ()
-
->>>>>>> d3f0daf2
 /-- Descends a `tactic (ulift α)` to a lower universe, overcoming universe `do`-block
 limitations. -/
-meta def udescend {α : Type u} (t : tactic (ulift.{v} α)) : tactic α :=
+meta def udescend {α : Type v} (t : tactic (ulift.{u} α)) : tactic α :=
 λ ts, match t ts with
 | interaction_monad.result.success val state := interaction_monad.result.success val.down state
 | interaction_monad.result.exception fn pos state := interaction_monad.result.exception fn pos state
 end
+
+/-- Higher universe version of `skip`. -/
+meta def uskip : tactic (ulift.{u} unit) := return $ ulift.up ()
 
 /-- A hackish way to get the `src` directory of mathlib. -/
 meta def get_mathlib_dir : tactic string :=
