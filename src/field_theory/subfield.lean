/-
Copyright (c) 2020 Anne Baanen. All rights reserved.
Released under Apache 2.0 license as described in the file LICENSE.
Authors : Anne Baanen
-/

import ring_theory.subring

/-!
# Subfields

Let `K` be a field. This file defines the "bundled" subfield type `subfield K`, a type
whose terms correspond to subfields of `K`. This is the preferred way to talk
about subfields in mathlib. Unbundled subfields (`s : set K` and `is_subfield s`)
are not in this file, and they will ultimately be deprecated.

We prove that subfields are a complete lattice, and that you can `map` (pushforward) and
`comap` (pull back) them along ring homomorphisms.

We define the `closure` construction from `set R` to `subfield R`, sending a subset of `R`
to the subfield it generates, and prove that it is a Galois insertion.

## Main definitions

Notation used here:

`(K : Type u) [field K] (L : Type u) [field L] (f g : K →+* L)`
`(A : subfield K) (B : subfield L) (s : set K)`

* `subfield R` : the type of subfields of a ring `R`.

* `instance : complete_lattice (subfield R)` : the complete lattice structure on the subfields.

* `subfield.closure` : subfield closure of a set, i.e., the smallest subfield that includes the set.

* `subfield.gi` : `closure : set M → subfield M` and coercion `coe : subfield M → set M`
  form a `galois_insertion`.

* `comap f B : subfield K` : the preimage of a subfield `B` along the ring homomorphism `f`

* `map f A : subfield L` : the image of a subfield `A` along the ring homomorphism `f`.

* `prod A B : subfield (K × L)` : the product of subfields

* `f.field_range : subfield B` : the range of the ring homomorphism `f`.

* `eq_locus_field f g : subfield K` : given ring homomorphisms `f g : K →+* R`,
     the subfield of `K` where `f x = g x`

## Implementation notes

A subfield is implemented as a subring which is is closed under `⁻¹`.

Lattice inclusion (e.g. `≤` and `⊓`) is used rather than set notation (`⊆` and `∩`), although
`∈` is defined as membership of a subfield's underlying set.

## Tags
subfield, subfields
-/

open_locale big_operators
universes u v w

open group
variables {K : Type u} {L : Type v} {M : Type w} [field K] [field L] [field M]

set_option old_structure_cmd true

/-- `subfield R` is the type of subfields of `R`. A subfield of `R` is a subset `s` that is a
  multiplicative submonoid and an additive subgroup. Note in particular that it shares the
  same 0 and 1 as R. -/
structure subfield (K : Type u) [field K] extends subring K :=
(inv_mem' : ∀ x ∈ carrier, x⁻¹ ∈ carrier)

/-- Reinterpret a `subfield` as a `subring`. -/
add_decl_doc subfield.to_subring

namespace subfield

/-- The underlying `add_subgroup` of a subfield. -/
def to_add_subgroup (s : subfield K) : add_subgroup K :=
{ ..s.to_subring.to_add_subgroup }

/-- The underlying submonoid of a subfield. -/
def to_submonoid (s : subfield K) : submonoid K :=
{ ..s.to_subring.to_submonoid }

instance : has_coe (subfield K) (set K) := ⟨subfield.carrier⟩

@[simp] lemma coe_to_subring (s : subfield K) : (s.to_subring : set K) = s :=
rfl

instance : has_coe_to_sort (subfield K) := ⟨Type*, λ S, S.carrier⟩

instance : has_mem K (subfield K) := ⟨λ m S, m ∈ (S : set K)⟩

@[simp] lemma mem_mk (s : set K) (ho hm hz ha hn hi) (x : K) :
  x ∈ subfield.mk s ho hm hz ha hn hi ↔ x ∈ s := iff.rfl

@[simp] lemma mem_to_subring (s : subfield K) (x : K) :
  x ∈ s.to_subring ↔ x ∈ s := iff.rfl

end subfield

protected lemma subfield.exists {s : subfield K} {p : s → Prop} :
  (∃ x : s, p x) ↔ ∃ x ∈ s, p ⟨x, ‹x ∈ s›⟩ :=
set_coe.exists

protected lemma subfield.forall {s : subfield K} {p : s → Prop} :
  (∀ x : s, p x) ↔ ∀ x ∈ s, p ⟨x, ‹x ∈ s›⟩ :=
set_coe.forall

/-- A `subring` containing inverses is a `subfield`. -/
def subring.to_subfield (s : subring K) (hinv : ∀ x ∈ s, x⁻¹ ∈ s) : subfield K :=
{ inv_mem' := hinv
  ..s }

namespace subfield

variables (s t : subfield K)

/-- Two subfields are equal if the underlying subsets are equal. -/
theorem ext' ⦃s t : subfield K⦄ (h : (s : set K) = t) : s = t :=
by { cases s, cases t, congr' }

/-- Two subfields are equal if and only if the underlying subsets are equal. -/
protected theorem ext'_iff {s t : subfield K}  : s = t ↔ (s : set K) = t :=
⟨λ h, h ▸ rfl, λ h, ext' h⟩

/-- Two subfields are equal if they have the same elements. -/
@[ext] theorem ext {S T : subfield K} (h : ∀ x, x ∈ S ↔ x ∈ T) : S = T := ext' $ set.ext h

/-- A subfield contains the ring's 1. -/
theorem one_mem : (1 : K) ∈ s := s.one_mem'

/-- A subfield contains the ring's 0. -/
theorem zero_mem : (0 : K) ∈ s := s.zero_mem'

/-- A subfield is closed under multiplication. -/
theorem mul_mem : ∀ {x y : K}, x ∈ s → y ∈ s → x * y ∈ s := s.mul_mem'

/-- A subfield is closed under addition. -/
theorem add_mem : ∀ {x y : K}, x ∈ s → y ∈ s → x + y ∈ s := s.add_mem'

/-- A subfield is closed under negation. -/
theorem neg_mem : ∀ {x : K}, x ∈ s → -x ∈ s := s.neg_mem'

<<<<<<< HEAD
=======
/-- A subfield is closed under subtraction. -/
theorem sub_mem {x y : K} : x ∈ s → y ∈ s → x - y ∈ s := s.to_subring.sub_mem

>>>>>>> 692d7698
/-- A subfield is closed under inverses. -/
theorem inv_mem : ∀ {x : K}, x ∈ s → x⁻¹ ∈ s := s.inv_mem'

/-- A subfield is closed under division. -/
theorem div_mem {x y : K} (hx : x ∈ s) (hy : y ∈ s) : x / y ∈ s :=
by { rw div_eq_mul_inv, exact s.mul_mem hx (s.inv_mem hy) }

/-- Product of a list of elements in a subfield is in the subfield. -/
lemma list_prod_mem {l : list K} : (∀ x ∈ l, x ∈ s) → l.prod ∈ s :=
s.to_submonoid.list_prod_mem

/-- Sum of a list of elements in a subfield is in the subfield. -/
lemma list_sum_mem {l : list K} : (∀ x ∈ l, x ∈ s) → l.sum ∈ s :=
s.to_add_subgroup.list_sum_mem

/-- Product of a multiset of elements in a subfield is in the subfield. -/
lemma multiset_prod_mem (m : multiset K) :
  (∀ a ∈ m, a ∈ s) → m.prod ∈ s :=
s.to_submonoid.multiset_prod_mem m

/-- Sum of a multiset of elements in a `subfield` is in the `subfield`. -/
lemma multiset_sum_mem (m : multiset K) :
  (∀ a ∈ m, a ∈ s) → m.sum ∈ s :=
s.to_add_subgroup.multiset_sum_mem m

/-- Product of elements of a subfield indexed by a `finset` is in the subfield. -/
lemma prod_mem {ι : Type*} {t : finset ι} {f : ι → K} (h : ∀ c ∈ t, f c ∈ s) :
  ∏ i in t, f i ∈ s :=
s.to_submonoid.prod_mem h

/-- Sum of elements in a `subfield` indexed by a `finset` is in the `subfield`. -/
lemma sum_mem {ι : Type*} {t : finset ι} {f : ι → K} (h : ∀ c ∈ t, f c ∈ s) :
  ∑ i in t, f i ∈ s :=
s.to_add_subgroup.sum_mem h

lemma pow_mem {x : K} (hx : x ∈ s) (n : ℕ) : x^n ∈ s := s.to_submonoid.pow_mem hx n

lemma gsmul_mem {x : K} (hx : x ∈ s) (n : ℤ) :
  n •ℤ x ∈ s := s.to_add_subgroup.gsmul_mem hx n

lemma coe_int_mem (n : ℤ) : (n : K) ∈ s :=
by simp only [← gsmul_one, gsmul_mem, one_mem]

/-- A subfield inherits a field structure -/
instance to_field : field s :=
{ inv := λ x, ⟨x⁻¹, s.inv_mem x.2⟩,
  inv_zero := subtype.ext inv_zero,
  mul_inv_cancel := λ x hx, subtype.ext (mul_inv_cancel (mt s.to_subring.coe_eq_zero_iff.mp hx)),
  exists_pair_ne := ⟨⟨0, s.zero_mem⟩, ⟨1, s.one_mem⟩, mt subtype.mk_eq_mk.mp zero_ne_one⟩,
  ..subring.subring.domain s.to_subring }

@[simp, norm_cast] lemma coe_add (x y : s) : (↑(x + y) : K) = ↑x + ↑y := rfl
@[simp, norm_cast] lemma coe_neg (x : s) : (↑(-x) : K) = -↑x := rfl
@[simp, norm_cast] lemma coe_mul (x y : s) : (↑(x * y) : K) = ↑x * ↑y := rfl
@[simp, norm_cast] lemma coe_inv (x : s) : (↑(x⁻¹) : K) = (↑x)⁻¹ := rfl
@[simp, norm_cast] lemma coe_zero : ((0 : s) : K) = 0 := rfl
@[simp, norm_cast] lemma coe_one : ((1 : s) : K) = 1 := rfl

/-- The embedding from a subfield of the field `K` to `K`. -/
def subtype (s : subfield K) : s →+* K :=
{ to_fun := coe,
 .. s.to_submonoid.subtype, .. s.to_add_subgroup.subtype }

@[simp] theorem coe_subtype : ⇑s.subtype = coe := rfl

/-! # Partial order -/

instance : partial_order (subfield K) :=
{ le := λ s t, ∀ ⦃x⦄, x ∈ s → x ∈ t,
  .. partial_order.lift (coe : subfield K → set K) ext' }

variables {s t}

lemma le_def : s ≤ t ↔ ∀ ⦃x : K⦄, x ∈ s → x ∈ t := iff.rfl

@[simp, norm_cast] lemma coe_subset_coe : (s : set K) ⊆ t ↔ s ≤ t := iff.rfl

@[simp, norm_cast] lemma coe_ssubset_coe : (s : set K) ⊂ t ↔ s < t := iff.rfl

@[simp, norm_cast]
lemma mem_coe {m : K} : m ∈ (s : set K) ↔ m ∈ s := iff.rfl

variables (s t)

@[simp, norm_cast]
lemma coe_coe (s : subfield K) : ↥(s : set K) = s := rfl

@[simp] lemma mem_to_submonoid {s : subfield K} {x : K} : x ∈ s.to_submonoid ↔ x ∈ s := iff.rfl
@[simp] lemma coe_to_submonoid : (s.to_submonoid : set K) = s := rfl
@[simp] lemma mem_to_add_subgroup {s : subfield K} {x : K} :
  x ∈ s.to_add_subgroup ↔ x ∈ s := iff.rfl
@[simp] lemma coe_to_add_subgroup : (s.to_add_subgroup : set K) = s := rfl

/-! # top -/

/-- The subfield of `K` containing all elements of `K`. -/
instance : has_top (subfield K) :=
⟨{ inv_mem' := λ x _, subring.mem_top x, .. (⊤ : subring K)}⟩

instance : inhabited (subfield K) := ⟨⊤⟩

@[simp] lemma mem_top (x : K) : x ∈ (⊤ : subfield K) := set.mem_univ x

@[simp] lemma coe_top : ((⊤ : subfield K) : set K) = set.univ := rfl

/-! # comap -/

variables (f : K →+* L)

/-- The preimage of a subfield along a ring homomorphism is a subfield. -/
def comap (s : subfield L) : subfield K :=
{ inv_mem' := λ x hx, show f (x⁻¹) ∈ s, by { rw f.map_inv, exact s.inv_mem hx },
  .. s.to_subring.comap f }

@[simp] lemma coe_comap (s : subfield L) : (s.comap f : set K) = f ⁻¹' s := rfl

@[simp]
lemma mem_comap {s : subfield L} {f : K →+* L} {x : K} : x ∈ s.comap f ↔ f x ∈ s := iff.rfl

lemma comap_comap (s : subfield M) (g : L →+* M) (f : K →+* L) :
  (s.comap g).comap f = s.comap (g.comp f) :=
rfl

/-! # map -/

/-- The image of a subfield along a ring homomorphism is a subfield. -/
def map (s : subfield K) : subfield L :=
{ inv_mem' := by { rintros _ ⟨x, hx, rfl⟩, exact ⟨x⁻¹, s.inv_mem hx, f.map_inv x⟩ },
  .. s.to_subring.map f }

@[simp] lemma coe_map : (s.map f : set L) = f '' s := rfl

@[simp] lemma mem_map {f : K →+* L} {s : subfield K} {y : L} :
  y ∈ s.map f ↔ ∃ x ∈ s, f x = y :=
set.mem_image_iff_bex

lemma map_map (g : L →+* M) (f : K →+* L) : (s.map f).map g = s.map (g.comp f) :=
ext' $ set.image_image _ _ _

lemma map_le_iff_le_comap {f : K →+* L} {s : subfield K} {t : subfield L} :
  s.map f ≤ t ↔ s ≤ t.comap f :=
set.image_subset_iff

lemma gc_map_comap (f : K →+* L) : galois_connection (map f) (comap f) :=
λ S T, map_le_iff_le_comap

end subfield

namespace ring_hom

variables (g : L →+* M) (f : K →+* L)

/-! # range -/

/-- The range of a ring homomorphism, as a subfield of the target. -/
def field_range : subfield L := (⊤ : subfield K).map f

@[simp] lemma coe_field_range : (f.field_range : set L) = set.range f := set.image_univ

@[simp] lemma mem_field_range {f : K →+* L} {y : L} : y ∈ f.range ↔ ∃ x, f x = y :=
by simp [range]

lemma map_field_range : f.field_range.map g = (g.comp f).field_range :=
(⊤ : subfield K).map_map g f

end ring_hom

namespace subfield

/-! # inf -/

/-- The inf of two subfields is their intersection. -/
instance : has_inf (subfield K) :=
⟨λ s t,
  { inv_mem' := λ x hx, subring.mem_inf.mpr
      ⟨s.inv_mem (subring.mem_inf.mp hx).1,
       t.inv_mem (subring.mem_inf.mp hx).2⟩,
    .. s.to_subring ⊓ t.to_subring }⟩

@[simp] lemma coe_inf (p p' : subfield K) : ((p ⊓ p' : subfield K) : set K) = p ∩ p' := rfl

@[simp] lemma mem_inf {p p' : subfield K} {x : K} : x ∈ p ⊓ p' ↔ x ∈ p ∧ x ∈ p' := iff.rfl

instance : has_Inf (subfield K) :=
⟨λ S,
  { inv_mem' := begin
      rintros x hx,
      apply subring.mem_Inf.mpr,
      rintro _ ⟨p, p_mem, rfl⟩,
      exact p.inv_mem (subring.mem_Inf.mp hx p.to_subring ⟨p, p_mem, rfl⟩),
    end,
    .. Inf (subfield.to_subring '' S) }⟩

@[simp, norm_cast] lemma coe_Inf (S : set (subfield K)) :
  ((Inf S : subfield K) : set K) = ⋂ s ∈ S, ↑s :=
show ((Inf (subfield.to_subring '' S) : subring K) : set K) = ⋂ s ∈ S, ↑s,
begin
  ext x,
  rw [subring.coe_Inf, set.mem_Inter, set.mem_Inter],
  exact ⟨λ h s s' ⟨s_mem, s'_eq⟩, h s.to_subring _ ⟨⟨s, s_mem, rfl⟩, s'_eq⟩,
         λ h s s' ⟨⟨s'', s''_mem, s_eq⟩, (s'_eq : ↑s = s')⟩,
           h s'' _ ⟨s''_mem, by simp [←s_eq, ← s'_eq]⟩⟩
end

lemma mem_Inf {S : set (subfield K)} {x : K} : x ∈ Inf S ↔ ∀ p ∈ S, x ∈ p :=
subring.mem_Inf.trans
  ⟨λ h p hp, h p.to_subring ⟨p, hp, rfl⟩,
   λ h p ⟨p', hp', p_eq⟩, p_eq ▸ h p' hp'⟩

@[simp] lemma Inf_to_subring (s : set (subfield K)) :
  (Inf s).to_subring = ⨅ t ∈ s, subfield.to_subring t :=
begin
  ext x,
  rw [mem_to_subring, mem_Inf],
  erw subring.mem_Inf,
  exact ⟨λ h p ⟨p', hp⟩, hp ▸ subring.mem_Inf.mpr (λ p ⟨hp', hp⟩, hp ▸ h _ hp'),
         λ h p hp, h p.to_subring ⟨p, subring.ext (λ x,
           ⟨λ hx, subring.mem_Inf.mp hx _ ⟨hp, rfl⟩,
            λ hx, subring.mem_Inf.mpr (λ p' ⟨hp, p'_eq⟩, p'_eq ▸ hx)⟩)⟩⟩
end

lemma is_glb_Inf (S : set (subfield K)) : is_glb S (Inf S) :=
begin
  refine is_glb.of_image (λ s t, show (s : set K) ≤ t ↔ s ≤ t, from coe_subset_coe) _,
  convert is_glb_binfi,
  exact coe_Inf _
end

/-- Subfields of a ring form a complete lattice. -/
instance : complete_lattice (subfield K) :=
{ top := ⊤,
  le_top := λ s x hx, trivial,
  inf := (⊓),
  inf_le_left := λ s t x, and.left,
  inf_le_right := λ s t x, and.right,
  le_inf := λ s t₁ t₂ h₁ h₂ x hx, ⟨h₁ hx, h₂ hx⟩,
  .. complete_lattice_of_Inf (subfield K) is_glb_Inf }

/-! # subfield closure of a subset -/

/-- The `subfield` generated by a set. -/
def closure (s : set K) : subfield K :=
{ carrier := { (x / y) | (x ∈ subring.closure s) (y ∈ subring.closure s) },
  zero_mem' := ⟨0, subring.zero_mem _, 1, subring.one_mem _, div_one _⟩,
  one_mem' := ⟨1, subring.one_mem _, 1, subring.one_mem _, div_one _⟩,
  neg_mem' := λ x ⟨y, hy, z, hz, x_eq⟩, ⟨-y, subring.neg_mem _ hy, z, hz, x_eq ▸ neg_div _ _⟩,
  inv_mem' := λ x ⟨y, hy, z, hz, x_eq⟩, ⟨z, hz, y, hy, x_eq ▸ inv_div.symm⟩,
  add_mem' := λ x y x_mem y_mem, begin
    obtain ⟨nx, hnx, dx, hdx, rfl⟩ := id x_mem,
    obtain ⟨ny, hny, dy, hdy, rfl⟩ := id y_mem,
    by_cases hx0 : dx = 0, { rwa [hx0, div_zero, zero_add] },
    by_cases hy0 : dy = 0, { rwa [hy0, div_zero, add_zero] },
    exact ⟨nx * dy + dx * ny,
          subring.add_mem _ (subring.mul_mem _ hnx hdy) (subring.mul_mem _ hdx hny),
          dx * dy, subring.mul_mem _ hdx hdy,
          (div_add_div nx ny hx0 hy0).symm⟩
  end,
  mul_mem' := λ x y x_mem y_mem, begin
    obtain ⟨nx, hnx, dx, hdx, rfl⟩ := id x_mem,
    obtain ⟨ny, hny, dy, hdy, rfl⟩ := id y_mem,
    exact ⟨nx * ny, subring.mul_mem _ hnx hny,
           dx * dy, subring.mul_mem _ hdx hdy,
           (div_mul_div _ _ _ _).symm⟩
  end }

lemma mem_closure_iff {s : set K} {x} :
  x ∈ closure s ↔ ∃ (y ∈ subring.closure s) (z ∈ subring.closure s), y / z = x := iff.rfl

lemma subring_closure_le (s : set K) : subring.closure s ≤ (closure s).to_subring :=
λ x hx, ⟨x, hx, 1, subring.one_mem _, div_one x⟩

/-- The subfield generated by a set includes the set. -/
@[simp] lemma subset_closure {s : set K} : s ⊆ closure s :=
set.subset.trans subring.subset_closure (subring_closure_le s)

lemma mem_closure {x : K} {s : set K} : x ∈ closure s ↔ ∀ S : subfield K, s ⊆ S → x ∈ S :=
⟨λ ⟨y, hy, z, hz, x_eq⟩ t le, x_eq ▸
  t.div_mem
    (subring.mem_closure.mp hy t.to_subring le)
    (subring.mem_closure.mp hz t.to_subring le),
  λ h, h (closure s) subset_closure⟩

/-- A subfield `t` includes `closure s` if and only if it includes `s`. -/
@[simp]
lemma closure_le {s : set K} {t : subfield K} : closure s ≤ t ↔ s ⊆ t :=
⟨set.subset.trans subset_closure, λ h x hx, mem_closure.mp hx t h⟩

/-- Subfield closure of a set is monotone in its argument: if `s ⊆ t`,
then `closure s ≤ closure t`. -/
lemma closure_mono ⦃s t : set K⦄ (h : s ⊆ t) : closure s ≤ closure t :=
closure_le.2 $ set.subset.trans h subset_closure

lemma closure_eq_of_le {s : set K} {t : subfield K} (h₁ : s ⊆ t) (h₂ : t ≤ closure s) :
  closure s = t :=
le_antisymm (closure_le.2 h₁) h₂

/-- An induction principle for closure membership. If `p` holds for `1`, and all elements
of `s`, and is preserved under addition, negation, and multiplication, then `p` holds for all elements
of the closure of `s`. -/
@[elab_as_eliminator]
lemma closure_induction {s : set K} {p : K → Prop} {x} (h : x ∈ closure s)
  (Hs : ∀ x ∈ s, p x) (H1 : p 1)
  (Hadd : ∀ x y, p x → p y → p (x + y))
  (Hneg : ∀ x, p x → p (-x))
  (Hinv : ∀ x, p x → p (x⁻¹))
  (Hmul : ∀ x y, p x → p y → p (x * y)) : p x :=
(@closure_le _ _ _ ⟨p, H1, Hmul,
  @add_neg_self K _ 1 ▸ Hadd _ _ H1 (Hneg _ H1), Hadd, Hneg, Hinv⟩).2 Hs h

variable (K)
/-- `closure` forms a Galois insertion with the coercion to set. -/
protected def gi : galois_insertion (@closure K _) coe :=
{ choice := λ s _, closure s,
  gc := λ s t, closure_le,
  le_l_u := λ s, subset_closure,
  choice_eq := λ s h, rfl }

variable {K}

/-- Closure of a subfield `S` equals `S`. -/
lemma closure_eq (s : subfield K) : closure (s : set K) = s := (subfield.gi K).l_u_eq s

@[simp] lemma closure_empty : closure (∅ : set K) = ⊥ := (subfield.gi K).gc.l_bot

@[simp] lemma closure_univ : closure (set.univ : set K) = ⊤ := @coe_top K _ ▸ closure_eq ⊤

lemma closure_union (s t : set K) : closure (s ∪ t) = closure s ⊔ closure t :=
(subfield.gi K).gc.l_sup

lemma closure_Union {ι} (s : ι → set K) : closure (⋃ i, s i) = ⨆ i, closure (s i) :=
(subfield.gi K).gc.l_supr

lemma closure_sUnion (s : set (set K)) : closure (⋃₀ s) = ⨆ t ∈ s, closure t :=
(subfield.gi K).gc.l_Sup

lemma map_sup (s t : subfield K) (f : K →+* L) : (s ⊔ t).map f = s.map f ⊔ t.map f :=
(gc_map_comap f).l_sup

lemma map_supr {ι : Sort*} (f : K →+* L) (s : ι → subfield K) :
  (supr s).map f = ⨆ i, (s i).map f :=
(gc_map_comap f).l_supr

lemma comap_inf (s t : subfield L) (f : K →+* L) : (s ⊓ t).comap f = s.comap f ⊓ t.comap f :=
(gc_map_comap f).u_inf

lemma comap_infi {ι : Sort*} (f : K →+* L) (s : ι → subfield L) :
  (infi s).comap f = ⨅ i, (s i).comap f :=
(gc_map_comap f).u_infi

@[simp] lemma map_bot (f : K →+* L) : (⊥ : subfield K).map f = ⊥ :=
(gc_map_comap f).l_bot

@[simp] lemma comap_top (f : K →+* L) : (⊤ : subfield L).comap f = ⊤ :=
(gc_map_comap f).u_top

/-- The underlying set of a non-empty directed Sup of subfields is just a union of the subfields.
  Note that this fails without the directedness assumption (the union of two subfields is
  typically not a subfield) -/
lemma mem_supr_of_directed {ι} [hι : nonempty ι] {S : ι → subfield K} (hS : directed (≤) S)
  {x : K} : x ∈ (⨆ i, S i) ↔ ∃ i, x ∈ S i :=
begin
  refine ⟨_, λ ⟨i, hi⟩, (le_def.1 $ le_supr S i) hi⟩,
  suffices : x ∈ closure (⋃ i, (S i : set K)) → ∃ i, x ∈ S i,
  by simpa only [closure_Union, closure_eq],
  refine λ hx, closure_induction hx (λ x, set.mem_Union.mp) _ _ _ _ _,
  { exact hι.elim (λ i, ⟨i, (S i).one_mem⟩) },
  { rintros x y ⟨i, hi⟩ ⟨j, hj⟩,
    obtain ⟨k, hki, hkj⟩ := hS i j,
    exact ⟨k, (S k).add_mem (hki hi) (hkj hj)⟩ },
  { rintros x ⟨i, hi⟩,
    exact ⟨i, (S i).neg_mem hi⟩ },
  { rintros x ⟨i, hi⟩,
    exact ⟨i, (S i).inv_mem hi⟩ },
  { rintros x y ⟨i, hi⟩ ⟨j, hj⟩,
    obtain ⟨k, hki, hkj⟩ := hS i j,
    exact ⟨k, (S k).mul_mem (hki hi) (hkj hj)⟩ }
end

lemma coe_supr_of_directed {ι} [hι : nonempty ι] {S : ι → subfield K} (hS : directed (≤) S) :
  ((⨆ i, S i : subfield K) : set K) = ⋃ i, ↑(S i) :=
set.ext $ λ x, by simp [mem_supr_of_directed hS]

lemma mem_Sup_of_directed_on {S : set (subfield K)} (Sne : S.nonempty)
  (hS : directed_on (≤) S) {x : K} :
  x ∈ Sup S ↔ ∃ s ∈ S, x ∈ s :=
begin
  haveI : nonempty S := Sne.to_subtype,
  simp only [Sup_eq_supr', mem_supr_of_directed hS.directed_coe, set_coe.exists, subtype.coe_mk]
end

lemma coe_Sup_of_directed_on {S : set (subfield K)} (Sne : S.nonempty) (hS : directed_on (≤) S) :
  (↑(Sup S) : set K) = ⋃ s ∈ S, ↑s :=
set.ext $ λ x, by simp [mem_Sup_of_directed_on Sne hS]

end subfield

namespace ring_hom

variables {s : subfield K}

open subfield

/-- Restrict the codomain of a ring homomorphism to a subfield that includes the range. -/
def cod_restrict_field (f : K →+* L)
  (s : subfield L) (h : ∀ x, f x ∈ s) : K →+* s :=
{ to_fun := λ x, ⟨f x, h x⟩,
  map_add' := λ x y, subtype.eq $ f.map_add x y,
  map_zero' := subtype.eq f.map_zero,
  map_mul' := λ x y, subtype.eq $ f.map_mul x y,
  map_one' := subtype.eq f.map_one }

/-- Restriction of a ring homomorphism to a subfield of the domain. -/
def restrict_field (f : K →+* L) (s : subfield K) : s →+* L := f.comp s.subtype

@[simp] lemma restrict_field_apply (f : K →+* L) (x : s) : f.restrict_field s x = f x := rfl

/-- Restriction of a ring homomorphism to its range interpreted as a subfield. -/
def range_restrict_field (f : K →+* L) : K →+* f.range :=
f.cod_restrict' f.range $ λ x, ⟨x, subfield.mem_top x, rfl⟩

@[simp] lemma coe_range_restrict_field (f : K →+* L) (x : K) :
  (f.range_restrict_field x : L) = f x := rfl

/-- The subfield of elements `x : R` such that `f x = g x`, i.e.,
the equalizer of f and g as a subfield of R -/
def eq_locus_field (f g : K →+* L) : subfield K :=
{ inv_mem' := λ x (hx : f x = g x), show f x⁻¹ = g x⁻¹, by rw [f.map_inv, g.map_inv, hx],
  carrier := {x | f x = g x}, .. (f : K →+* L).eq_locus g }

/-- If two ring homomorphisms are equal on a set, then they are equal on its subfield closure. -/
lemma eq_on_field_closure {f g : K →+* L} {s : set K} (h : set.eq_on f g s) :
  set.eq_on f g (closure s) :=
show closure s ≤ f.eq_locus_field g, from closure_le.2 h

lemma eq_of_eq_on_subfield_top {f g : K →+* L} (h : set.eq_on f g (⊤ : subfield K)) :
  f = g :=
ext $ λ x, h trivial

lemma eq_of_eq_on_of_field_closure_eq_top {s : set K} (hs : closure s = ⊤) {f g : K →+* L}
  (h : s.eq_on f g) : f = g :=
eq_of_eq_on_subfield_top $ hs ▸ eq_on_field_closure h

lemma field_closure_preimage_le (f : K →+* L) (s : set L) :
  closure (f ⁻¹' s) ≤ (closure s).comap f :=
closure_le.2 $ λ x hx, mem_coe.2 $ mem_comap.2 $ subset_closure hx

/-- The image under a ring homomorphism of the subfield generated by a set equals
the subfield generated by the image of the set. -/
lemma map_field_closure (f : K →+* L) (s : set K) :
  (closure s).map f = closure (f '' s) :=
le_antisymm
  (map_le_iff_le_comap.2 $ le_trans (closure_mono $ set.subset_preimage_image _ _)
    (field_closure_preimage_le _ _))
  (closure_le.2 $ set.image_subset _ subset_closure)

end ring_hom

namespace subfield

open ring_hom

/-- The ring homomorphism associated to an inclusion of subfields. -/
def inclusion {S T : subfield K} (h : S ≤ T) : S →+* T :=
S.subtype.cod_restrict_field _ (λ x, h x.2)

@[simp] lemma field_range_subtype (s : subfield K) : s.subtype.field_range = s :=
ext' $ (coe_srange _).trans subtype.range_coe

end subfield

namespace ring_equiv

variables {s t : subfield K}

/-- Makes the identity isomorphism from a proof two subfields of a multiplicative
    monoid are equal. -/
def subfield_congr (h : s = t) : s ≃+* t :=
{ map_mul' :=  λ _ _, rfl, map_add' := λ _ _, rfl, ..equiv.set_congr $ subfield.ext'_iff.1 h }

end ring_equiv

namespace subfield

variables {s : set K}

lemma closure_preimage_le (f : K →+* L) (s : set L) :
  closure (f ⁻¹' s) ≤ (closure s).comap f :=
closure_le.2 $ λ x hx, mem_coe.2 $ mem_comap.2 $ subset_closure hx

end subfield<|MERGE_RESOLUTION|>--- conflicted
+++ resolved
@@ -4,6 +4,7 @@
 Authors : Anne Baanen
 -/
 
+import ring_theory.algebra
 import ring_theory.subring
 
 /-!
@@ -61,7 +62,6 @@
 open_locale big_operators
 universes u v w
 
-open group
 variables {K : Type u} {L : Type v} {M : Type w} [field K] [field L] [field M]
 
 set_option old_structure_cmd true
@@ -145,12 +145,9 @@
 /-- A subfield is closed under negation. -/
 theorem neg_mem : ∀ {x : K}, x ∈ s → -x ∈ s := s.neg_mem'
 
-<<<<<<< HEAD
-=======
 /-- A subfield is closed under subtraction. -/
 theorem sub_mem {x y : K} : x ∈ s → y ∈ s → x - y ∈ s := s.to_subring.sub_mem
 
->>>>>>> 692d7698
 /-- A subfield is closed under inverses. -/
 theorem inv_mem : ∀ {x : K}, x ∈ s → x⁻¹ ∈ s := s.inv_mem'
 
@@ -215,6 +212,8 @@
  .. s.to_submonoid.subtype, .. s.to_add_subgroup.subtype }
 
 @[simp] theorem coe_subtype : ⇑s.subtype = coe := rfl
+
+instance : algebra s K := s.subtype.to_algebra
 
 /-! # Partial order -/
 
