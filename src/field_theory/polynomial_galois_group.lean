/-
Copyright (c) 2020 Thomas Browning and Patrick Lutz. All rights reserved.
Released under Apache 2.0 license as described in the file LICENSE.
Authors: Thomas Browning and Patrick Lutz
-/

import field_theory.galois

/-!
# Galois Groups of Polynomials

In this file we introduce the Galois group of a polynomial, defined as
the automorphism group of the splitting field.

## Main definitions

- `gal p`: the Galois group of a polynomial p.
- `restrict p E`: the restriction homomorphism `(E ≃ₐ[F] E) → gal p`.
- `gal_action p E`: the action of `gal p` on the roots of `p` in `E`.

## Main results

- `restrict_smul`: `restrict p E` is compatible with `gal_action p E`.
- `gal_action_hom_injective`: the action of `gal p` on the roots of `p` in `E` is faithful.
- `restrict_prod_inj`: `gal (p * q)` embeds as a subgroup of `gal p × gal q`.
-/

noncomputable theory
open_locale classical

open finite_dimensional

namespace polynomial

variables {F : Type*} [field F] (p q : polynomial F) (E : Type*) [field E] [algebra F E]

/-- The Galois group of a polynomial -/
@[derive [has_coe_to_fun, group, fintype]]
def gal := p.splitting_field ≃ₐ[F] p.splitting_field

namespace gal

<<<<<<< HEAD
instance unique_gal_of_splits [h : fact (p.splits (ring_hom.id F))] : unique p.gal :=
=======
@[ext] lemma ext {σ τ : p.gal} (h : ∀ x ∈ p.root_set p.splitting_field, σ x = τ x) : σ = τ :=
begin
  refine alg_equiv.ext (λ x, (alg_hom.mem_equalizer σ.to_alg_hom τ.to_alg_hom x).mp
      ((subalgebra.ext_iff.mp _ x).mpr algebra.mem_top)),
  rwa [eq_top_iff, ←splitting_field.adjoin_roots, algebra.adjoin_le_iff],
end

instance [h : fact (p.splits (ring_hom.id F))] : unique p.gal :=
>>>>>>> 3b3a8b55
{ default := 1,
  uniq := λ f, alg_equiv.ext (λ x, by { obtain ⟨y, rfl⟩ := algebra.mem_bot.mp
    ((subalgebra.ext_iff.mp ((is_splitting_field.splits_iff _ p).mp h) x).mp algebra.mem_top),
    rw [alg_equiv.commutes, alg_equiv.commutes] }) }

instance unique_gal_zero : unique (0 : polynomial F).gal :=
begin
  haveI : fact ((0 : polynomial F).splits (ring_hom.id F)) := splits_zero (ring_hom.id F),
  apply_instance,
end

instance unique_gal_one : unique (1 : polynomial F).gal :=
begin
  haveI : fact ((1 : polynomial F).splits (ring_hom.id F)) := splits_one (ring_hom.id F),
  apply_instance,
end

instance unique_gal_C (x : F) : unique (C x).gal :=
begin
  haveI : fact ((C x).splits (ring_hom.id F)) := splits_C (ring_hom.id F) x,
  apply_instance,
end

instance unique_gal_X : unique (X : polynomial F).gal :=
begin
  haveI : fact ((X : polynomial F).splits (ring_hom.id F)) := splits_X (ring_hom.id F),
  apply_instance,
end

instance unique_gal_X_sub_C (x : F) : unique (X - C x).gal :=
begin
  haveI : fact ((X - C x).splits (ring_hom.id F)) := splits_X_sub_C (ring_hom.id F),
  apply_instance,
end

instance unique_gal_X_pow (n : ℕ) : unique (X ^ n : polynomial F).gal :=
begin
  haveI : fact ((X ^ n: polynomial F).splits (ring_hom.id F)) := splits_X_pow (ring_hom.id F) n,
  apply_instance,
end

instance [h : fact (p.splits (algebra_map F E))] : algebra p.splitting_field E :=
(is_splitting_field.lift p.splitting_field p h).to_ring_hom.to_algebra

instance [h : fact (p.splits (algebra_map F E))] : is_scalar_tower F p.splitting_field E :=
is_scalar_tower.of_algebra_map_eq
  (λ x, ((is_splitting_field.lift p.splitting_field p h).commutes x).symm)

/-- The restriction homomorphism -/
def restrict [h : fact (p.splits (algebra_map F E))] : (E ≃ₐ[F] E) →* p.gal :=
alg_equiv.restrict_normal_hom p.splitting_field

lemma restrict_surjective [h : fact (p.splits (algebra_map F E))] [normal F E] :
  function.surjective (restrict p E) :=
alg_equiv.restrict_normal_hom_surjective E

section roots_action

/-- The function from `roots p p.splitting_field` to `roots p E` -/
def map_roots [h : fact (p.splits (algebra_map F E))] :
  root_set p p.splitting_field → root_set p E :=
λ x, ⟨is_scalar_tower.to_alg_hom F p.splitting_field E x, begin
  have key := subtype.mem x,
  by_cases p = 0,
  { simp only [h, root_set_zero] at key,
    exact false.rec _ key },
  { rw [mem_root_set h, aeval_alg_hom_apply, (mem_root_set h).mp key, alg_hom.map_zero] } end⟩

lemma map_roots_bijective [h : fact (p.splits (algebra_map F E))] :
  function.bijective (map_roots p E) :=
begin
  split,
  { exact λ _ _ h, subtype.ext (ring_hom.injective _ (subtype.ext_iff.mp h)) },
  { intro y,
    have key := roots_map
      (is_scalar_tower.to_alg_hom F p.splitting_field E : p.splitting_field →+* E)
      ((splits_id_iff_splits _).mpr (is_splitting_field.splits p.splitting_field p)),
    rw [map_map, alg_hom.comp_algebra_map] at key,
    have hy := subtype.mem y,
    simp only [root_set, finset.mem_coe, multiset.mem_to_finset, key, multiset.mem_map] at hy,
    rcases hy with ⟨x, hx1, hx2⟩,
    exact ⟨⟨x, multiset.mem_to_finset.mpr hx1⟩, subtype.ext hx2⟩ }
end

/-- The bijection between `root_set p p.splitting_field` and `root_set p E` -/
def roots_equiv_roots [h : fact (p.splits (algebra_map F E))] :
  (root_set p p.splitting_field) ≃ (root_set p E) :=
equiv.of_bijective (map_roots p E) (map_roots_bijective p E)

instance gal_action_aux : mul_action p.gal (root_set p p.splitting_field) :=
{ smul := λ ϕ x, ⟨ϕ x, begin
    have key := subtype.mem x,
    --simp only [root_set, finset.mem_coe, multiset.mem_to_finset] at *,
    by_cases p = 0,
    { simp only [h, root_set_zero] at key,
      exact false.rec _ key },
    { rw mem_root_set h,
      change aeval (ϕ.to_alg_hom x) p = 0,
      rw [aeval_alg_hom_apply, (mem_root_set h).mp key, alg_hom.map_zero] } end⟩,
  one_smul := λ _, by { ext, refl },
  mul_smul := λ _ _ _, by { ext, refl } }

instance gal_action [h : fact (p.splits (algebra_map F E))] : mul_action p.gal (root_set p E) :=
{ smul := λ ϕ x, roots_equiv_roots p E (ϕ • ((roots_equiv_roots p E).symm x)),
  one_smul := λ _, by simp only [equiv.apply_symm_apply, one_smul],
  mul_smul := λ _ _ _, by simp only [equiv.apply_symm_apply, equiv.symm_apply_apply, mul_smul] }

variables {p E}

@[simp] lemma restrict_smul [h : fact (p.splits (algebra_map F E))]
  (ϕ : E ≃ₐ[F] E) (x : root_set p E) : ↑((restrict p E ϕ) • x) = ϕ x :=
begin
  let ψ := alg_equiv.of_injective_field (is_scalar_tower.to_alg_hom F p.splitting_field E),
  change ↑(ψ (ψ.symm _)) = ϕ x,
  rw alg_equiv.apply_symm_apply ψ,
  change ϕ (roots_equiv_roots p E ((roots_equiv_roots p E).symm x)) = ϕ x,
  rw equiv.apply_symm_apply (roots_equiv_roots p E),
end

variables (p E)

/-- `gal_action` as a permutation representation -/
def gal_action_hom [h : fact (p.splits (algebra_map F E))] : p.gal →* equiv.perm (root_set p E) :=
{ to_fun := λ ϕ, equiv.mk (λ x, ϕ • x) (λ x, ϕ⁻¹ • x)
  (λ x, inv_smul_smul ϕ x) (λ x, smul_inv_smul ϕ x),
  map_one' := by { ext1 x, exact mul_action.one_smul x },
  map_mul' := λ x y, by { ext1 z, exact mul_action.mul_smul x y z } }

lemma gal_action_hom_injective [h : fact (p.splits (algebra_map F E))] :
  function.injective (gal_action_hom p E) :=
begin
  rw monoid_hom.injective_iff,
  intros ϕ hϕ,
  let equalizer := alg_hom.equalizer ϕ.to_alg_hom (alg_hom.id F p.splitting_field),
  suffices : equalizer = ⊤,
  { exact alg_equiv.ext (λ x, (subalgebra.ext_iff.mp this x).mpr algebra.mem_top) },
  rw [eq_top_iff, ←splitting_field.adjoin_roots, algebra.adjoin_le_iff],
  intros x hx,
  have key := equiv.perm.ext_iff.mp hϕ (roots_equiv_roots p E ⟨x, hx⟩),
  change roots_equiv_roots p E (ϕ • (roots_equiv_roots p E).symm
    (roots_equiv_roots p E ⟨x, hx⟩)) = roots_equiv_roots p E ⟨x, hx⟩ at key,
  rw equiv.symm_apply_apply at key,
  exact subtype.ext_iff.mp (equiv.injective (roots_equiv_roots p E) key),
end

end roots_action

variables {p q}

/-- The restriction homomorphism between Galois groups -/
def restrict_dvd (hpq : p ∣ q) : q.gal →* p.gal :=
if hq : q = 0 then 1 else @restrict F _ p _ _ _
  (splits_of_splits_of_dvd (algebra_map F q.splitting_field) hq (splitting_field.splits q) hpq)

lemma restrict_dvd_surjective (hpq : p ∣ q) (hq : q ≠ 0) :
  function.surjective (restrict_dvd hpq) :=
by simp only [restrict_dvd, dif_neg hq, restrict_surjective]

variables (p q)

/-- The Galois group of a product embeds into the product of the Galois groups  -/
def restrict_prod : (p * q).gal →* p.gal × q.gal :=
monoid_hom.prod (restrict_dvd (dvd_mul_right p q)) (restrict_dvd (dvd_mul_left q p))

lemma restrict_prod_injective : function.injective (restrict_prod p q) :=
begin
  by_cases hpq : (p * q) = 0,
  { haveI : unique (p * q).gal := by { rw hpq, apply_instance },
    exact λ f g h, eq.trans (unique.eq_default f) (unique.eq_default g).symm },
  intros f g hfg,
  dsimp only [restrict_prod, restrict_dvd] at hfg,
  simp only [dif_neg hpq, monoid_hom.prod_apply, prod.mk.inj_iff] at hfg,
  suffices : alg_hom.equalizer f.to_alg_hom g.to_alg_hom = ⊤,
  { exact alg_equiv.ext (λ x, (subalgebra.ext_iff.mp this x).mpr algebra.mem_top) },
  rw [eq_top_iff, ←splitting_field.adjoin_roots, algebra.adjoin_le_iff],
  intros x hx,
  rw [map_mul, polynomial.roots_mul] at hx,
  cases multiset.mem_add.mp (multiset.mem_to_finset.mp hx) with h h,
  { change f x = g x,
    haveI : fact (p.splits (algebra_map F (p * q).splitting_field)) :=
      splits_of_splits_of_dvd _ hpq (splitting_field.splits (p * q)) (dvd_mul_right p q),
    have key : x = algebra_map (p.splitting_field) (p * q).splitting_field
      ((roots_equiv_roots p _).inv_fun ⟨x, multiset.mem_to_finset.mpr h⟩) :=
      subtype.ext_iff.mp (equiv.apply_symm_apply (roots_equiv_roots p _) ⟨x, _⟩).symm,
    rw [key, ←alg_equiv.restrict_normal_commutes, ←alg_equiv.restrict_normal_commutes],
    exact congr_arg _ (alg_equiv.ext_iff.mp hfg.1 _) },
  { change f x = g x,
    haveI : fact (q.splits (algebra_map F (p * q).splitting_field)) :=
      splits_of_splits_of_dvd _ hpq (splitting_field.splits (p * q)) (dvd_mul_left q p),
    have key : x = algebra_map (q.splitting_field) (p * q).splitting_field
      ((roots_equiv_roots q _).inv_fun ⟨x, multiset.mem_to_finset.mpr h⟩) :=
      subtype.ext_iff.mp (equiv.apply_symm_apply (roots_equiv_roots q _) ⟨x, _⟩).symm,
    rw [key, ←alg_equiv.restrict_normal_commutes, ←alg_equiv.restrict_normal_commutes],
    exact congr_arg _ (alg_equiv.ext_iff.mp hfg.2 _) },
  { rwa [ne.def, mul_eq_zero, map_eq_zero, map_eq_zero, ←mul_eq_zero] }
end

lemma mul_splits_in_splitting_field_of_mul {p₁ q₁ p₂ q₂ : polynomial F}
  (hq₁ : q₁ ≠ 0) (hq₂ : q₂ ≠ 0) (h₁ : p₁.splits (algebra_map F q₁.splitting_field))
  (h₂ : p₂.splits (algebra_map F q₂.splitting_field)) :
  (p₁ * p₂).splits (algebra_map F (q₁ * q₂).splitting_field) :=
begin
  apply splits_mul,
  { rw ← (splitting_field.lift q₁ (splits_of_splits_of_dvd _
      (mul_ne_zero hq₁ hq₂) (splitting_field.splits _) (dvd_mul_right q₁ q₂))).comp_algebra_map,
    exact splits_comp_of_splits _ _ h₁, },
  { rw ← (splitting_field.lift q₂ (splits_of_splits_of_dvd _
      (mul_ne_zero hq₁ hq₂) (splitting_field.splits _) (dvd_mul_left q₂ q₁))).comp_algebra_map,
    exact splits_comp_of_splits _ _ h₂, },
end

lemma splits_in_splitting_field_of_comp (hq : q.nat_degree ≠ 0) :
  p.splits (algebra_map F (p.comp q).splitting_field) :=
begin
  let P : polynomial F → Prop := λ r, r.splits (algebra_map F (r.comp q).splitting_field),
  have key1 : ∀ {r : polynomial F}, irreducible r → P r,
  { intros r hr,
    by_cases hr' : nat_degree r = 0,
    { exact splits_of_nat_degree_le_one _ (le_trans (le_of_eq hr') zero_le_one) },
    obtain ⟨x, hx⟩ := exists_root_of_splits _ (splitting_field.splits (r.comp q))
      (λ h, hr' ((mul_eq_zero.mp (nat_degree_comp.symm.trans
        (nat_degree_eq_of_degree_eq_some h))).resolve_right hq)),
    rw [←aeval_def, aeval_comp] at hx,
    have h_normal : normal F (r.comp q).splitting_field := splitting_field.normal (r.comp q),
    have qx_int := normal.is_integral h_normal (aeval x q),
    exact splits_of_splits_of_dvd _
      (minpoly.ne_zero qx_int)
      (normal.splits h_normal _)
      (dvd_symm_of_irreducible (minpoly.irreducible qx_int) hr (minpoly.dvd F _ hx)) },
  have key2 : ∀ {p₁ p₂ : polynomial F}, P p₁ → P p₂ → P (p₁ * p₂),
  { intros p₁ p₂ hp₁ hp₂,
    by_cases h₁ : p₁.comp q = 0,
    { cases comp_eq_zero_iff.mp h₁ with h h,
      { rw [h, zero_mul],
        exact splits_zero _ },
      { exact false.rec _ (hq (by rw [h.2, nat_degree_C])) } },
    by_cases h₂ : p₂.comp q = 0,
    { cases comp_eq_zero_iff.mp h₂ with h h,
      { rw [h, mul_zero],
        exact splits_zero _ },
      { exact false.rec _ (hq (by rw [h.2, nat_degree_C])) } },
    have key := mul_splits_in_splitting_field_of_mul h₁ h₂ hp₁ hp₂,
    rwa ← mul_comp at key },
  exact wf_dvd_monoid.induction_on_irreducible p (splits_zero _)
    (λ _, splits_of_is_unit _) (λ _ _ _ h, key2 (key1 h)),
end

/-- The restriction homomorphism from the Galois group of a homomorphism -/
def restrict_comp (hq : q.nat_degree ≠ 0) : (p.comp q).gal →* p.gal :=
@restrict F _ p _ _ _ (splits_in_splitting_field_of_comp p q hq)

lemma restrict_comp_surjective (hq : q.nat_degree ≠ 0) :
  function.surjective (restrict_comp p q hq) :=
by simp only [restrict_comp, restrict_surjective]

variables {p q}

lemma card_of_separable (hp : p.separable) :
  fintype.card p.gal = findim F p.splitting_field :=
begin
  haveI : is_galois F p.splitting_field := is_galois.of_separable_splitting_field hp,
  exact is_galois.card_aut_eq_findim F p.splitting_field,
end

lemma prime_degree_dvd_card [char_zero F] (p_irr : irreducible p) (p_deg : p.nat_degree.prime) :
  p.nat_degree ∣ fintype.card p.gal :=
begin
  rw gal.card_of_separable p_irr.separable,
  have hp : p.degree ≠ 0 :=
    λ h, nat.prime.ne_zero p_deg (nat_degree_eq_zero_iff_degree_le_zero.mpr (le_of_eq h)),
  let α : p.splitting_field := root_of_splits (algebra_map F p.splitting_field)
    (splitting_field.splits p) hp,
  have hα : is_integral F α :=
    (is_algebraic_iff_is_integral F).mp (algebra.is_algebraic_of_finite α),
  use finite_dimensional.findim F⟮α⟯ p.splitting_field,
  suffices : (minpoly F α).nat_degree = p.nat_degree,
  { rw [←finite_dimensional.findim_mul_findim F F⟮α⟯ p.splitting_field,
        intermediate_field.adjoin.findim hα, this] },
  suffices : minpoly F α ∣ p,
  { have key := dvd_symm_of_irreducible (minpoly.irreducible hα) p_irr this,
    apply le_antisymm,
    { exact nat_degree_le_of_dvd this p_irr.ne_zero },
    { exact nat_degree_le_of_dvd key (minpoly.ne_zero hα) } },
  apply minpoly.dvd F α,
  rw [aeval_def, map_root_of_splits _ (splitting_field.splits p) hp],
end

end gal

end polynomial<|MERGE_RESOLUTION|>--- conflicted
+++ resolved
@@ -40,9 +40,6 @@
 
 namespace gal
 
-<<<<<<< HEAD
-instance unique_gal_of_splits [h : fact (p.splits (ring_hom.id F))] : unique p.gal :=
-=======
 @[ext] lemma ext {σ τ : p.gal} (h : ∀ x ∈ p.root_set p.splitting_field, σ x = τ x) : σ = τ :=
 begin
   refine alg_equiv.ext (λ x, (alg_hom.mem_equalizer σ.to_alg_hom τ.to_alg_hom x).mp
@@ -50,8 +47,7 @@
   rwa [eq_top_iff, ←splitting_field.adjoin_roots, algebra.adjoin_le_iff],
 end
 
-instance [h : fact (p.splits (ring_hom.id F))] : unique p.gal :=
->>>>>>> 3b3a8b55
+instance unique_gal_of_splits [h : fact (p.splits (ring_hom.id F))] : unique p.gal :=
 { default := 1,
   uniq := λ f, alg_equiv.ext (λ x, by { obtain ⟨y, rfl⟩ := algebra.mem_bot.mp
     ((subalgebra.ext_iff.mp ((is_splitting_field.splits_iff _ p).mp h) x).mp algebra.mem_top),
