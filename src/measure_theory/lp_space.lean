/-
Copyright (c) 2020 Rémy Degenne. All rights reserved.
Released under Apache 2.0 license as described in the file LICENSE.
Authors: Rémy Degenne, Sébastien Gouëzel
-/
import measure_theory.ess_sup
import measure_theory.ae_eq_fun
import analysis.mean_inequalities

/-!
# ℒp space and Lp space

This file describes properties of almost everywhere measurable functions with finite seminorm,
denoted by `snorm f p μ` and defined for `p:ℝ≥0∞` as `0` if `p=0`, `(∫ ∥f a∥^p ∂μ) ^ (1/p)` for
`0 < p < ∞` and `ess_sup ∥f∥ μ` for `p=∞`.

The Prop-valued `mem_ℒp f p μ` states that a function `f : α → E` has finite seminorm.
The space `Lp α E p μ` is the subtype of elements of `α →ₘ[μ] E` (see ae_eq_fun) such that
`snorm f p μ` is finite. For `1 ≤ p`, `snorm` defines a norm and `Lp` is a metric space.

TODO: prove that Lp is complete.

## Main definitions

* `snorm' f p μ` : `(∫ ∥f a∥^p ∂μ) ^ (1/p)` for `f : α → F` and `p : ℝ`, where `α` is a  measurable
  space and `F` is a normed group.
* `snorm_ess_sup f μ` : seminorm in `ℒ∞`, equal to the essential supremum `ess_sup ∥f∥ μ`.
* `snorm f p μ` : for `p : ℝ≥0∞`, seminorm in `ℒp`, equal to `0` for `p=0`, to `snorm' f p μ`
  for `0 < p < ∞` and to `snorm_ess_sup f μ` for `p = ∞`.

* `mem_ℒp f p μ` : property that the function `f` is almost everywhere measurable and has finite
  p-seminorm for measure `μ` (`snorm f p μ < ∞`)
* `Lp E p μ` : elements of `α →ₘ[μ] E` (see ae_eq_fun) such that `snorm f p μ` is finite. Defined
  as an `add_subgroup` of `α →ₘ[μ] E`.

Lipschitz functions vanishing at zero act by composition on `Lp`. We define this action, and prove
that it is continuous. In particular,
* `continuous_linear_map.comp_Lp` defines the action on `Lp` of a continuous linear map.
* `Lp.pos_part` is the positive part of an `Lp` function.
* `Lp.neg_part` is the negative part of an `Lp` function.

## Implementation

Since `Lp` is defined as an `add_subgroup`, dot notation does not work. Use `Lp.measurable f` to
say that the coercion of `f` to a genuine function is measurable, instead of the non-working
`f.measurable`.

To prove that two `Lp` elements are equal, it suffices to show that their coercions to functions
coincide almost everywhere (this is registered as an `ext` rule). This can often be done using
`filter_upwards`. For instance, a proof from first principles that `f + (g + h) = (f + g) + h`
could read (in the `Lp` namespace)
```
example (f g h : Lp E p μ) : (f + g) + h = f + (g + h) :=
begin
  ext1,
  filter_upwards [coe_fn_add (f + g) h, coe_fn_add f g, coe_fn_add f (g + h), coe_fn_add g h],
  assume a ha1 ha2 ha3 ha4,
  simp only [ha1, ha2, ha3, ha4, add_assoc],
end
```
The lemma `coe_fn_add` states that the coercion of `f + g` coincides almost everywhere with the sum
of the coercions of `f` and `g`. All such lemmas use `coe_fn` in their name, to distinguish the
function coercion from the coercion to almost everywhere defined functions.
-/

noncomputable theory
open topological_space measure_theory
open_locale nnreal ennreal

lemma fact_one_le_one_ennreal : fact ((1 : ℝ≥0∞) ≤ 1) := le_refl _

lemma fact_one_le_two_ennreal : fact ((1 : ℝ≥0∞) ≤ 2) :=
ennreal.coe_le_coe.2 (show (1 : nnreal) ≤ 2, by norm_num)

lemma fact_one_le_top_ennreal : fact ((1 : ℝ≥0∞) ≤ ∞) := le_top

local attribute [instance] fact_one_le_one_ennreal fact_one_le_two_ennreal fact_one_le_top_ennreal

variables {α E F G : Type*} [measurable_space α] {p : ℝ≥0∞} {q : ℝ} {μ : measure α}
  [measurable_space E] [normed_group E]
  [normed_group F] [normed_group G]

open_locale ennreal

namespace measure_theory

section ℒp

/-!
### ℒp seminorm

We define the ℒp seminorm, denoted by `snorm f p μ`. For real `p`, it is given by an integral
formula (for which we use the notation `snorm' f p μ`), and for `p = ∞` it is the essential
supremum (for which we use the notation `snorm_ess_sup f μ`).

We also define a predicate `mem_ℒp f p μ`, requesting that a function is almost everywhere
measurable and has finite `snorm f p μ`.

This paragraph is devoted to the basic properties of these definitions. It is constructed as
follows: for a given property, we prove it for `snorm'` and `snorm_ess_sup` when it makes sense,
deduce it for `snorm`, and translate it in terms of `mem_ℒp`.
-/

section ℒp_space_definition

/-- `(∫ ∥f a∥^q ∂μ) ^ (1/q)`, which is a seminorm on the space of measurable functions for which
this quantity is finite -/
def snorm' (f : α → F) (q : ℝ) (μ : measure α) : ℝ≥0∞ := (∫⁻ a, (nnnorm (f a))^q ∂μ) ^ (1/q)

/-- seminorm for `ℒ∞`, equal to the essential supremum of `∥f∥`. -/
def snorm_ess_sup (f : α → F) (μ : measure α) := ess_sup (λ x, (nnnorm (f x) : ℝ≥0∞)) μ

/-- `ℒp` seminorm, equal to `0` for `p=0`, to `(∫ ∥f a∥^p ∂μ) ^ (1/p)` for `0 < p < ∞` and to
`ess_sup ∥f∥ μ` for `p = ∞`. -/
def snorm (f : α → F) (p : ℝ≥0∞) (μ : measure α) : ℝ≥0∞ :=
if p = 0 then 0 else (if p = ∞ then snorm_ess_sup f μ else snorm' f (ennreal.to_real p) μ)

lemma snorm_eq_snorm' (hp_ne_zero : p ≠ 0) (hp_ne_top : p ≠ ∞) {f : α → F} :
  snorm f p μ = snorm' f (ennreal.to_real p) μ :=
by simp [snorm, hp_ne_zero, hp_ne_top]

@[simp] lemma snorm_exponent_top {f : α → F} : snorm f ∞ μ = snorm_ess_sup f μ := by simp [snorm]

/-- The property that `f:α→E` is ae_measurable and `(∫ ∥f a∥^p ∂μ)^(1/p)` is finite if `p < ∞`, or
`ess_sup f < ∞` if `p = ∞`. -/
def mem_ℒp (f : α → E) (p : ℝ≥0∞) (μ : measure α) : Prop :=
ae_measurable f μ ∧ snorm f p μ < ∞

lemma mem_ℒp.ae_measurable {f : α → E} {p : ℝ≥0∞} {μ : measure α} (h : mem_ℒp f p μ) :
  ae_measurable f μ := h.1

lemma lintegral_rpow_nnnorm_eq_rpow_snorm' {f : α → F} (hq0_lt : 0 < q) :
  ∫⁻ a, (nnnorm (f a)) ^ q ∂μ = (snorm' f q μ) ^ q :=
begin
  rw [snorm', ←ennreal.rpow_mul, one_div, inv_mul_cancel, ennreal.rpow_one],
  exact (ne_of_lt hq0_lt).symm,
end

end ℒp_space_definition

section top

lemma mem_ℒp.snorm_lt_top {f : α → E} (hfp : mem_ℒp f p μ) : snorm f p μ < ∞ := hfp.2

lemma mem_ℒp.snorm_ne_top {f : α → E} (hfp : mem_ℒp f p μ) : snorm f p μ ≠ ∞ := ne_of_lt (hfp.2)

lemma lintegral_rpow_nnnorm_lt_top_of_snorm'_lt_top {f : α → F} (hq0_lt : 0 < q)
  (hfq : snorm' f q μ < ∞) :
  ∫⁻ a, (nnnorm (f a)) ^ q ∂μ < ∞ :=
begin
  rw lintegral_rpow_nnnorm_eq_rpow_snorm' hq0_lt,
  exact ennreal.rpow_lt_top_of_nonneg (le_of_lt hq0_lt) (ne_of_lt hfq),
end

end top

section zero

@[simp] lemma snorm'_exponent_zero {f : α → F} : snorm' f 0 μ = 1 :=
by rw [snorm', div_zero, ennreal.rpow_zero]

@[simp] lemma snorm_exponent_zero {f : α → F} : snorm f 0 μ = 0 :=
by simp [snorm]

lemma mem_ℒp_zero_iff_ae_measurable {f : α → E} : mem_ℒp f 0 μ ↔ ae_measurable f μ :=
by simp [mem_ℒp, snorm_exponent_zero]

@[simp] lemma snorm'_zero (hp0_lt : 0 < q) : snorm' (0 : α → F) q μ = 0 :=
by simp [snorm', hp0_lt]

@[simp] lemma snorm'_zero' (hq0_ne : q ≠ 0) (hμ : μ ≠ 0) : snorm' (0 : α → F) q μ = 0 :=
begin
  cases le_or_lt 0 q with hq0 hq_neg,
  { exact snorm'_zero (lt_of_le_of_ne hq0 hq0_ne.symm), },
  { simp [snorm', ennreal.rpow_eq_zero_iff, hμ, hq_neg], },
end

@[simp] lemma snorm_ess_sup_zero : snorm_ess_sup (0 : α → F) μ = 0 :=
begin
  simp_rw [snorm_ess_sup, pi.zero_apply, nnnorm_zero, ennreal.coe_zero, ←ennreal.bot_eq_zero],
  exact ess_sup_const_bot,
end

@[simp] lemma snorm_zero : snorm (0 : α → F) p μ = 0 :=
begin
  by_cases h0 : p = 0,
  { simp [h0], },
  by_cases h_top : p = ∞,
  { simp only [h_top, snorm_exponent_top, snorm_ess_sup_zero], },
  rw ←ne.def at h0,
  simp [snorm_eq_snorm' h0 h_top,
    ennreal.to_real_pos_iff.mpr ⟨lt_of_le_of_ne (zero_le _) h0.symm, h_top⟩],
end

lemma zero_mem_ℒp : mem_ℒp (0 : α → E) p μ :=
⟨measurable_zero.ae_measurable, by { rw snorm_zero, exact ennreal.coe_lt_top, } ⟩

lemma snorm'_measure_zero_of_pos {f : α → F} (hq_pos : 0 < q) : snorm' f q 0 = 0 :=
by simp [snorm', hq_pos]

lemma snorm'_measure_zero_of_exponent_zero {f : α → F} : snorm' f 0 0 = 1 := by simp [snorm']

lemma snorm'_measure_zero_of_neg {f : α → F} (hq_neg : q < 0) : snorm' f q 0 = ∞ :=
by simp [snorm', hq_neg]

@[simp] lemma snorm_ess_sup_measure_zero {f : α → F} : snorm_ess_sup f 0 = 0 :=
by simp [snorm_ess_sup]

@[simp] lemma snorm_measure_zero {f : α → F} : snorm f p 0 = 0 :=
begin
  by_cases h0 : p = 0,
  { simp [h0], },
  by_cases h_top : p = ∞,
  { simp [h_top], },
  rw ←ne.def at h0,
  simp [snorm_eq_snorm' h0 h_top, snorm',
    ennreal.to_real_pos_iff.mpr ⟨lt_of_le_of_ne (zero_le _) h0.symm, h_top⟩],
end

end zero

section const

lemma snorm'_const (c : F) (hq_pos : 0 < q) :
  snorm' (λ x : α , c) q μ = (nnnorm c : ℝ≥0∞) * (μ set.univ) ^ (1/q) :=
begin
  rw [snorm', lintegral_const, @ennreal.mul_rpow_of_nonneg _ _ (1/q) (by simp [hq_pos.le])],
  congr,
  rw ←ennreal.rpow_mul,
  suffices hq_cancel : q * (1/q) = 1, by rw [hq_cancel, ennreal.rpow_one],
  rw [one_div, mul_inv_cancel (ne_of_lt hq_pos).symm],
end

lemma snorm'_const' [finite_measure μ] (c : F) (hc_ne_zero : c ≠ 0) (hq_ne_zero : q ≠ 0) :
  snorm' (λ x : α , c) q μ = (nnnorm c : ℝ≥0∞) * (μ set.univ) ^ (1/q) :=
begin
  rw [snorm', lintegral_const, ennreal.mul_rpow_of_ne_top _ (measure_ne_top μ set.univ)],
  { congr,
    rw ←ennreal.rpow_mul,
    suffices hp_cancel : q * (1/q) = 1, by rw [hp_cancel, ennreal.rpow_one],
    rw [one_div, mul_inv_cancel hq_ne_zero], },
  { rw [ne.def, ennreal.rpow_eq_top_iff, auto.not_or_eq, auto.not_and_eq, auto.not_and_eq],
    split,
    { left,
      rwa [ennreal.coe_eq_zero, nnnorm_eq_zero], },
    { exact or.inl ennreal.coe_ne_top, }, },
end

lemma snorm_ess_sup_const (c : F) (hμ : μ ≠ 0) :
  snorm_ess_sup (λ x : α, c) μ = (nnnorm c : ℝ≥0∞) :=
by rw [snorm_ess_sup, ess_sup_const _ hμ]

lemma snorm'_const_of_probability_measure (c : F) (hq_pos : 0 < q) [probability_measure μ] :
  snorm' (λ x : α , c) q μ = (nnnorm c : ℝ≥0∞) :=
by simp [snorm'_const c hq_pos, measure_univ]

lemma snorm_const (c : F) (h0 : p ≠ 0) (hμ : μ ≠ 0) :
  snorm (λ x : α , c) p μ = (nnnorm c : ℝ≥0∞) * (μ set.univ) ^ (1/(ennreal.to_real p)) :=
begin
  by_cases h_top : p = ∞,
  { simp [h_top, snorm_ess_sup_const c hμ], },
  simp [snorm_eq_snorm' h0 h_top, snorm'_const,
    ennreal.to_real_pos_iff.mpr ⟨lt_of_le_of_ne (zero_le _) h0.symm, h_top⟩],
end

lemma snorm_const' (c : F) (h0 : p ≠ 0) (h_top: p ≠ ∞) :
  snorm (λ x : α , c) p μ = (nnnorm c : ℝ≥0∞) * (μ set.univ) ^ (1/(ennreal.to_real p)) :=
begin
  simp [snorm_eq_snorm' h0 h_top, snorm'_const,
    ennreal.to_real_pos_iff.mpr ⟨lt_of_le_of_ne (zero_le _) h0.symm, h_top⟩],
end

lemma mem_ℒp_const (c : E) [finite_measure μ] : mem_ℒp (λ a:α, c) p μ :=
begin
  refine ⟨measurable_const.ae_measurable, _⟩,
  by_cases h0 : p = 0,
  { simp [h0], },
  by_cases hμ : μ = 0,
  { simp [hμ], },
  rw snorm_const c h0 hμ,
  refine ennreal.mul_lt_top ennreal.coe_lt_top _,
  refine ennreal.rpow_lt_top_of_nonneg _ (measure_ne_top μ set.univ),
  simp,
end

end const

lemma snorm'_mono_ae {f : α → F} {g : α → G} (hq : 0 ≤ q) (h : ∀ᵐ x ∂μ, ∥f x∥ ≤ ∥g x∥) :
  snorm' f q μ ≤ snorm' g q μ :=
begin
  rw [snorm'],
  refine ennreal.rpow_le_rpow _ (one_div_nonneg.2 hq),
  refine lintegral_mono_ae (h.mono $ λ x hx, _),
  exact ennreal.rpow_le_rpow (ennreal.coe_le_coe.2 hx) hq
end

lemma snorm'_congr_norm_ae {f g : α → F} (hfg : ∀ᵐ x ∂μ, ∥f x∥ = ∥g x∥) :
  snorm' f q μ = snorm' g q μ :=
begin
  have : (λ x, (nnnorm (f x) ^ q : ℝ≥0∞)) =ᵐ[μ] (λ x, nnnorm (g x) ^ q),
    from hfg.mono (λ x hx, by { simp only [← coe_nnnorm, nnreal.coe_eq] at hx, simp [hx] }),
  simp only [snorm', lintegral_congr_ae this]
end

lemma snorm'_congr_ae {f g : α → F} (hfg : f =ᵐ[μ] g) : snorm' f q μ = snorm' g q μ :=
snorm'_congr_norm_ae (hfg.fun_comp _)

lemma snorm_ess_sup_congr_ae {f g : α → F} (hfg : f =ᵐ[μ] g) :
  snorm_ess_sup f μ = snorm_ess_sup g μ :=
ess_sup_congr_ae (hfg.fun_comp (coe ∘ nnnorm))

lemma snorm_mono_ae {f : α → F} {g : α → G} (h : ∀ᵐ x ∂μ, ∥f x∥ ≤ ∥g x∥) :
  snorm f p μ ≤ snorm g p μ :=
begin
  simp only [snorm],
  split_ifs,
  { exact le_rfl },
  { refine ess_sup_mono_ae (h.mono $ λ x hx, _),
    exact_mod_cast hx },
  { exact snorm'_mono_ae ennreal.to_real_nonneg h }
end

lemma snorm_congr_norm_ae {f : α → F} {g : α → G} (hfg : ∀ᵐ x ∂μ, ∥f x∥ = ∥g x∥) :
  snorm f p μ = snorm g p μ :=
le_antisymm (snorm_mono_ae $ filter.eventually_eq.le hfg)
  (snorm_mono_ae $ (filter.eventually_eq.symm hfg).le)

@[simp] lemma snorm_norm (f : α → F) : snorm (λ x, ∥f x∥) p μ = snorm f p μ :=
snorm_congr_norm_ae $ filter.eventually_of_forall $ λ x, norm_norm _

lemma snorm_congr_ae {f g : α → F} (hfg : f =ᵐ[μ] g) : snorm f p μ = snorm g p μ :=
snorm_congr_norm_ae $ hfg.mono (λ x hx, hx ▸ rfl)

lemma mem_ℒp_congr_ae {f g : α → E} (hfg : f =ᵐ[μ] g) : mem_ℒp f p μ ↔ mem_ℒp g p μ :=
by simp only [mem_ℒp, snorm_congr_ae hfg, ae_measurable_congr hfg]

lemma mem_ℒp.ae_eq {f g : α → E} (hfg : f =ᵐ[μ] g) (hf_Lp : mem_ℒp f p μ) : mem_ℒp g p μ :=
(mem_ℒp_congr_ae hfg).1 hf_Lp

lemma mem_ℒp.of_le [measurable_space F] {f : α → E} {g : α → F}
  (hg : mem_ℒp g p μ) (hf : ae_measurable f μ) (hfg : ∀ᵐ x ∂μ, ∥f x∥ ≤ ∥g x∥) : mem_ℒp f p μ :=
⟨hf, (snorm_mono_ae hfg).trans_lt hg.snorm_lt_top⟩

section opens_measurable_space
variable [opens_measurable_space E]

lemma mem_ℒp.norm {f : α → E} (h : mem_ℒp f p μ) : mem_ℒp (λ x, ∥f x∥) p μ :=
h.of_le h.ae_measurable.norm (filter.eventually_of_forall (λ x, by simp))

lemma snorm'_eq_zero_of_ae_zero {f : α → F} (hq0_lt : 0 < q) (hf_zero : f =ᵐ[μ] 0) :
  snorm' f q μ = 0 :=
by rw [snorm'_congr_ae hf_zero, snorm'_zero hq0_lt]

lemma snorm'_eq_zero_of_ae_zero' (hq0_ne : q ≠ 0) (hμ : μ ≠ 0) {f : α → F} (hf_zero : f =ᵐ[μ] 0) :
  snorm' f q μ = 0 :=
by rw [snorm'_congr_ae hf_zero, snorm'_zero' hq0_ne hμ]

lemma ae_eq_zero_of_snorm'_eq_zero {f : α → E} (hq0 : 0 ≤ q) (hf : ae_measurable f μ)
  (h : snorm' f q μ = 0) : f =ᵐ[μ] 0 :=
begin
  rw [snorm', ennreal.rpow_eq_zero_iff] at h,
  cases h,
  { rw lintegral_eq_zero_iff' hf.nnnorm.ennreal_coe.ennreal_rpow_const at h,
    refine h.left.mono (λ x hx, _),
    rw [pi.zero_apply, ennreal.rpow_eq_zero_iff] at hx,
    cases hx,
    { cases hx with hx _,
      rwa [←ennreal.coe_zero, ennreal.coe_eq_coe, nnnorm_eq_zero] at hx, },
    { exact absurd hx.left ennreal.coe_ne_top, }, },
  { exfalso,
    rw [one_div, inv_lt_zero] at h,
    exact hq0.not_lt h.right },
end

lemma snorm'_eq_zero_iff (hq0_lt : 0 < q) {f : α → E} (hf : ae_measurable f μ) :
  snorm' f q μ = 0 ↔ f =ᵐ[μ] 0 :=
⟨ae_eq_zero_of_snorm'_eq_zero (le_of_lt hq0_lt) hf, snorm'_eq_zero_of_ae_zero hq0_lt⟩

lemma coe_nnnorm_ae_le_snorm_ess_sup (f : α → F) (μ : measure α) :
  ∀ᵐ x ∂μ, (nnnorm (f x) : ℝ≥0∞) ≤ snorm_ess_sup f μ :=
ennreal.ae_le_ess_sup (λ x, (nnnorm (f x) : ℝ≥0∞))

@[simp] lemma snorm_ess_sup_eq_zero_iff {f : α → F} : snorm_ess_sup f μ = 0 ↔ f =ᵐ[μ] 0 :=
by simp [filter.eventually_eq, snorm_ess_sup]

lemma snorm_eq_zero_iff {f : α → E} (hf : ae_measurable f μ) (h0 : p ≠ 0) :
  snorm f p μ = 0 ↔ f =ᵐ[μ] 0 :=
begin
  by_cases h_top : p = ∞,
  { rw [h_top, snorm_exponent_top, snorm_ess_sup_eq_zero_iff], },
  rw snorm_eq_snorm' h0 h_top,
  exact snorm'_eq_zero_iff
    (ennreal.to_real_pos_iff.mpr ⟨lt_of_le_of_ne (zero_le _) h0.symm, h_top⟩) hf,
end

end opens_measurable_space

@[simp] lemma snorm'_neg {f : α → F} : snorm' (-f) q μ = snorm' f q μ := by simp [snorm']

@[simp] lemma snorm_neg {f : α → F} : snorm (-f) p μ = snorm f p μ :=
begin
  by_cases h0 : p = 0,
  { simp [h0], },
  by_cases h_top : p = ∞,
  { simp [h_top, snorm_ess_sup], },
  simp [snorm_eq_snorm' h0 h_top],
end

section borel_space
variable [borel_space E]

lemma mem_ℒp.neg {f : α → E} (hf : mem_ℒp f p μ) : mem_ℒp (-f) p μ :=
⟨ae_measurable.neg hf.1, by simp [hf.right]⟩

lemma snorm'_le_snorm'_mul_rpow_measure_univ {p q : ℝ} (hp0_lt : 0 < p) (hpq : p ≤ q)
  {f : α → E} (hf : ae_measurable f μ) :
  snorm' f p μ ≤ snorm' f q μ * (μ set.univ) ^ (1/p - 1/q) :=
begin
  have hq0_lt : 0 < q, from lt_of_lt_of_le hp0_lt hpq,
  by_cases hpq_eq : p = q,
  { rw [hpq_eq, sub_self, ennreal.rpow_zero, mul_one],
    exact le_refl _, },
  have hpq : p < q, from lt_of_le_of_ne hpq hpq_eq,
  let g := λ a : α, (1 : ℝ≥0∞),
  have h_rw : ∫⁻ a, ↑(nnnorm (f a))^p ∂ μ = ∫⁻ a, (nnnorm (f a) * (g a))^p ∂ μ,
  from lintegral_congr (λ a, by simp),
  repeat {rw snorm'},
  rw h_rw,
  let r := p * q / (q - p),
  have hpqr : 1/p = 1/q + 1/r,
  { field_simp [(ne_of_lt hp0_lt).symm,
      (ne_of_lt hq0_lt).symm],
    ring, },
  calc (∫⁻ (a : α), (↑(nnnorm (f a)) * g a) ^ p ∂μ) ^ (1/p)
      ≤ (∫⁻ (a : α), ↑(nnnorm (f a)) ^ q ∂μ) ^ (1/q) * (∫⁻ (a : α), (g a) ^ r ∂μ) ^ (1/r) :
    ennreal.lintegral_Lp_mul_le_Lq_mul_Lr hp0_lt hpq hpqr μ hf.nnnorm.ennreal_coe
      ae_measurable_const
  ... = (∫⁻ (a : α), ↑(nnnorm (f a)) ^ q ∂μ) ^ (1/q) * μ set.univ ^ (1/p - 1/q) :
    by simp [hpqr],
end

lemma snorm'_le_snorm_ess_sup_mul_rpow_measure_univ (hq_pos : 0 < q) {f : α → F} :
  snorm' f q μ ≤ snorm_ess_sup f μ * (μ set.univ) ^ (1/q) :=
begin
  have h_le : ∫⁻ (a : α), ↑(nnnorm (f a)) ^ q ∂μ ≤ ∫⁻ (a : α), (snorm_ess_sup f μ) ^ q ∂μ,
  { refine lintegral_mono_ae _,
    have h_nnnorm_le_snorm_ess_sup := coe_nnnorm_ae_le_snorm_ess_sup f μ,
    refine h_nnnorm_le_snorm_ess_sup.mono (λ x hx, ennreal.rpow_le_rpow hx (le_of_lt hq_pos)), },
  rw [snorm', ←ennreal.rpow_one (snorm_ess_sup f μ)],
  nth_rewrite 1 ←mul_inv_cancel (ne_of_lt hq_pos).symm,
  rw [ennreal.rpow_mul, one_div,
    ←@ennreal.mul_rpow_of_nonneg _ _ q⁻¹ (by simp [hq_pos.le])],
  refine ennreal.rpow_le_rpow _ (by simp [hq_pos.le]),
  rwa lintegral_const at h_le,
end

lemma snorm'_le_snorm'_of_exponent_le {p q : ℝ} (hp0_lt : 0 < p) (hpq : p ≤ q) (μ : measure α)
  [probability_measure μ] {f : α → E} (hf : ae_measurable f μ) :
  snorm' f p μ ≤ snorm' f q μ :=
begin
  have h_le_μ := snorm'_le_snorm'_mul_rpow_measure_univ hp0_lt hpq hf,
  rwa [measure_univ, ennreal.one_rpow, mul_one] at h_le_μ,
end

lemma snorm'_le_snorm_ess_sup (hq_pos : 0 < q) {f : α → F} [probability_measure μ] :
  snorm' f q μ ≤ snorm_ess_sup f μ :=
le_trans (snorm'_le_snorm_ess_sup_mul_rpow_measure_univ hq_pos) (le_of_eq (by simp [measure_univ]))

lemma snorm_le_snorm_of_exponent_le {p q : ℝ≥0∞} (hpq : p ≤ q) [probability_measure μ]
  {f : α → E} (hf : ae_measurable f μ) :
  snorm f p μ ≤ snorm f q μ :=
begin
  by_cases hp0 : p = 0,
  { simp [hp0], },
  rw ←ne.def at hp0,
  by_cases hq_top : q = ∞,
  { by_cases hp_top : p = ∞,
    { rw [hq_top, hp_top],
      exact le_refl _, },
    { have hp_pos : 0 < p.to_real,
      from ennreal.to_real_pos_iff.mpr ⟨lt_of_le_of_ne (zero_le _) hp0.symm, hp_top⟩,
      rw [snorm_eq_snorm' hp0 hp_top, hq_top, snorm_exponent_top],
      refine le_trans (snorm'_le_snorm_ess_sup_mul_rpow_measure_univ hp_pos) (le_of_eq _),
      simp [measure_univ], }, },
  { have hp_top : p ≠ ∞,
    { by_contra hp_eq_top,
      push_neg at hp_eq_top,
      refine hq_top _,
      rwa [hp_eq_top, top_le_iff] at hpq, },
    have hp_pos : 0 < p.to_real,
    from ennreal.to_real_pos_iff.mpr ⟨lt_of_le_of_ne (zero_le _) hp0.symm, hp_top⟩,
    have hq0 : q ≠ 0,
    { by_contra hq_eq_zero,
      push_neg at hq_eq_zero,
      have hp_eq_zero : p = 0, from le_antisymm (by rwa hq_eq_zero at hpq) (zero_le _),
      rw [hp_eq_zero, ennreal.zero_to_real] at hp_pos,
      exact (lt_irrefl _) hp_pos, },
    have hpq_real : p.to_real ≤ q.to_real, by rwa ennreal.to_real_le_to_real hp_top hq_top,
    rw [snorm_eq_snorm' hp0 hp_top, snorm_eq_snorm' hq0 hq_top],
    exact snorm'_le_snorm'_of_exponent_le hp_pos hpq_real _ hf, },
end

lemma snorm'_lt_top_of_snorm'_lt_top_of_exponent_le {p q : ℝ} [finite_measure μ] {f : α → E}
  (hf : ae_measurable f μ) (hfq_lt_top : snorm' f q μ < ∞) (hp_nonneg : 0 ≤ p) (hpq : p ≤ q) :
  snorm' f p μ < ∞ :=
begin
  cases le_or_lt p 0 with hp_nonpos hp_pos,
  { rw le_antisymm hp_nonpos hp_nonneg,
    simp, },
  have hq_pos : 0 < q, from lt_of_lt_of_le hp_pos hpq,
  calc snorm' f p μ
      ≤ snorm' f q μ * (μ set.univ) ^ (1/p - 1/q) :
    snorm'_le_snorm'_mul_rpow_measure_univ hp_pos hpq hf
  ... < ∞ :
  begin
    rw ennreal.mul_lt_top_iff,
    refine or.inl ⟨hfq_lt_top, ennreal.rpow_lt_top_of_nonneg _ (measure_ne_top μ set.univ)⟩,
    rwa [le_sub, sub_zero, one_div, one_div, inv_le_inv hq_pos hp_pos],
  end
end

lemma mem_ℒp.mem_ℒp_of_exponent_le {p q : ℝ≥0∞} [finite_measure μ] {f : α → E}
  (hfq : mem_ℒp f q μ) (hpq : p ≤ q) :
  mem_ℒp f p μ :=
begin
  cases hfq with hfq_m hfq_lt_top,
  by_cases hp0 : p = 0,
  { rwa [hp0, mem_ℒp_zero_iff_ae_measurable], },
  rw ←ne.def at hp0,
  refine ⟨hfq_m, _⟩,
  by_cases hp_top : p = ∞,
  { have hq_top : q = ∞,
      by rwa [hp_top, top_le_iff] at hpq,
    rw [hp_top],
    rwa hq_top at hfq_lt_top, },
  have hp_pos : 0 < p.to_real,
    from ennreal.to_real_pos_iff.mpr ⟨lt_of_le_of_ne (zero_le _) hp0.symm, hp_top⟩,
  by_cases hq_top : q = ∞,
  { rw snorm_eq_snorm' hp0 hp_top,
    rw [hq_top, snorm_exponent_top] at hfq_lt_top,
    refine lt_of_le_of_lt (snorm'_le_snorm_ess_sup_mul_rpow_measure_univ hp_pos) _,
    refine ennreal.mul_lt_top hfq_lt_top _,
    exact ennreal.rpow_lt_top_of_nonneg (by simp [le_of_lt hp_pos]) (measure_ne_top μ set.univ), },
  have hq0 : q ≠ 0,
  { by_contra hq_eq_zero,
    push_neg at hq_eq_zero,
    have hp_eq_zero : p = 0, from le_antisymm (by rwa hq_eq_zero at hpq) (zero_le _),
    rw [hp_eq_zero, ennreal.zero_to_real] at hp_pos,
    exact (lt_irrefl _) hp_pos, },
  have hpq_real : p.to_real ≤ q.to_real, by rwa ennreal.to_real_le_to_real hp_top hq_top,
  rw snorm_eq_snorm' hp0 hp_top,
  rw snorm_eq_snorm' hq0 hq_top at hfq_lt_top,
  exact snorm'_lt_top_of_snorm'_lt_top_of_exponent_le hfq_m hfq_lt_top (le_of_lt hp_pos) hpq_real,
end

lemma snorm'_add_le {f g : α → E} (hf : ae_measurable f μ) (hg : ae_measurable g μ) (hq1 : 1 ≤ q) :
  snorm' (f + g) q μ ≤ snorm' f q μ + snorm' g q μ :=
calc (∫⁻ a, ↑(nnnorm ((f + g) a)) ^ q ∂μ) ^ (1 / q)
    ≤ (∫⁻ a, (((λ a, (nnnorm (f a) : ℝ≥0∞))
        + (λ a, (nnnorm (g a) : ℝ≥0∞))) a) ^ q ∂μ) ^ (1 / q) :
begin
  refine @ennreal.rpow_le_rpow _ _ (1/q) _ (by simp [le_trans zero_le_one hq1]),
  refine lintegral_mono (λ a, ennreal.rpow_le_rpow _ (le_trans zero_le_one hq1)),
  simp [←ennreal.coe_add, nnnorm_add_le],
end
... ≤ snorm' f q μ + snorm' g q μ :
  ennreal.lintegral_Lp_add_le hf.nnnorm.ennreal_coe hg.nnnorm.ennreal_coe hq1

lemma snorm_ess_sup_add_le {f g : α → F} :
  snorm_ess_sup (f + g) μ ≤ snorm_ess_sup f μ + snorm_ess_sup g μ :=
begin
  refine le_trans (ess_sup_mono_ae (filter.eventually_of_forall (λ x, _)))
    (ennreal.ess_sup_add_le _ _),
  simp_rw [pi.add_apply, ←ennreal.coe_add, ennreal.coe_le_coe],
  exact nnnorm_add_le _ _,
end

lemma snorm_add_le {f g : α → E} (hf : ae_measurable f μ) (hg : ae_measurable g μ) (hp1 : 1 ≤ p) :
  snorm (f + g) p μ ≤ snorm f p μ + snorm g p μ :=
begin
  by_cases hp0 : p = 0,
  { simp [hp0], },
  by_cases hp_top : p = ∞,
  { simp [hp_top, snorm_ess_sup_add_le], },
  have hp1_real : 1 ≤ p.to_real,
  by rwa [← ennreal.one_to_real, ennreal.to_real_le_to_real ennreal.one_ne_top hp_top],
  repeat { rw snorm_eq_snorm' hp0 hp_top, },
  exact snorm'_add_le hf hg hp1_real,
end

lemma snorm_add_lt_top_of_one_le {f g : α → E} (hf : mem_ℒp f p μ) (hg : mem_ℒp g p μ)
  (hq1 : 1 ≤ p) : snorm (f + g) p μ < ∞ :=
lt_of_le_of_lt (snorm_add_le hf.1 hg.1 hq1) (ennreal.add_lt_top.mpr ⟨hf.2, hg.2⟩)

lemma snorm'_add_lt_top_of_le_one {f g : α → E} (hf : ae_measurable f μ) (hg : ae_measurable g μ)
  (hf_snorm : snorm' f q μ < ∞) (hg_snorm : snorm' g q μ < ∞) (hq_pos : 0 < q) (hq1 : q ≤ 1) :
  snorm' (f + g) q μ < ∞ :=
calc (∫⁻ a, ↑(nnnorm ((f + g) a)) ^ q ∂μ) ^ (1 / q)
    ≤ (∫⁻ a, (((λ a, (nnnorm (f a) : ℝ≥0∞))
        + (λ a, (nnnorm (g a) : ℝ≥0∞))) a) ^ q ∂μ) ^ (1 / q) :
begin
  refine @ennreal.rpow_le_rpow _ _ (1/q) _ (by simp [hq_pos.le]),
  refine lintegral_mono (λ a, ennreal.rpow_le_rpow _ hq_pos.le),
  simp [←ennreal.coe_add, nnnorm_add_le],
end
... ≤ (∫⁻ a, (nnnorm (f a) : ℝ≥0∞) ^ q + (nnnorm (g a) : ℝ≥0∞) ^ q ∂μ) ^ (1 / q) :
begin
  refine @ennreal.rpow_le_rpow _ _ (1/q) (lintegral_mono (λ a, _)) (by simp [hq_pos.le]),
  exact ennreal.rpow_add_le_add_rpow _ _ hq_pos hq1,
end
... < ∞ :
begin
  refine @ennreal.rpow_lt_top_of_nonneg _ (1/q) (by simp [hq_pos.le]) _,
  rw [lintegral_add' hf.nnnorm.ennreal_coe.ennreal_rpow_const
    hg.nnnorm.ennreal_coe.ennreal_rpow_const, ennreal.add_ne_top, ←lt_top_iff_ne_top,
    ←lt_top_iff_ne_top],
  exact ⟨lintegral_rpow_nnnorm_lt_top_of_snorm'_lt_top hq_pos hf_snorm,
    lintegral_rpow_nnnorm_lt_top_of_snorm'_lt_top hq_pos hg_snorm⟩,
end

lemma snorm_add_lt_top {f g : α → E} (hf : mem_ℒp f p μ) (hg : mem_ℒp g p μ) :
  snorm (f + g) p μ < ∞ :=
begin
  by_cases h0 : p = 0,
  { simp [h0], },
  rw ←ne.def at h0,
  cases le_total 1 p with hp1 hp1,
  { exact snorm_add_lt_top_of_one_le hf hg hp1, },
  have hp_top : p ≠ ∞, from (lt_of_le_of_lt hp1 ennreal.coe_lt_top).ne,
  have hp_pos : 0 < p.to_real,
  { rw [← ennreal.zero_to_real, @ennreal.to_real_lt_to_real 0 p ennreal.coe_ne_top hp_top],
    exact ((zero_le p).lt_of_ne h0.symm), },
  have hp1_real : p.to_real ≤ 1,
  { rwa [← ennreal.one_to_real, @ennreal.to_real_le_to_real p 1 hp_top ennreal.coe_ne_top], },
  rw snorm_eq_snorm' h0 hp_top,
  rw [mem_ℒp, snorm_eq_snorm' h0 hp_top] at hf hg,
  exact snorm'_add_lt_top_of_le_one hf.1 hg.1 hf.2 hg.2 hp_pos hp1_real,
end

section second_countable_topology
variable [second_countable_topology E]

lemma mem_ℒp.add {f g : α → E} (hf : mem_ℒp f p μ) (hg : mem_ℒp g p μ) : mem_ℒp (f + g) p μ :=
⟨ae_measurable.add hf.1 hg.1, snorm_add_lt_top hf hg⟩

lemma mem_ℒp.sub {f g : α → E} (hf : mem_ℒp f p μ) (hg : mem_ℒp g p μ) : mem_ℒp (f - g) p μ :=
by { rw sub_eq_add_neg, exact hf.add hg.neg }

end second_countable_topology

end borel_space

section normed_space

variables {𝕜 : Type*} [normed_field 𝕜] [normed_space 𝕜 E] [normed_space 𝕜 F]

lemma snorm'_const_smul {f : α → F} (c : 𝕜) (hq0_lt : 0 < q) :
  snorm' (c • f) q μ = (nnnorm c : ℝ≥0∞) * snorm' f q μ :=
begin
  rw snorm',
  simp_rw [pi.smul_apply, nnnorm_smul, ennreal.coe_mul,
    ennreal.mul_rpow_of_nonneg _ _ (le_of_lt hq0_lt)],
  suffices h_integral : ∫⁻ a, ↑(nnnorm c) ^ q * ↑(nnnorm (f a)) ^ q ∂μ
    = (nnnorm c : ℝ≥0∞)^q * ∫⁻ a, (nnnorm (f a)) ^ q ∂μ,
  { apply_fun (λ x, x ^ (1/q)) at h_integral,
    rw [h_integral, @ennreal.mul_rpow_of_nonneg _ _ (1/q) (by simp [le_of_lt hq0_lt])],
    congr,
    simp_rw [←ennreal.rpow_mul, one_div, mul_inv_cancel (ne_of_lt hq0_lt).symm,
      ennreal.rpow_one], },
  rw lintegral_const_mul',
  rw ennreal.coe_rpow_of_nonneg _ hq0_lt.le,
  exact ennreal.coe_ne_top,
end

lemma snorm_ess_sup_const_smul {f : α → F} (c : 𝕜) :
  snorm_ess_sup (c • f) μ = (nnnorm c : ℝ≥0∞) * snorm_ess_sup f μ :=
by simp_rw [snorm_ess_sup,  pi.smul_apply, nnnorm_smul, ennreal.coe_mul, ennreal.ess_sup_const_mul]

lemma snorm_const_smul {f : α → F} (c : 𝕜) :
  snorm (c • f) p μ = (nnnorm c : ℝ≥0∞) * snorm f p μ :=
begin
  by_cases h0 : p = 0,
  { simp [h0], },
  by_cases h_top : p = ∞,
  { simp [h_top, snorm_ess_sup_const_smul], },
  repeat { rw snorm_eq_snorm' h0 h_top, },
  rw ←ne.def at h0,
  exact snorm'_const_smul c
    (ennreal.to_real_pos_iff.mpr ⟨lt_of_le_of_ne (zero_le _) h0.symm, h_top⟩),
end

lemma mem_ℒp.const_smul [borel_space E] {f : α → E} (hf : mem_ℒp f p μ) (c : 𝕜) :
  mem_ℒp (c • f) p μ :=
⟨ae_measurable.const_smul hf.1 c,
  lt_of_le_of_lt (le_of_eq (snorm_const_smul c)) (ennreal.mul_lt_top ennreal.coe_lt_top hf.2)⟩

lemma mem_ℒp.const_mul [measurable_space 𝕜] [borel_space 𝕜]
  {f : α → 𝕜} (hf : mem_ℒp f p μ) (c : 𝕜) : mem_ℒp (λ x, c * f x) p μ :=
hf.const_smul c

lemma snorm'_smul_le_mul_snorm' [opens_measurable_space E] [measurable_space 𝕜]
  [opens_measurable_space 𝕜] {p q r : ℝ}
  {f : α → E} (hf : ae_measurable f μ) {φ : α → 𝕜} (hφ : ae_measurable φ μ)
  (hp0_lt : 0 < p) (hpq : p < q) (hpqr : 1/p = 1/q + 1/r) :
  snorm' (φ • f) p μ ≤ snorm' φ q μ * snorm' f r μ :=
begin
  simp_rw [snorm', pi.smul_apply', nnnorm_smul, ennreal.coe_mul],
  exact ennreal.lintegral_Lp_mul_le_Lq_mul_Lr hp0_lt hpq hpqr μ hφ.nnnorm.ennreal_coe
    hf.nnnorm.ennreal_coe,
end

end normed_space

section monotonicity

lemma snorm_le_mul_snorm_aux_of_nonneg {f : α → F} {g : α → G} {c : ℝ}
  (h : ∀ᵐ x ∂μ, ∥f x∥ ≤ c * ∥g x∥) (hc : 0 ≤ c) (p : ℝ≥0∞) :
  snorm f p μ ≤ (ennreal.of_real c) * snorm g p μ :=
begin
  lift c to ℝ≥0 using hc,
  rw [ennreal.of_real_coe_nnreal, ← c.nnnorm_eq, ← snorm_norm g, ← snorm_const_smul (c : ℝ)],
  swap, apply_instance,
  refine snorm_mono_ae _,
  simpa
end

lemma snorm_le_mul_snorm_aux_of_neg {f : α → F} {g : α → G} {c : ℝ}
  (h : ∀ᵐ x ∂μ, ∥f x∥ ≤ c * ∥g x∥) (hc : c < 0) (p : ℝ≥0∞) :
  snorm f p μ = 0 ∧ snorm g p μ = 0 :=
begin
  suffices : f =ᵐ[μ] 0 ∧ g =ᵐ[μ] 0,
    by simp [snorm_congr_ae this.1, snorm_congr_ae this.2],
  refine ⟨h.mono $ λ x hx, _, h.mono $ λ x hx, _⟩,
  { refine norm_le_zero_iff.1 (hx.trans _),
    exact mul_nonpos_of_nonpos_of_nonneg hc.le (norm_nonneg _) },
  { refine norm_le_zero_iff.1 (nonpos_of_mul_nonneg_right _ hc),
    exact (norm_nonneg _).trans hx }
end

lemma snorm_le_mul_snorm_of_ae_le_mul {f : α → F} {g : α → G} {c : ℝ}
  (h : ∀ᵐ x ∂μ, ∥f x∥ ≤ c * ∥g x∥) (p : ℝ≥0∞) :
  snorm f p μ ≤ (ennreal.of_real c) * snorm g p μ :=
begin
  cases le_or_lt 0 c with hc hc,
  { exact snorm_le_mul_snorm_aux_of_nonneg h hc p },
  { simp [snorm_le_mul_snorm_aux_of_neg h hc p] }
end

lemma mem_ℒp.of_le_mul [measurable_space F] {f : α → E} {g : α → F} {c : ℝ}
  (hg : mem_ℒp g p μ) (hf : ae_measurable f μ) (hfg : ∀ᵐ x ∂μ, ∥f x∥ ≤ c * ∥g x∥) :
  mem_ℒp f p μ :=
begin
  simp only [mem_ℒp, hf, true_and],
  apply lt_of_le_of_lt (snorm_le_mul_snorm_of_ae_le_mul hfg p),
  simp [lt_top_iff_ne_top, hg.snorm_ne_top],
end

end monotonicity

end ℒp

/-!
### Lp space

The space of equivalence classes of measurable functions for which `snorm f p μ < ∞`.
-/

@[simp] lemma snorm_ae_eq_fun {α E : Type*} [measurable_space α] {μ : measure α}
  [measurable_space E] [normed_group E] {p : ℝ≥0∞} {f : α → E} (hf : ae_measurable f μ) :
  snorm (ae_eq_fun.mk f hf) p μ = snorm f p μ :=
snorm_congr_ae (ae_eq_fun.coe_fn_mk _ _)

lemma mem_ℒp.snorm_mk_lt_top {α E : Type*} [measurable_space α] {μ : measure α}
  [measurable_space E] [normed_group E] {p : ℝ≥0∞} {f : α → E} (hfp : mem_ℒp f p μ) :
  snorm (ae_eq_fun.mk f hfp.1) p μ < ∞ :=
by simp [hfp.2]

/-- Lp space -/
def Lp {α} (E : Type*) [measurable_space α] [measurable_space E] [normed_group E]
  [borel_space E] [second_countable_topology E]
  (p : ℝ≥0∞) (μ : measure α) : add_subgroup (α →ₘ[μ] E) :=
{ carrier := {f | snorm f p μ < ∞},
  zero_mem' := by simp [snorm_congr_ae ae_eq_fun.coe_fn_zero, snorm_zero],
  add_mem' := λ f g hf hg, by simp [snorm_congr_ae (ae_eq_fun.coe_fn_add _ _),
    snorm_add_lt_top ⟨f.ae_measurable, hf⟩ ⟨g.ae_measurable, hg⟩],
  neg_mem' := λ f hf,
    by rwa [set.mem_set_of_eq, snorm_congr_ae (ae_eq_fun.coe_fn_neg _), snorm_neg] }

notation α ` →₁[`:25 μ `] ` E := measure_theory.Lp E 1 μ

namespace mem_ℒp

variables [borel_space E] [second_countable_topology E]

/-- make an element of Lp from a function verifying `mem_ℒp` -/
def to_Lp (f : α → E) (h_mem_ℒp : mem_ℒp f p μ) : Lp E p μ :=
⟨ae_eq_fun.mk f h_mem_ℒp.1, h_mem_ℒp.snorm_mk_lt_top⟩

lemma coe_fn_to_Lp {f : α → E} (hf : mem_ℒp f p μ) : hf.to_Lp f =ᵐ[μ] f :=
ae_eq_fun.coe_fn_mk _ _

@[simp] lemma to_Lp_eq_to_Lp_iff {f g : α → E} (hf : mem_ℒp f p μ) (hg : mem_ℒp g p μ) :
  hf.to_Lp f = hg.to_Lp g ↔ f =ᵐ[μ] g :=
by simp [to_Lp]

@[simp] lemma to_Lp_zero (h : mem_ℒp (0 : α → E) p μ ) : h.to_Lp 0 = 0 := rfl

lemma to_Lp_add {f g : α → E} (hf : mem_ℒp f p μ) (hg : mem_ℒp g p μ) :
  (hf.add hg).to_Lp (f + g) = hf.to_Lp f + hg.to_Lp g := rfl

lemma to_Lp_neg {f : α → E} (hf : mem_ℒp f p μ) : hf.neg.to_Lp (-f) = - hf.to_Lp f := rfl

lemma to_Lp_sub {f g : α → E} (hf : mem_ℒp f p μ) (hg : mem_ℒp g p μ) :
  (hf.sub hg).to_Lp (f - g) = hf.to_Lp f - hg.to_Lp g :=
by { convert hf.to_Lp_add hg.neg, exact sub_eq_add_neg f g }

end mem_ℒp

namespace Lp

variables [borel_space E] [second_countable_topology E]

instance : has_coe_to_fun (Lp E p μ) := ⟨λ _, α → E, λ f, ((f : α →ₘ[μ] E) : α → E)⟩

@[ext] lemma ext {f g : Lp E p μ} (h : f =ᵐ[μ] g) : f = g :=
begin
  cases f,
  cases g,
  simp only [subtype.mk_eq_mk],
  exact ae_eq_fun.ext h
end

lemma ext_iff {f g : Lp E p μ} : f = g ↔ f =ᵐ[μ] g :=
⟨λ h, by rw h, λ h, ext h⟩

lemma mem_Lp_iff_snorm_lt_top {f : α →ₘ[μ] E} : f ∈ Lp E p μ ↔ snorm f p μ < ∞ := iff.refl _

lemma mem_Lp_iff_mem_ℒp {f : α →ₘ[μ] E} : f ∈ Lp E p μ ↔ mem_ℒp f p μ :=
by simp [mem_Lp_iff_snorm_lt_top, mem_ℒp, f.measurable.ae_measurable]

lemma antimono [finite_measure μ] {p q : ℝ≥0∞} (hpq : p ≤ q) : Lp E q μ ≤ Lp E p μ :=
λ f hf, (mem_ℒp.mem_ℒp_of_exponent_le ⟨f.ae_measurable, hf⟩ hpq).2

@[simp] lemma coe_fn_mk {f : α →ₘ[μ] E} (hf : snorm f p μ < ∞) :
  ((⟨f, hf⟩ : Lp E p μ) : α → E) = f := rfl

@[simp] lemma coe_mk {f : α →ₘ[μ] E} (hf : snorm f p μ < ∞) :
  ((⟨f, hf⟩ : Lp E p μ) : α →ₘ[μ] E) = f := rfl

@[simp] lemma to_Lp_coe_fn (f : Lp E p μ) (hf : mem_ℒp f p μ) : hf.to_Lp f = f :=
by { cases f, simp [mem_ℒp.to_Lp] }

lemma snorm_lt_top (f : Lp E p μ) : snorm f p μ < ∞ := f.prop

lemma snorm_ne_top (f : Lp E p μ) : snorm f p μ ≠ ∞ := (snorm_lt_top f).ne

protected lemma measurable (f : Lp E p μ) : measurable f := f.val.measurable

protected lemma ae_measurable (f : Lp E p μ) : ae_measurable f μ := f.val.ae_measurable

protected lemma mem_ℒp (f : Lp E p μ) : mem_ℒp f p μ := ⟨Lp.ae_measurable f, f.prop⟩

variables (E p μ)
lemma coe_fn_zero : ⇑(0 : Lp E p μ) =ᵐ[μ] 0 := ae_eq_fun.coe_fn_zero
variables {E p μ}

lemma coe_fn_neg (f : Lp E p μ) : ⇑(-f) =ᵐ[μ] -f := ae_eq_fun.coe_fn_neg _

lemma coe_fn_add (f g : Lp E p μ) : ⇑(f + g) =ᵐ[μ] f + g := ae_eq_fun.coe_fn_add _ _

lemma coe_fn_sub (f g : Lp E p μ) : ⇑(f - g) =ᵐ[μ] f - g := ae_eq_fun.coe_fn_sub _ _

lemma mem_Lp_const (α) [measurable_space α] (μ : measure α) (c : E) [finite_measure μ] :
  @ae_eq_fun.const α _ _ μ _ c ∈ Lp E p μ :=
(mem_ℒp_const c).snorm_mk_lt_top

instance : has_norm (Lp E p μ) := { norm := λ f, ennreal.to_real (snorm f p μ) }

instance : has_dist (Lp E p μ) := { dist := λ f g, ∥f - g∥}

instance : has_edist (Lp E p μ) := { edist := λ f g, ennreal.of_real (dist f g) }

lemma norm_def (f : Lp E p μ) : ∥f∥ = ennreal.to_real (snorm f p μ) := rfl

@[simp] lemma norm_to_Lp (f : α → E) (hf : mem_ℒp f p μ) :
  ∥hf.to_Lp f∥ = ennreal.to_real (snorm f p μ) :=
by rw [norm_def, snorm_congr_ae (mem_ℒp.coe_fn_to_Lp hf)]

lemma dist_def (f g : Lp E p μ) : dist f g = (snorm (f - g) p μ).to_real :=
begin
  simp_rw [dist, norm_def],
  congr' 1,
  apply snorm_congr_ae (coe_fn_sub _ _),
end

lemma edist_def (f g : Lp E p μ) : edist f g = snorm (f - g) p μ :=
begin
  simp_rw [edist, dist, norm_def, ennreal.of_real_to_real (snorm_ne_top _)],
  exact snorm_congr_ae (coe_fn_sub _ _)
end

@[simp] lemma edist_to_Lp_to_Lp (f g : α → E) (hf : mem_ℒp f p μ) (hg : mem_ℒp g p μ) :
  edist (hf.to_Lp f) (hg.to_Lp g) = snorm (f - g) p μ :=
by { rw edist_def, exact snorm_congr_ae (hf.coe_fn_to_Lp.sub hg.coe_fn_to_Lp) }

@[simp] lemma edist_to_Lp_zero (f : α → E) (hf : mem_ℒp f p μ) :
  edist (hf.to_Lp f) 0 = snorm f p μ :=
by { convert edist_to_Lp_to_Lp f 0 hf zero_mem_ℒp, simp }

@[simp] lemma norm_zero : ∥(0 : Lp E p μ)∥ = 0 :=
begin
  change (snorm ⇑(0 : α →ₘ[μ] E) p μ).to_real = 0,
  simp [snorm_congr_ae ae_eq_fun.coe_fn_zero, snorm_zero]
end

lemma norm_eq_zero_iff {f : Lp E p μ} (hp : 0 < p) : ∥f∥ = 0 ↔ f = 0 :=
begin
  refine ⟨λ hf, _, λ hf, by simp [hf]⟩,
  rw [norm_def, ennreal.to_real_eq_zero_iff] at hf,
  cases hf,
  { rw snorm_eq_zero_iff (Lp.ae_measurable f) hp.ne.symm at hf,
    exact subtype.eq (ae_eq_fun.ext (hf.trans ae_eq_fun.coe_fn_zero.symm)), },
  { exact absurd hf (snorm_ne_top f), },
end

lemma eq_zero_iff_ae_eq_zero {f : Lp E p μ} : f = 0 ↔ f =ᵐ[μ] 0 :=
begin
  split,
  { assume h,
    rw h,
    exact ae_eq_fun.coe_fn_const _ _ },
  { assume h,
    ext1,
    filter_upwards [h, ae_eq_fun.coe_fn_const α (0 : E)],
    assume a ha h'a,
    rw ha,
    exact h'a.symm }
end

@[simp] lemma norm_neg {f : Lp E p μ} : ∥-f∥ = ∥f∥ :=
by rw [norm_def, norm_def, snorm_congr_ae (coe_fn_neg _), snorm_neg]

lemma norm_le_mul_norm_of_ae_le_mul
  [second_countable_topology F] [measurable_space F] [borel_space F]
  {c : ℝ} {f : Lp E p μ} {g : Lp F p μ} (h : ∀ᵐ x ∂μ, ∥f x∥ ≤ c * ∥g x∥) : ∥f∥ ≤ c * ∥g∥ :=
begin
  by_cases pzero : p = 0,
  { simp [pzero, norm_def] },
  cases le_or_lt 0 c with hc hc,
  { have := snorm_le_mul_snorm_aux_of_nonneg h hc p,
    rw [← ennreal.to_real_le_to_real, ennreal.to_real_mul, ennreal.to_real_of_real hc] at this,
    { exact this },
    { exact (Lp.mem_ℒp _).snorm_ne_top },
    { simp [(Lp.mem_ℒp _).snorm_ne_top] } },
  { have := snorm_le_mul_snorm_aux_of_neg h hc p,
    simp only [snorm_eq_zero_iff (Lp.ae_measurable _) pzero, ← eq_zero_iff_ae_eq_zero] at this,
    simp [this] }
end

lemma norm_le_norm_of_ae_le [second_countable_topology F] [measurable_space F] [borel_space F]
  {f : Lp E p μ} {g : Lp F p μ} (h : ∀ᵐ x ∂μ, ∥f x∥ ≤ ∥g x∥) : ∥f∥ ≤ ∥g∥ :=
begin
  rw [norm_def, norm_def, ennreal.to_real_le_to_real (snorm_ne_top _) (snorm_ne_top _)],
  exact snorm_mono_ae h
end

lemma mem_Lp_of_ae_le_mul [second_countable_topology F] [measurable_space F] [borel_space F]
  {c : ℝ} {f : α →ₘ[μ] E} {g : Lp F p μ} (h : ∀ᵐ x ∂μ, ∥f x∥ ≤ c * ∥g x∥) : f ∈ Lp E p μ :=
mem_Lp_iff_mem_ℒp.2 $ mem_ℒp.of_le_mul (Lp.mem_ℒp g) (ae_eq_fun.ae_measurable f) h

lemma mem_Lp_of_ae_le [second_countable_topology F] [measurable_space F] [borel_space F]
  {f : α →ₘ[μ] E} {g : Lp F p μ} (h : ∀ᵐ x ∂μ, ∥f x∥ ≤ ∥g x∥) : f ∈ Lp E p μ :=
mem_Lp_iff_mem_ℒp.2 $ mem_ℒp.of_le (Lp.mem_ℒp g) (ae_eq_fun.ae_measurable f) h

instance [hp : fact (1 ≤ p)] : normed_group (Lp E p μ) :=
normed_group.of_core _
{ norm_eq_zero_iff := λ f, norm_eq_zero_iff (ennreal.zero_lt_one.trans_le hp.1),
  triangle := begin
    assume f g,
    simp only [norm_def],
    rw ← ennreal.to_real_add (snorm_ne_top f) (snorm_ne_top g),
    suffices h_snorm : snorm ⇑(f + g) p μ ≤ snorm ⇑f p μ + snorm ⇑g p μ,
    { rwa ennreal.to_real_le_to_real (snorm_ne_top (f + g)),
      exact ennreal.add_ne_top.mpr ⟨snorm_ne_top f, snorm_ne_top g⟩, },
<<<<<<< HEAD
    rw [snorm_congr_ae coe_fn_add],
    exact snorm_add_le (ae_measurable f) (ae_measurable g) hp.1,
=======
    rw [snorm_congr_ae (coe_fn_add _ _)],
    exact snorm_add_le (Lp.ae_measurable f) (Lp.ae_measurable g) hp,
>>>>>>> 64914d36
  end,
  norm_neg := by simp }

instance normed_group_L1 : normed_group (Lp E 1 μ) := by apply_instance
instance normed_group_L2 : normed_group (Lp E 2 μ) := by apply_instance
instance normed_group_Ltop : normed_group (Lp E ∞ μ) := by apply_instance

section normed_space

variables {𝕜 : Type*} [normed_field 𝕜] [normed_space 𝕜 E]

lemma mem_Lp_const_smul (c : 𝕜) (f : Lp E p μ) : c • ↑f ∈ Lp E p μ :=
begin
  rw [mem_Lp_iff_snorm_lt_top, snorm_congr_ae (ae_eq_fun.coe_fn_smul _ _), snorm_const_smul,
    ennreal.mul_lt_top_iff],
  exact or.inl ⟨ennreal.coe_lt_top, f.prop⟩,
end

instance : has_scalar 𝕜 (Lp E p μ) := { smul := λ c f, ⟨c • ↑f, mem_Lp_const_smul c f⟩ }

lemma coe_fn_smul (c : 𝕜) (f : Lp E p μ) : ⇑(c • f) =ᵐ[μ] c • f := ae_eq_fun.coe_fn_smul _ _

instance : semimodule 𝕜 (Lp E p μ) :=
{ one_smul := λ _, subtype.eq (one_smul 𝕜 _),
  mul_smul := λ _ _ _, subtype.eq (mul_smul _ _ _),
  smul_add := λ _ _ _, subtype.eq (smul_add _ _ _),
  smul_zero := λ _, subtype.eq (smul_zero _),
  add_smul := λ _ _ _, subtype.eq (add_smul _ _ _),
  zero_smul := λ _, subtype.eq (zero_smul _ _) }

lemma norm_const_smul (c : 𝕜) (f : Lp E p μ) : ∥c • f∥ = ∥c∥ * ∥f∥ :=
by rw [norm_def, snorm_congr_ae (coe_fn_smul _ _), snorm_const_smul c,
  ennreal.to_real_mul, ennreal.coe_to_real, coe_nnnorm, norm_def]

instance [fact (1 ≤ p)] : normed_space 𝕜 (Lp E p μ) :=
{ norm_smul_le := λ _ _, by simp [norm_const_smul] }

instance normed_space_L1 : normed_space 𝕜 (Lp E 1 μ) := by apply_instance
instance normed_space_L2 : normed_space 𝕜 (Lp E 2 μ) := by apply_instance
instance normed_space_Ltop : normed_space 𝕜 (Lp E ∞ μ) := by apply_instance

end normed_space

end Lp

namespace mem_ℒp

variables
  [borel_space E] [second_countable_topology E]
  {𝕜 : Type*} [normed_field 𝕜] [normed_space 𝕜 E]

lemma to_Lp_const_smul {f : α → E} (c : 𝕜) (hf : mem_ℒp f p μ) :
  (hf.const_smul c).to_Lp (c • f) = c • hf.to_Lp f := rfl

end mem_ℒp

end measure_theory

open measure_theory

/-!
### Composition on `L^p`

We show that Lipschitz functions vanishing at zero act by composition on `L^p`, and specialize
this to the composition with continuous linear maps, and to the definition of the positive
part of an `L^p` function.
-/

section composition

variables [second_countable_topology E] [borel_space E]
  [second_countable_topology F] [measurable_space F] [borel_space F]
  {g : E → F} {c : nnreal}

namespace lipschitz_with

/-- When `g` is a Lipschitz function sending `0` to `0` and `f` is in `Lp`, then `g ∘ f` is well
defined as an element of `Lp`. -/
def comp_Lp (hg : lipschitz_with c g) (g0 : g 0 = 0) (f : Lp E p μ) : Lp F p μ :=
⟨ae_eq_fun.comp g hg.continuous.measurable (f : α →ₘ[μ] E),
begin
  suffices : ∀ᵐ x ∂μ, ∥ae_eq_fun.comp g hg.continuous.measurable (f : α →ₘ[μ] E) x∥ ≤ c * ∥f x∥,
    { exact Lp.mem_Lp_of_ae_le_mul this },
  filter_upwards [ae_eq_fun.coe_fn_comp g hg.continuous.measurable (f : α →ₘ[μ] E)],
  assume a ha,
  simp only [ha],
  rw [← dist_zero_right, ← dist_zero_right, ← g0],
  exact hg.dist_le_mul (f a) 0,
end⟩

lemma coe_fn_comp_Lp (hg : lipschitz_with c g) (g0 : g 0 = 0) (f : Lp E p μ) :
  hg.comp_Lp g0 f =ᵐ[μ] g ∘ f :=
ae_eq_fun.coe_fn_comp _ _ _

@[simp] lemma comp_Lp_zero (hg : lipschitz_with c g) (g0 : g 0 = 0) :
  hg.comp_Lp g0 (0 : Lp E p μ) = 0 :=
begin
  rw Lp.eq_zero_iff_ae_eq_zero,
  apply (coe_fn_comp_Lp _ _ _).trans,
  filter_upwards [Lp.coe_fn_zero E p μ],
  assume a ha,
  simp [ha, g0]
end

lemma norm_comp_Lp_sub_le (hg : lipschitz_with c g) (g0 : g 0 = 0) (f f' : Lp E p μ) :
  ∥hg.comp_Lp g0 f - hg.comp_Lp g0 f'∥ ≤ c * ∥f - f'∥ :=
begin
  apply Lp.norm_le_mul_norm_of_ae_le_mul,
  filter_upwards [hg.coe_fn_comp_Lp g0 f, hg.coe_fn_comp_Lp g0 f',
    Lp.coe_fn_sub (hg.comp_Lp g0 f) (hg.comp_Lp g0 f'), Lp.coe_fn_sub f f'],
  assume a ha1 ha2 ha3 ha4,
  simp [ha1, ha2, ha3, ha4, ← dist_eq_norm],
  exact hg.dist_le_mul (f a) (f' a)
end

lemma norm_comp_Lp_le (hg : lipschitz_with c g) (g0 : g 0 = 0) (f : Lp E p μ) :
  ∥hg.comp_Lp g0 f∥ ≤ c * ∥f∥ :=
by simpa using hg.norm_comp_Lp_sub_le g0 f 0

lemma lipschitz_with_comp_Lp [fact (1 ≤ p)] (hg : lipschitz_with c g) (g0 : g 0 = 0) :
  lipschitz_with c (hg.comp_Lp g0 : Lp E p μ → Lp F p μ) :=
lipschitz_with.of_dist_le_mul $ λ f g, by simp [dist_eq_norm, norm_comp_Lp_sub_le]

lemma continuous_comp_Lp [fact (1 ≤ p)] (hg : lipschitz_with c g) (g0 : g 0 = 0) :
  continuous (hg.comp_Lp g0 : Lp E p μ → Lp F p μ) :=
(lipschitz_with_comp_Lp hg g0).continuous

end lipschitz_with

namespace continuous_linear_map
variables [normed_space ℝ E] [normed_space ℝ F]

/-- Composing `f : Lp ` with `L : E →L[ℝ] F`. -/
def comp_Lp (L : E →L[ℝ] F) (f : Lp E p μ) : Lp F p μ :=
L.lipschitz.comp_Lp (map_zero L) f

lemma coe_fn_comp_Lp (L : E →L[ℝ] F) (f : Lp E p μ) :
  ∀ᵐ a ∂μ, (L.comp_Lp f) a = L (f a) :=
lipschitz_with.coe_fn_comp_Lp _ _ _

variables (μ p)
/-- Composing `f : Lp E p μ` with `L : E →L[ℝ] F`, seen as a `ℝ`-linear map on `Lp E p μ`. -/
def comp_Lpₗ (L : E →L[ℝ] F) : (Lp E p μ) →ₗ[ℝ] (Lp F p μ) :=
{ to_fun := λ f, L.comp_Lp f,
  map_add' := begin
    intros f g,
    ext1,
    filter_upwards [Lp.coe_fn_add f g, coe_fn_comp_Lp L (f + g), coe_fn_comp_Lp L f,
      coe_fn_comp_Lp L g, Lp.coe_fn_add (L.comp_Lp f) (L.comp_Lp g)],
    assume a ha1 ha2 ha3 ha4 ha5,
    simp only [ha1, ha2, ha3, ha4, ha5, map_add, pi.add_apply],
  end,
  map_smul' := begin
    intros c f,
    ext1,
    filter_upwards [Lp.coe_fn_smul c f, coe_fn_comp_Lp L (c • f), Lp.coe_fn_smul c (L.comp_Lp f),
      coe_fn_comp_Lp L f],
    assume a ha1 ha2 ha3 ha4,
    simp only [ha1, ha2, ha3, ha4, map_smul, pi.smul_apply],
  end }

variables {μ p}
lemma norm_comp_Lp_le (L : E →L[ℝ] F) (f : Lp E p μ)  : ∥L.comp_Lp f∥ ≤ ∥L∥ * ∥f∥ :=
lipschitz_with.norm_comp_Lp_le _ _ _

variables (μ p)

/-- Composing `f : Lp E p μ` with `L : E →L[ℝ] F`, seen as a continuous `ℝ`-linear map on
`Lp E p μ`. -/
def comp_LpL [fact (1 ≤ p)] (L : E →L[ℝ] F) : (Lp E p μ) →L[ℝ] (Lp F p μ) :=
linear_map.mk_continuous (L.comp_Lpₗ p μ) ∥L∥ L.norm_comp_Lp_le

lemma norm_compLpL_le [fact (1 ≤ p)] (L : E →L[ℝ] F) :
  ∥L.comp_LpL p μ∥ ≤ ∥L∥ :=
linear_map.mk_continuous_norm_le _ (norm_nonneg _) _

end continuous_linear_map

namespace measure_theory
namespace Lp
section pos_part

lemma lipschitz_with_pos_part : lipschitz_with 1 (λ (x : ℝ), max x 0) :=
lipschitz_with.of_dist_le_mul $ λ x y, by simp [dist, abs_max_sub_max_le_abs]

/-- Positive part of a function in `L^p`. -/
def pos_part (f : Lp ℝ p μ) : Lp ℝ p μ :=
lipschitz_with_pos_part.comp_Lp (max_eq_right (le_refl _)) f

/-- Negative part of a function in `L^p`. -/
def neg_part (f : Lp ℝ p μ) : Lp ℝ p μ := pos_part (-f)

@[norm_cast]
lemma coe_pos_part (f : Lp ℝ p μ) : (pos_part f : α →ₘ[μ] ℝ) = (f : α →ₘ[μ] ℝ).pos_part := rfl

lemma coe_fn_pos_part (f : Lp ℝ p μ) : ⇑(pos_part f) =ᵐ[μ] λ a, max (f a) 0 :=
ae_eq_fun.coe_fn_pos_part _

lemma coe_fn_neg_part_eq_max (f : Lp ℝ p μ) : ∀ᵐ a ∂μ, neg_part f a = max (- f a) 0 :=
begin
  rw neg_part,
  filter_upwards [coe_fn_pos_part (-f), coe_fn_neg f],
  assume a h₁ h₂,
  rw [h₁, h₂, pi.neg_apply]
end

lemma coe_fn_neg_part (f : Lp ℝ p μ) : ∀ᵐ a ∂μ, neg_part f a = - min (f a) 0 :=
(coe_fn_neg_part_eq_max f).mono $ assume a h,
by rw [h, ← max_neg_neg, neg_zero]

lemma continuous_pos_part [fact (1 ≤ p)] : continuous (λf : Lp ℝ p μ, pos_part f) :=
lipschitz_with.continuous_comp_Lp _ _

lemma continuous_neg_part [fact (1 ≤ p)] : continuous (λf : Lp ℝ p μ, neg_part f) :=
have eq : (λf : Lp ℝ p μ, neg_part f) = (λf : Lp ℝ p μ, pos_part (-f)) := rfl,
by { rw eq, exact continuous_pos_part.comp continuous_neg }

end pos_part
end Lp
end measure_theory
end composition<|MERGE_RESOLUTION|>--- conflicted
+++ resolved
@@ -982,13 +982,8 @@
     suffices h_snorm : snorm ⇑(f + g) p μ ≤ snorm ⇑f p μ + snorm ⇑g p μ,
     { rwa ennreal.to_real_le_to_real (snorm_ne_top (f + g)),
       exact ennreal.add_ne_top.mpr ⟨snorm_ne_top f, snorm_ne_top g⟩, },
-<<<<<<< HEAD
-    rw [snorm_congr_ae coe_fn_add],
-    exact snorm_add_le (ae_measurable f) (ae_measurable g) hp.1,
-=======
     rw [snorm_congr_ae (coe_fn_add _ _)],
-    exact snorm_add_le (Lp.ae_measurable f) (Lp.ae_measurable g) hp,
->>>>>>> 64914d36
+    exact snorm_add_le (Lp.ae_measurable f) (Lp.ae_measurable g) hp.1,
   end,
   norm_neg := by simp }
 
