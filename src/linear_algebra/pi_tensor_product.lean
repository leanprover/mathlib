--- conflicted
+++ resolved
@@ -54,19 +54,11 @@
 multilinear, tensor, tensor product
 -/
 
-<<<<<<< HEAD
-noncomputable theory
-=======
->>>>>>> bd38c5ff
 open function
 
 section semiring
 
-<<<<<<< HEAD
-variables {ι : Type*} {R : Type*} [comm_semiring R] [decidable_eq ι]
-=======
 variables {ι : Type*} [decidable_eq ι] {R : Type*} [comm_semiring R]
->>>>>>> bd38c5ff
 variables {R' : Type*} [comm_semiring R'] [algebra R' R]
 variables {s : ι → Type*} [∀ i, add_comm_monoid (s i)] [∀ i, semimodule R (s i)]
 variables {E : Type*} [add_comm_monoid E] [semimodule R E]
@@ -378,11 +370,7 @@
 open pi_tensor_product
 open_locale tensor_product
 
-<<<<<<< HEAD
-variables {ι : Type*} {R : Type*} [comm_ring R] [decidable_eq ι]
-=======
 variables {ι : Type*} [decidable_eq ι] {R : Type*} [comm_ring R]
->>>>>>> bd38c5ff
 variables {s : ι → Type*} [∀ i, add_comm_group (s i)] [∀ i, module R (s i)]
 
 /- Unlike for the binary tensor product, we require `R` to be a `comm_ring` here, otherwise
