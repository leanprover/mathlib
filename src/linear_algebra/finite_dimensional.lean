--- conflicted
+++ resolved
@@ -190,8 +190,6 @@
   [add_comm_group V] [vector_space K V] [finite_dimensional K V] :
   (findim K V : cardinal.{v}) = dim K V :=
 by rw [findim, cast_to_nat_of_lt_omega (dim_lt_omega K V)]
-<<<<<<< HEAD
-=======
 
 lemma findim_eq_of_dim_eq {n : ℕ} (h : dim K V = ↑ n) : findim K V = n :=
 begin
@@ -199,7 +197,6 @@
   rw to_nat_cast at h,
   exact_mod_cast h,
 end
->>>>>>> 80cadd08
 
 lemma findim_of_infinite_dimensional {K V : Type*} [field K] [add_comm_group V] [vector_space K V]
   (h : ¬finite_dimensional K V) : findim K V = 0 :=
