/-
Copyright (c) 2019 Sébastien Gouëzel. All rights reserved.
Released under Apache 2.0 license as described in the file LICENSE.
Authors: Sébastien Gouëzel
-/
import data.equiv.local_equiv
import topology.opens

/-!
# Local homeomorphisms

This file defines homeomorphisms between open subsets of topological spaces. An element `e` of
`local_homeomorph α β` is an extension of `local_equiv α β`, i.e., it is a pair of functions
`e.to_fun` and `e.inv_fun`, inverse of each other on the sets `e.source` and `e.target`.
Additionally, we require that these sets are open, and that the functions are continuous on them.
Equivalently, they are homeomorphisms there.

As in equivs, we register a coercion to functions, and we use `e x` and `e.symm x` throughout
instead of `e.to_fun x` and `e.inv_fun x`.

## Main definitions

`homeomorph.to_local_homeomorph`: associating a local homeomorphism to a homeomorphism, with
                                  source = target = univ
`local_homeomorph.symm`  : the inverse of a local homeomorphism
`local_homeomorph.trans` : the composition of two local homeomorphisms
`local_homeomorph.refl`  : the identity local homeomorphism
`local_homeomorph.of_set`: the identity on a set `s`
`eq_on_source`           : equivalence relation describing the "right" notion of equality for local
                           homeomorphisms

## Implementation notes

Most statements are copied from their local_equiv versions, although some care is required
especially when restricting to subsets, as these should be open subsets.

For design notes, see `local_equiv.lean`.
-/

open function set filter
open_locale topological_space

variables {α : Type*} {β : Type*} {γ : Type*} {δ : Type*}
[topological_space α] [topological_space β] [topological_space γ] [topological_space δ]

/-- local homeomorphisms, defined on open subsets of the space -/
@[nolint has_inhabited_instance]
structure local_homeomorph (α : Type*) (β : Type*) [topological_space α] [topological_space β]
  extends local_equiv α β :=
(open_source        : is_open source)
(open_target        : is_open target)
(continuous_to_fun  : continuous_on to_fun source)
(continuous_inv_fun : continuous_on inv_fun target)

/-- A homeomorphism induces a local homeomorphism on the whole space -/
def homeomorph.to_local_homeomorph (e : α ≃ₜ β) :
  local_homeomorph α β :=
{ open_source        := is_open_univ,
  open_target        := is_open_univ,
  continuous_to_fun  := by { erw ← continuous_iff_continuous_on_univ, exact e.continuous_to_fun },
  continuous_inv_fun := by { erw ← continuous_iff_continuous_on_univ, exact e.continuous_inv_fun },
  ..e.to_equiv.to_local_equiv }

namespace local_homeomorph

variables (e : local_homeomorph α β) (e' : local_homeomorph β γ)

instance : has_coe_to_fun (local_homeomorph α β) := ⟨_, λ e, e.to_local_equiv.to_fun⟩

/-- The inverse of a local homeomorphism -/
protected def symm : local_homeomorph β α :=
{ open_source        := e.open_target,
  open_target        := e.open_source,
  continuous_to_fun  := e.continuous_inv_fun,
  continuous_inv_fun := e.continuous_to_fun,
  ..e.to_local_equiv.symm }

protected lemma continuous_on : continuous_on e e.source := e.continuous_to_fun

lemma continuous_on_symm : continuous_on e.symm e.target := e.continuous_inv_fun

@[simp, mfld_simps] lemma mk_coe (e : local_equiv α β) (a b c d) :
  (local_homeomorph.mk e a b c d : α → β) = e := rfl

@[simp, mfld_simps] lemma mk_coe_symm (e : local_equiv α β) (a b c d) :
  ((local_homeomorph.mk e a b c d).symm : β → α) = e.symm := rfl

/- Register a few simp lemmas to make sure that `simp` puts the application of a local
homeomorphism in its normal form, i.e., in terms of its coercion to a function. -/

@[simp, mfld_simps] lemma to_fun_eq_coe (e : local_homeomorph α β) : e.to_fun = e := rfl

@[simp, mfld_simps] lemma inv_fun_eq_coe (e : local_homeomorph α β) : e.inv_fun = e.symm := rfl

@[simp, mfld_simps] lemma coe_coe : (e.to_local_equiv : α → β) = e := rfl

@[simp, mfld_simps] lemma coe_coe_symm : (e.to_local_equiv.symm : β → α) = e.symm := rfl

@[simp, mfld_simps] lemma map_source {x : α} (h : x ∈ e.source) : e x ∈ e.target :=
e.map_source' h

@[simp, mfld_simps] lemma map_target {x : β} (h : x ∈ e.target) : e.symm x ∈ e.source :=
e.map_target' h

@[simp, mfld_simps] lemma left_inv {x : α} (h : x ∈ e.source) : e.symm (e x) = x :=
e.left_inv' h

@[simp, mfld_simps] lemma right_inv {x : β} (h : x ∈ e.target) : e (e.symm x) = x :=
e.right_inv' h

protected lemma maps_to : maps_to e e.source e.target := λ x, e.map_source
protected lemma symm_maps_to : maps_to e.symm e.target e.source := e.symm.maps_to
protected lemma left_inv_on : left_inv_on e.symm e e.source := λ x, e.left_inv
protected lemma right_inv_on : right_inv_on e.symm e e.target := λ x, e.right_inv
protected lemma inv_on : inv_on e.symm e e.source e.target := ⟨e.left_inv_on, e.right_inv_on⟩
protected lemma inj_on : inj_on e e.source := e.left_inv_on.inj_on
protected lemma bij_on : bij_on e e.source e.target := e.inv_on.bij_on e.maps_to e.symm_maps_to
protected lemma surj_on : surj_on e e.source e.target := e.bij_on.surj_on

lemma source_preimage_target : e.source ⊆ e ⁻¹' e.target := λ _ h, map_source e h

lemma eq_of_local_equiv_eq {e e' : local_homeomorph α β}
  (h : e.to_local_equiv = e'.to_local_equiv) : e = e' :=
by { cases e, cases e', cases h, refl }

lemma eventually_left_inverse (e : local_homeomorph α β) {x} (hx : x ∈ e.source) :
  ∀ᶠ y in 𝓝 x, e.symm (e y) = y :=
(e.open_source.eventually_mem hx).mono e.left_inv'

lemma eventually_left_inverse' (e : local_homeomorph α β) {x} (hx : x ∈ e.target) :
  ∀ᶠ y in 𝓝 (e.symm x), e.symm (e y) = y :=
e.eventually_left_inverse (e.map_target hx)

lemma eventually_right_inverse (e : local_homeomorph α β) {x} (hx : x ∈ e.target) :
  ∀ᶠ y in 𝓝 x, e (e.symm y) = y :=
(e.open_target.eventually_mem hx).mono e.right_inv'

lemma eventually_right_inverse' (e : local_homeomorph α β) {x} (hx : x ∈ e.source) :
  ∀ᶠ y in 𝓝 (e x), e (e.symm y) = y :=
e.eventually_right_inverse (e.map_source hx)

lemma eventually_ne_nhds_within (e : local_homeomorph α β) {x} (hx : x ∈ e.source) :
  ∀ᶠ x' in 𝓝[{x}ᶜ] x, e x' ≠ e x :=
eventually_nhds_within_iff.2 $ (e.eventually_left_inverse hx).mono $
  λ x' hx', mt $ λ h, by rw [mem_singleton_iff, ← e.left_inv hx, ← h, hx']

lemma image_eq_target_inter_inv_preimage {s : set α} (h : s ⊆ e.source) :
  e '' s = e.target ∩ e.symm ⁻¹' s :=
e.to_local_equiv.image_eq_target_inter_inv_preimage h

lemma image_inter_source_eq (s : set α) :
  e '' (s ∩ e.source) = e.target ∩ e.symm ⁻¹' (s ∩ e.source) :=
e.image_eq_target_inter_inv_preimage (inter_subset_right _ _)

lemma symm_image_eq_source_inter_preimage {s : set β} (h : s ⊆ e.target) :
  e.symm '' s = e.source ∩ e ⁻¹' s :=
e.symm.image_eq_target_inter_inv_preimage h

lemma symm_image_inter_target_eq (s : set β) :
  e.symm '' (s ∩ e.target) = e.source ∩ e ⁻¹' (s ∩ e.target) :=
e.symm.image_inter_source_eq _

/-- Two local homeomorphisms are equal when they have equal `to_fun`, `inv_fun` and `source`.
It is not sufficient to have equal `to_fun` and `source`, as this only determines `inv_fun` on
the target. This would only be true for a weaker notion of equality, arguably the right one,
called `eq_on_source`. -/
@[ext]
protected lemma ext (e' : local_homeomorph α β) (h : ∀x, e x = e' x)
  (hinv : ∀x, e.symm x = e'.symm x) (hs : e.source = e'.source) : e = e' :=
eq_of_local_equiv_eq (local_equiv.ext h hinv hs)

@[simp, mfld_simps] lemma symm_to_local_equiv : e.symm.to_local_equiv = e.to_local_equiv.symm := rfl
-- The following lemmas are already simp via local_equiv
lemma symm_source : e.symm.source = e.target := rfl
lemma symm_target : e.symm.target = e.source := rfl
@[simp, mfld_simps] lemma symm_symm : e.symm.symm = e := eq_of_local_equiv_eq $ by simp

/-- A local homeomorphism is continuous at any point of its source -/
protected lemma continuous_at {x : α} (h : x ∈ e.source) : continuous_at e x :=
(e.continuous_on x h).continuous_at (mem_nhds_sets e.open_source h)

/-- A local homeomorphism inverse is continuous at any point of its target -/
lemma continuous_at_symm {x : β} (h : x ∈ e.target) : continuous_at e.symm x :=
e.symm.continuous_at h

lemma tendsto_symm (e : local_homeomorph α β) {x} (hx : x ∈ e.source) :
  tendsto e.symm (𝓝 (e x)) (𝓝 x) :=
by simpa only [continuous_at, e.left_inv hx] using e.continuous_at_symm (e.map_source hx)

lemma map_nhds_eq (e : local_homeomorph α β) {x} (hx : x ∈ e.source) :
  map e (𝓝 x) = 𝓝 (e x) :=
le_antisymm (e.continuous_at hx) $
  le_map_of_right_inverse (e.eventually_right_inverse' hx) (e.tendsto_symm hx)

<<<<<<< HEAD
=======
lemma symm_map_nhds_eq (e : local_homeomorph α β) {x} (hx : x ∈ e.source) :
  map e.symm (𝓝 (e x)) = 𝓝 x :=
(e.symm.map_nhds_eq $ e.map_source hx).trans $ by rw e.left_inv hx

>>>>>>> a19af600
lemma image_mem_nhds (e : local_homeomorph α β) {x} (hx : x ∈ e.source) {s : set α} (hs : s ∈ 𝓝 x) :
  e '' s ∈ 𝓝 (e x) :=
e.map_nhds_eq hx ▸ filter.image_mem_map hs

/-- Preimage of interior or interior of preimage coincide for local homeomorphisms, when restricted
to the source. -/
lemma preimage_interior (s : set β) :
  e.source ∩ e ⁻¹' (interior s) = e.source ∩ interior (e ⁻¹' s) :=
begin
  apply subset.antisymm,
  { exact e.continuous_on.preimage_interior_subset_interior_preimage e.open_source },
  { calc e.source ∩ interior (e ⁻¹' s)
        = (e.source ∩ interior (e ⁻¹' s)) ∩ (e ⁻¹' e.target) : by mfld_set_tac
    ... = (e.source ∩ e ⁻¹' (e.symm ⁻¹' (interior (e ⁻¹' s)))) ∩ (e ⁻¹' e.target) :
      begin
        have := e.to_local_equiv.source_inter_preimage_inv_preimage _,
        simp only [coe_coe_symm, coe_coe] at this,
        rw this
      end
    ... = e.source ∩ e ⁻¹' (e.target ∩ e.symm ⁻¹' (interior (e ⁻¹' s))) :
       by rw [inter_comm e.target, preimage_inter, inter_assoc]
    ... ⊆ e.source ∩ e ⁻¹' (e.target ∩ interior (e.symm ⁻¹' (e ⁻¹' s))) : begin
        apply inter_subset_inter (subset.refl _) (preimage_mono _),
        exact e.continuous_on_symm.preimage_interior_subset_interior_preimage e.open_target
      end
    ... = e.source ∩ e ⁻¹' (interior (e.target ∩ e.symm ⁻¹' (e ⁻¹' s))) :
      by rw [interior_inter, e.open_target.interior_eq]
    ... = e.source ∩ e ⁻¹' (interior (e.target ∩ s)) :
      begin
        have := e.to_local_equiv.target_inter_inv_preimage_preimage,
        simp only [coe_coe_symm, coe_coe] at this,
        rw this
      end
    ... = e.source ∩ e ⁻¹' e.target ∩ e ⁻¹' (interior s) :
      by rw [interior_inter, preimage_inter, e.open_target.interior_eq, inter_assoc]
    ... = e.source ∩ e ⁻¹' (interior s) : by mfld_set_tac }
end

lemma preimage_open_of_open {s : set β} (hs : is_open s) : is_open (e.source ∩ e ⁻¹' s) :=
e.continuous_on.preimage_open_of_open e.open_source hs

lemma preimage_open_of_open_symm {s : set α} (hs : is_open s) : is_open (e.target ∩ e.symm ⁻¹' s) :=
e.symm.continuous_on.preimage_open_of_open e.open_target hs

/-- The image of an open set in the source is open. -/
lemma image_open_of_open {s : set α} (hs : is_open s) (h : s ⊆ e.source) : is_open (e '' s) :=
begin
  have : e '' s = e.target ∩ e.symm ⁻¹' s :=
    e.to_local_equiv.image_eq_target_inter_inv_preimage h,
  rw this,
  exact e.continuous_on_symm.preimage_open_of_open e.open_target hs
end

/-- The image of the restriction of an open set to the source is open. -/
lemma image_open_of_open' {s : set α} (hs : is_open s) : is_open (e '' (s ∩ e.source)) :=
begin
  refine image_open_of_open _ (is_open_inter hs e.open_source) _,
  simp,
end

/-- A `local_equiv` with continuous open forward map and an open source is a `local_homeomorph`. -/
def of_continuous_open_restrict (e : local_equiv α β) (hc : continuous_on e e.source)
  (ho : is_open_map (e.source.restrict e)) (hs : is_open e.source) :
  local_homeomorph α β :=
{ to_local_equiv := e,
  open_source := hs,
  open_target := by simpa only [range_restrict, e.image_source_eq_target] using ho.is_open_range,
  continuous_to_fun := hc,
  continuous_inv_fun := e.image_source_eq_target ▸
    ho.continuous_on_image_of_left_inv_on e.left_inv_on }

/-- A `local_equiv` with continuous open forward map and an open source is a `local_homeomorph`. -/
def of_continuous_open (e : local_equiv α β) (hc : continuous_on e e.source)
  (ho : is_open_map e) (hs : is_open e.source) :
  local_homeomorph α β :=
of_continuous_open_restrict e hc (ho.restrict hs) hs

/-- Restricting a local homeomorphism `e` to `e.source ∩ s` when `s` is open. This is sometimes hard
to use because of the openness assumption, but it has the advantage that when it can
be used then its local_equiv is defeq to local_equiv.restr -/
protected def restr_open (s : set α) (hs : is_open s) :
  local_homeomorph α β :=
{ open_source := is_open_inter e.open_source hs,
  open_target := (continuous_on_open_iff e.open_target).1 e.continuous_inv_fun s hs,
  continuous_to_fun  := e.continuous_to_fun.mono (inter_subset_left _ _),
  continuous_inv_fun := e.continuous_inv_fun.mono (inter_subset_left _ _),
  ..e.to_local_equiv.restr s}

@[simp, mfld_simps] lemma restr_open_to_local_equiv (s : set α) (hs : is_open s) :
  (e.restr_open s hs).to_local_equiv = e.to_local_equiv.restr s := rfl

-- Already simp via local_equiv
lemma restr_open_source (s : set α) (hs : is_open s) :
  (e.restr_open s hs).source = e.source ∩ s := rfl

/-- Restricting a local homeomorphism `e` to `e.source ∩ interior s`. We use the interior to make
sure that the restriction is well defined whatever the set s, since local homeomorphisms are by
definition defined on open sets. In applications where `s` is open, this coincides with the
restriction of local equivalences -/
protected def restr (s : set α) : local_homeomorph α β :=
e.restr_open (interior s) is_open_interior

@[simp, mfld_simps] lemma restr_to_local_equiv (s : set α) :
  (e.restr s).to_local_equiv = (e.to_local_equiv).restr (interior s) := rfl
@[simp, mfld_simps] lemma restr_coe (s : set α) : (e.restr s : α → β) = e := rfl
@[simp, mfld_simps] lemma restr_coe_symm (s : set α) : ((e.restr s).symm : β → α) = e.symm := rfl
lemma restr_source (s : set α)  : (e.restr s).source = e.source ∩ interior s := rfl
lemma restr_target (s : set α) :
  (e.restr s).target = e.target ∩ e.symm ⁻¹' (interior s) := rfl

lemma restr_source' (s : set α) (hs : is_open s) : (e.restr s).source = e.source ∩ s :=
by rw [e.restr_source, hs.interior_eq]

lemma restr_to_local_equiv' (s : set α) (hs : is_open s):
  (e.restr s).to_local_equiv = e.to_local_equiv.restr s :=
by rw [e.restr_to_local_equiv, hs.interior_eq]

lemma restr_eq_of_source_subset {e : local_homeomorph α β} {s : set α} (h : e.source ⊆ s) :
  e.restr s = e :=
begin
  apply eq_of_local_equiv_eq,
  rw restr_to_local_equiv,
  apply local_equiv.restr_eq_of_source_subset,
  have := interior_mono h,
  rwa e.open_source.interior_eq at this
end

@[simp, mfld_simps] lemma restr_univ {e : local_homeomorph α β} : e.restr univ = e :=
restr_eq_of_source_subset (subset_univ _)

lemma restr_source_inter (s : set α) : e.restr (e.source ∩ s) = e.restr s :=
begin
  refine local_homeomorph.ext _ _ (λx, rfl) (λx, rfl) _,
  simp [e.open_source.interior_eq],
  rw [← inter_assoc, inter_self]
end

/-- The identity on the whole space as a local homeomorphism. -/
protected def refl (α : Type*) [topological_space α] : local_homeomorph α α :=
(homeomorph.refl α).to_local_homeomorph

@[simp, mfld_simps] lemma refl_local_equiv :
  (local_homeomorph.refl α).to_local_equiv = local_equiv.refl α := rfl
lemma refl_source : (local_homeomorph.refl α).source = univ := rfl
lemma refl_target : (local_homeomorph.refl α).target = univ := rfl
@[simp, mfld_simps] lemma refl_symm : (local_homeomorph.refl α).symm = local_homeomorph.refl α :=
rfl
@[simp, mfld_simps] lemma refl_coe : (local_homeomorph.refl α : α → α) = id := rfl

section
variables {s : set α} (hs : is_open s)

/-- The identity local equiv on a set `s` -/
def of_set (s : set α) (hs : is_open s) : local_homeomorph α α :=
{ open_source        := hs,
  open_target        := hs,
  continuous_to_fun  := continuous_id.continuous_on,
  continuous_inv_fun := continuous_id.continuous_on,
  ..local_equiv.of_set s }

@[simp, mfld_simps] lemma of_set_to_local_equiv :
  (of_set s hs).to_local_equiv = local_equiv.of_set s := rfl
lemma of_set_source : (of_set s hs).source = s := rfl
lemma of_set_target : (of_set s hs).target = s := rfl
@[simp, mfld_simps] lemma of_set_coe : (of_set s hs : α → α) = id := rfl
@[simp, mfld_simps] lemma of_set_symm : (of_set s hs).symm = of_set s hs := rfl

@[simp, mfld_simps] lemma of_set_univ_eq_refl :
  of_set univ is_open_univ = local_homeomorph.refl α :=
by ext; simp

end

/-- Composition of two local homeomorphisms when the target of the first and the source of
the second coincide. -/
protected def trans' (h : e.target = e'.source) : local_homeomorph α γ :=
{ open_source       := e.open_source,
  open_target       := e'.open_target,
  continuous_to_fun := begin
    apply continuous_on.comp e'.continuous_to_fun e.continuous_to_fun,
    rw ← h,
    exact e.to_local_equiv.source_subset_preimage_target
  end,
  continuous_inv_fun := begin
    apply continuous_on.comp e.continuous_inv_fun e'.continuous_inv_fun,
    rw h,
    exact e'.to_local_equiv.target_subset_preimage_source
  end,
  ..local_equiv.trans' e.to_local_equiv e'.to_local_equiv h }

/-- Composing two local homeomorphisms, by restricting to the maximal domain where their
composition is well defined. -/
protected def trans : local_homeomorph α γ :=
  local_homeomorph.trans' (e.symm.restr_open e'.source e'.open_source).symm
    (e'.restr_open e.target e.open_target) (by simp [inter_comm])

@[simp, mfld_simps] lemma trans_to_local_equiv :
  (e.trans e').to_local_equiv = e.to_local_equiv.trans e'.to_local_equiv := rfl
@[simp, mfld_simps] lemma coe_trans : (e.trans e' : α → γ) = e' ∘ e := rfl
@[simp, mfld_simps] lemma coe_trans_symm : ((e.trans e').symm : γ → α) = e.symm ∘ e'.symm := rfl

lemma trans_symm_eq_symm_trans_symm : (e.trans e').symm = e'.symm.trans e.symm :=
by cases e; cases e'; refl

/- This could be considered as a simp lemma, but there are many situations where it makes something
simple into something more complicated. -/
lemma trans_source : (e.trans e').source = e.source ∩ e ⁻¹' e'.source :=
local_equiv.trans_source e.to_local_equiv e'.to_local_equiv

lemma trans_source' : (e.trans e').source = e.source ∩ e ⁻¹' (e.target ∩ e'.source) :=
local_equiv.trans_source' e.to_local_equiv e'.to_local_equiv

lemma trans_source'' : (e.trans e').source = e.symm '' (e.target ∩ e'.source) :=
local_equiv.trans_source'' e.to_local_equiv e'.to_local_equiv

lemma image_trans_source : e '' (e.trans e').source = e.target ∩ e'.source :=
local_equiv.image_trans_source e.to_local_equiv e'.to_local_equiv

lemma trans_target : (e.trans e').target = e'.target ∩ e'.symm ⁻¹' e.target := rfl

lemma trans_target' : (e.trans e').target = e'.target ∩ e'.symm ⁻¹' (e'.source ∩ e.target) :=
trans_source' e'.symm e.symm

lemma trans_target'' : (e.trans e').target = e' '' (e'.source ∩ e.target) :=
trans_source'' e'.symm e.symm

lemma inv_image_trans_target : e'.symm '' (e.trans e').target = e'.source ∩ e.target :=
image_trans_source e'.symm e.symm

lemma trans_assoc (e'' : local_homeomorph γ δ) :
  (e.trans e').trans e'' = e.trans (e'.trans e'') :=
eq_of_local_equiv_eq $ local_equiv.trans_assoc e.to_local_equiv e'.to_local_equiv e''.to_local_equiv

@[simp, mfld_simps] lemma trans_refl : e.trans (local_homeomorph.refl β) = e :=
eq_of_local_equiv_eq $ local_equiv.trans_refl e.to_local_equiv

@[simp, mfld_simps] lemma refl_trans : (local_homeomorph.refl α).trans e = e :=
eq_of_local_equiv_eq $ local_equiv.refl_trans e.to_local_equiv

lemma trans_of_set {s : set β} (hs : is_open s) :
  e.trans (of_set s hs) = e.restr (e ⁻¹' s) :=
local_homeomorph.ext _ _ (λx, rfl) (λx, rfl) $
  by simp [local_equiv.trans_source, (e.preimage_interior _).symm, hs.interior_eq]

lemma trans_of_set' {s : set β} (hs : is_open s) :
  e.trans (of_set s hs) = e.restr (e.source ∩ e ⁻¹' s) :=
by rw [trans_of_set, restr_source_inter]

lemma of_set_trans {s : set α} (hs : is_open s) :
  (of_set s hs).trans e = e.restr s :=
local_homeomorph.ext _ _ (λx, rfl) (λx, rfl) $
  by simp [local_equiv.trans_source, hs.interior_eq, inter_comm]

lemma of_set_trans' {s : set α} (hs : is_open s) :
  (of_set s hs).trans e = e.restr (e.source ∩ s) :=
by rw [of_set_trans, restr_source_inter]

@[simp, mfld_simps] lemma of_set_trans_of_set
  {s : set α} (hs : is_open s) {s' : set α} (hs' : is_open s') :
  (of_set s hs).trans (of_set s' hs') = of_set (s ∩ s') (is_open_inter hs hs')  :=
begin
  rw (of_set s hs).trans_of_set hs',
  ext; simp [hs'.interior_eq]
end

lemma restr_trans (s : set α) :
  (e.restr s).trans e' = (e.trans e').restr s :=
eq_of_local_equiv_eq $ local_equiv.restr_trans e.to_local_equiv e'.to_local_equiv (interior s)

/-- `eq_on_source e e'` means that `e` and `e'` have the same source, and coincide there. They
should really be considered the same local equiv. -/
def eq_on_source (e e' : local_homeomorph α β) : Prop :=
e.source = e'.source ∧ (eq_on e e' e.source)

lemma eq_on_source_iff (e e' : local_homeomorph α β) :
eq_on_source e e' ↔ local_equiv.eq_on_source e.to_local_equiv e'.to_local_equiv :=
iff.rfl

/-- `eq_on_source` is an equivalence relation -/
instance : setoid (local_homeomorph α β) :=
{ r     := eq_on_source,
  iseqv := ⟨
    λe, (@local_equiv.eq_on_source_setoid α β).iseqv.1 e.to_local_equiv,
    λe e' h, (@local_equiv.eq_on_source_setoid α β).iseqv.2.1 ((eq_on_source_iff e e').1 h),
    λe e' e'' h h', (@local_equiv.eq_on_source_setoid α β).iseqv.2.2
      ((eq_on_source_iff e e').1 h) ((eq_on_source_iff e' e'').1 h')⟩ }

lemma eq_on_source_refl : e ≈ e := setoid.refl _

/-- If two local homeomorphisms are equivalent, so are their inverses -/
lemma eq_on_source.symm' {e e' : local_homeomorph α β} (h : e ≈ e') : e.symm ≈ e'.symm :=
local_equiv.eq_on_source.symm' h

/-- Two equivalent local homeomorphisms have the same source -/
lemma eq_on_source.source_eq {e e' : local_homeomorph α β} (h : e ≈ e') : e.source = e'.source :=
h.1

/-- Two equivalent local homeomorphisms have the same target -/
lemma eq_on_source.target_eq {e e' : local_homeomorph α β} (h : e ≈ e') : e.target = e'.target :=
h.symm'.1

/-- Two equivalent local homeomorphisms have coinciding `to_fun` on the source -/
lemma eq_on_source.eq_on {e e' : local_homeomorph α β} (h : e ≈ e') :
  eq_on e e' e.source :=
h.2

/-- Two equivalent local homeomorphisms have coinciding `inv_fun` on the target -/
lemma eq_on_source.symm_eq_on_target {e e' : local_homeomorph α β} (h : e ≈ e') :
  eq_on e.symm e'.symm e.target :=
h.symm'.2

/-- Composition of local homeomorphisms respects equivalence -/
lemma eq_on_source.trans' {e e' : local_homeomorph α β} {f f' : local_homeomorph β γ}
  (he : e ≈ e') (hf : f ≈ f') : e.trans f ≈ e'.trans f' :=
local_equiv.eq_on_source.trans' he hf

/-- Restriction of local homeomorphisms respects equivalence -/
lemma eq_on_source.restr {e e' : local_homeomorph α β} (he : e ≈ e') (s : set α) :
  e.restr s ≈ e'.restr s :=
local_equiv.eq_on_source.restr he _

/-- Composition of a local homeomorphism and its inverse is equivalent to the restriction of the
identity to the source -/
lemma trans_self_symm :
  e.trans e.symm ≈ local_homeomorph.of_set e.source e.open_source :=
local_equiv.trans_self_symm _

lemma trans_symm_self :
  e.symm.trans e ≈ local_homeomorph.of_set e.target e.open_target :=
e.symm.trans_self_symm

lemma eq_of_eq_on_source_univ {e e' : local_homeomorph α β} (h : e ≈ e')
  (s : e.source = univ) (t : e.target = univ) : e = e' :=
eq_of_local_equiv_eq $ local_equiv.eq_of_eq_on_source_univ _ _ h s t

section prod

/-- The product of two local homeomorphisms, as a local homeomorphism on the product space. -/
def prod (e : local_homeomorph α β) (e' : local_homeomorph γ δ) : local_homeomorph (α × γ) (β × δ) :=
{ open_source := e.open_source.prod e'.open_source,
  open_target := e.open_target.prod e'.open_target,
  continuous_to_fun := continuous_on.prod
    (e.continuous_to_fun.comp continuous_fst.continuous_on (prod_subset_preimage_fst _ _))
    (e'.continuous_to_fun.comp continuous_snd.continuous_on (prod_subset_preimage_snd _ _)),
  continuous_inv_fun := continuous_on.prod
    (e.continuous_inv_fun.comp continuous_fst.continuous_on (prod_subset_preimage_fst _ _))
    (e'.continuous_inv_fun.comp continuous_snd.continuous_on (prod_subset_preimage_snd _ _)),
  ..e.to_local_equiv.prod e'.to_local_equiv }

@[simp, mfld_simps] lemma prod_to_local_equiv (e : local_homeomorph α β) (e' : local_homeomorph γ δ) :
  (e.prod e').to_local_equiv = e.to_local_equiv.prod e'.to_local_equiv := rfl

lemma prod_source (e : local_homeomorph α β) (e' : local_homeomorph γ δ) :
  (e.prod e').source = set.prod e.source e'.source := rfl

lemma prod_target (e : local_homeomorph α β) (e' : local_homeomorph γ δ) :
  (e.prod e').target = set.prod e.target e'.target := rfl

@[simp, mfld_simps] lemma prod_coe (e : local_homeomorph α β) (e' : local_homeomorph γ δ) :
  (e.prod e' : α × γ → β × δ) = λp, (e p.1, e' p.2) := rfl

lemma prod_coe_symm (e : local_homeomorph α β) (e' : local_homeomorph γ δ) :
  ((e.prod e').symm : β × δ → α × γ) = λp, (e.symm p.1, e'.symm p.2) := rfl

@[simp, mfld_simps] lemma prod_symm (e : local_homeomorph α β) (e' : local_homeomorph γ δ) :
  (e.prod e').symm = (e.symm.prod e'.symm) :=
rfl

@[simp, mfld_simps] lemma prod_trans
  {η : Type*} {ε : Type*} [topological_space η] [topological_space ε]
  (e : local_homeomorph α β) (f : local_homeomorph β γ)
  (e' : local_homeomorph δ η) (f' : local_homeomorph η ε) :
  (e.prod e').trans (f.prod f') = (e.trans f).prod (e'.trans f') :=
local_homeomorph.eq_of_local_equiv_eq $
  by dsimp only [trans_to_local_equiv, prod_to_local_equiv]; apply local_equiv.prod_trans

end prod

section continuity

/-- Continuity within a set at a point can be read under right composition with a local
homeomorphism, if the point is in its target -/
lemma continuous_within_at_iff_continuous_within_at_comp_right
  {f : β → γ} {s : set β} {x : β} (h : x ∈ e.target) :
  continuous_within_at f s x ↔
  continuous_within_at (f ∘ e) (e ⁻¹' s) (e.symm x) :=
begin
  split,
  { assume f_cont,
    have : e (e.symm x) = x := e.right_inv h,
    rw ← this at f_cont,
    have : e.source ∈ 𝓝 (e.symm x) := mem_nhds_sets e.open_source (e.map_target h),
    rw [← continuous_within_at_inter this, inter_comm],
    exact continuous_within_at.comp f_cont
      ((e.continuous_at (e.map_target h)).continuous_within_at) (inter_subset_right _ _) },
  { assume fe_cont,
    have : continuous_within_at ((f ∘ e) ∘ e.symm) (s ∩ e.target) x,
    { apply continuous_within_at.comp fe_cont,
      apply (e.continuous_at_symm h).continuous_within_at,
      assume x hx,
      simp [hx.1, hx.2, e.map_target] },
    have : continuous_within_at f (s ∩ e.target) x :=
      continuous_within_at.congr this (λy hy, by simp [hy.2]) (by simp [h]),
    rwa continuous_within_at_inter at this,
    exact mem_nhds_sets e.open_target h }
end

/-- Continuity at a point can be read under right composition with a local homeomorphism, if the
point is in its target -/
lemma continuous_at_iff_continuous_at_comp_right
  {f : β → γ} {x : β} (h : x ∈ e.target) :
  continuous_at f x ↔ continuous_at (f ∘ e) (e.symm x) :=
by rw [← continuous_within_at_univ, e.continuous_within_at_iff_continuous_within_at_comp_right h,
       preimage_univ, continuous_within_at_univ]

/-- A function is continuous on a set if and only if its composition with a local homeomorphism
on the right is continuous on the corresponding set. -/
lemma continuous_on_iff_continuous_on_comp_right {f : β → γ} {s : set β} (h : s ⊆ e.target) :
  continuous_on f s ↔ continuous_on (f ∘ e) (e.source ∩ e ⁻¹' s) :=
begin
  split,
  { assume f_cont x hx,
    have := e.continuous_within_at_iff_continuous_within_at_comp_right (e.map_source hx.1),
    rw e.left_inv hx.1 at this,
    have A := f_cont _ hx.2,
    rw this at A,
    exact A.mono (inter_subset_right _ _), },
  { assume fe_cont x hx,
    have := e.continuous_within_at_iff_continuous_within_at_comp_right (h hx),
    rw this,
    have : e.source ∈ 𝓝 (e.symm x) := mem_nhds_sets e.open_source (e.map_target (h hx)),
    rw [← continuous_within_at_inter this, inter_comm],
    exact fe_cont _ (by simp [hx, h hx, e.map_target (h hx)]) }
end

/-- Continuity within a set at a point can be read under left composition with a local
homeomorphism if a neighborhood of the initial point is sent to the source of the local
homeomorphism-/
lemma continuous_within_at_iff_continuous_within_at_comp_left
  {f : γ → α} {s : set γ} {x : γ} (hx : f x ∈ e.source) (h : f ⁻¹' e.source ∈ 𝓝[s] x) :
  continuous_within_at f s x ↔ continuous_within_at (e ∘ f) s x :=
begin
  rw [← continuous_within_at_inter' h, ← continuous_within_at_inter' h],
  split,
  { assume f_cont,
    have : e.source ∈ 𝓝 (f x) := mem_nhds_sets e.open_source hx,
    apply continuous_within_at.comp (e.continuous_on (f x) hx) f_cont (inter_subset_right _ _) },
  { assume fe_cont,
    have : continuous_within_at (e.symm ∘ (e ∘ f)) (s ∩ f ⁻¹' e.source) x,
    { have : continuous_within_at e.symm univ (e (f x))
        := (e.continuous_at_symm (e.map_source hx)).continuous_within_at,
      exact continuous_within_at.comp this fe_cont (subset_univ _) },
    exact this.congr (λy hy, by simp [e.left_inv hy.2]) (by simp [e.left_inv hx]) }
end

/-- Continuity at a point can be read under left composition with a local homeomorphism if a
neighborhood of the initial point is sent to the source of the local homeomorphism-/
lemma continuous_at_iff_continuous_at_comp_left
  {f : γ → α} {x : γ} (h : f ⁻¹' e.source ∈ 𝓝 x) :
  continuous_at f x ↔ continuous_at (e ∘ f) x :=
begin
  have hx : f x ∈ e.source := (mem_of_nhds h : _),
  have h' : f ⁻¹' e.source ∈ 𝓝[univ] x, by rwa nhds_within_univ,
  rw [← continuous_within_at_univ, ← continuous_within_at_univ,
      e.continuous_within_at_iff_continuous_within_at_comp_left hx h']
end

/-- A function is continuous on a set if and only if its composition with a local homeomorphism
on the left is continuous on the corresponding set. -/
lemma continuous_on_iff_continuous_on_comp_left {f : γ → α} {s : set γ} (h : s ⊆ f ⁻¹' e.source) :
  continuous_on f s ↔ continuous_on (e ∘ f) s :=
begin
  split,
  { assume f_cont,
    exact e.continuous_on.comp f_cont h },
  { assume fe_cont,
    have : continuous_on (e.symm ∘ e ∘ f) s,
    { apply continuous_on.comp e.continuous_on_symm fe_cont,
      assume x hx,
      have : f x ∈ e.source := h hx,
      simp [this] },
    refine continuous_on.congr_mono this (λx hx, _) (subset.refl _),
    have : f x ∈ e.source := h hx,
    simp [this] }
end

end continuity

/-- If a local homeomorphism has source and target equal to univ, then it induces a homeomorphism
between the whole spaces, expressed in this definition. -/
def to_homeomorph_of_source_eq_univ_target_eq_univ (h : e.source = (univ : set α))
  (h' : e.target = univ) : homeomorph α β :=
{ to_fun := e,
  inv_fun := e.symm,
  left_inv := λx, e.left_inv $ by { rw h, exact mem_univ _ },
  right_inv := λx, e.right_inv $ by { rw h', exact mem_univ _ },
  continuous_to_fun := begin
    rw [continuous_iff_continuous_on_univ],
    convert e.continuous_to_fun,
    rw h
  end,
  continuous_inv_fun := begin
    rw [continuous_iff_continuous_on_univ],
    convert e.continuous_inv_fun,
    rw h'
  end }

@[simp, mfld_simps] lemma to_homeomorph_coe (h : e.source = (univ : set α)) (h' : e.target = univ) :
  (e.to_homeomorph_of_source_eq_univ_target_eq_univ h h' : α → β) = e := rfl

@[simp, mfld_simps] lemma to_homeomorph_symm_coe
  (h : e.source = (univ : set α)) (h' : e.target = univ) :
  ((e.to_homeomorph_of_source_eq_univ_target_eq_univ h h').symm : β → α) = e.symm := rfl

/-- A local homeomorphism whose source is all of `α` defines an open embedding of `α` into `β`.  The
converse is also true; see `open_embedding.to_local_homeomorph`. -/
lemma to_open_embedding (h : e.source = set.univ) : open_embedding e :=
begin
  apply open_embedding_of_continuous_injective_open,
  { apply continuous_iff_continuous_on_univ.mpr,
    rw ← h,
    exact e.continuous_to_fun },
  { apply set.injective_iff_inj_on_univ.mpr,
    rw ← h,
    exact e.inj_on },
  { intros U hU,
    simpa only [h, subset_univ] with mfld_simps using e.image_open_of_open hU}
end

end local_homeomorph

namespace homeomorph
variables (e : homeomorph α β) (e' : homeomorph β γ)
/- Register as simp lemmas that the fields of a local homeomorphism built from a homeomorphism
correspond to the fields of the original homeomorphism. -/

@[simp, mfld_simps] lemma to_local_homeomorph_source   : e.to_local_homeomorph.source = univ := rfl
@[simp, mfld_simps] lemma to_local_homeomorph_target   : e.to_local_homeomorph.target = univ := rfl
@[simp, mfld_simps] lemma to_local_homeomorph_coe      : (e.to_local_homeomorph : α → β) = e := rfl
@[simp, mfld_simps] lemma to_local_homeomorph_coe_symm :
  (e.to_local_homeomorph.symm : β → α) = e.symm := rfl
@[simp, mfld_simps] lemma refl_to_local_homeomorph :
  (homeomorph.refl α).to_local_homeomorph = local_homeomorph.refl α := rfl
@[simp, mfld_simps] lemma symm_to_local_homeomorph :
  e.symm.to_local_homeomorph = e.to_local_homeomorph.symm := rfl
@[simp, mfld_simps] lemma trans_to_local_homeomorph :
  (e.trans e').to_local_homeomorph = e.to_local_homeomorph.trans e'.to_local_homeomorph :=
local_homeomorph.eq_of_local_equiv_eq $ equiv.trans_to_local_equiv _ _

end homeomorph

namespace open_embedding
variables [nonempty α]
variables (f : α → β) (h : open_embedding f)

/-- An open embedding of `α` into `β`, with `α` nonempty, defines a local homeomorphism whose source
is all of `α`.  The converse is also true; see `local_homeomorph.to_open_embedding`. -/
noncomputable def to_local_homeomorph : local_homeomorph α β :=
local_homeomorph.of_continuous_open
  ((h.to_embedding.inj.inj_on univ).to_local_equiv _ _)
  h.continuous.continuous_on h.is_open_map is_open_univ

@[simp, mfld_simps] lemma to_local_homeomorph_coe : ⇑(h.to_local_homeomorph f) = f := rfl
@[simp, mfld_simps] lemma source : (h.to_local_homeomorph f).source = set.univ := rfl
@[simp, mfld_simps] lemma target : (h.to_local_homeomorph f).target = set.range f := image_univ

end open_embedding

-- We close and reopen the namespace to avoid
-- picking up the unnecessary `[nonempty α]` typeclass argument
namespace open_embedding

lemma continuous_at_iff
  {f : α → β} {g : β → γ} (hf : open_embedding f) {x : α} :
  continuous_at (g ∘ f) x ↔ continuous_at g (f x) :=
begin
  haveI : nonempty α := ⟨x⟩,
  convert (((hf.to_local_homeomorph f).continuous_at_iff_continuous_at_comp_right) _).symm,
  { apply (local_homeomorph.left_inv _ _).symm,
    simp, },
  { simp, },
end

end open_embedding

namespace topological_space.opens

open topological_space
variables (s : opens α) [nonempty s]

/-- The inclusion of an open subset `s` of a space `α` into `α` is a local homeomorphism from the
subtype `s` to `α`. -/
noncomputable def local_homeomorph_subtype_coe : local_homeomorph s α :=
open_embedding.to_local_homeomorph _ s.2.open_embedding_subtype_coe

@[simp, mfld_simps] lemma local_homeomorph_subtype_coe_coe :
  (s.local_homeomorph_subtype_coe : s → α) = coe := rfl

@[simp, mfld_simps] lemma local_homeomorph_subtype_coe_source :
  s.local_homeomorph_subtype_coe.source = set.univ := rfl

@[simp, mfld_simps] lemma local_homeomorph_subtype_coe_target :
  s.local_homeomorph_subtype_coe.target = s :=
by { simp only [local_homeomorph_subtype_coe, subtype.range_coe_subtype] with mfld_simps, refl }

end topological_space.opens

namespace local_homeomorph

open topological_space
variables (e : local_homeomorph α β)
variables (s : opens α) [nonempty s]

/-- The restriction of a local homeomorphism `e` to an open subset `s` of the domain type produces a
local homeomorphism whose domain is the subtype `s`.-/
noncomputable def subtype_restr : local_homeomorph s β := s.local_homeomorph_subtype_coe.trans e

lemma subtype_restr_def : e.subtype_restr s = s.local_homeomorph_subtype_coe.trans e := rfl

@[simp, mfld_simps] lemma subtype_restr_coe : ((e.subtype_restr s : local_homeomorph s β) : s → β)
  = set.restrict (e : α → β) s := rfl

@[simp, mfld_simps] lemma subtype_restr_source : (e.subtype_restr s).source = coe ⁻¹' e.source :=
by simp only [subtype_restr_def] with mfld_simps

/- This lemma characterizes the transition functions of an open subset in terms of the transition
functions of the original space. -/
lemma subtype_restr_symm_trans_subtype_restr (f f' : local_homeomorph α β) :
  (f.subtype_restr s).symm.trans (f'.subtype_restr s)
  ≈ (f.symm.trans f').restr (f.target ∩ (f.symm) ⁻¹' s) :=
begin
  simp only [subtype_restr_def, trans_symm_eq_symm_trans_symm],
  have openness₁ : is_open (f.target ∩ f.symm ⁻¹' s) := f.preimage_open_of_open_symm s.2,
  rw [← of_set_trans _ openness₁, ← trans_assoc, ← trans_assoc],
  refine eq_on_source.trans' _ (eq_on_source_refl _),
  -- f' has been eliminated !!!
  have sets_identity : f.symm.source ∩ (f.target ∩ (f.symm) ⁻¹' s) = f.symm.source ∩ f.symm ⁻¹' s,
  { mfld_set_tac },
  have openness₂ : is_open (s : set α) := s.2,
  rw [of_set_trans', sets_identity, ← trans_of_set' _ openness₂, trans_assoc],
  refine eq_on_source.trans' (eq_on_source_refl _) _,
  -- f has been eliminated !!!
  refine setoid.trans (trans_symm_self s.local_homeomorph_subtype_coe) _,
  simp only with mfld_simps,
end

end local_homeomorph<|MERGE_RESOLUTION|>--- conflicted
+++ resolved
@@ -192,13 +192,10 @@
 le_antisymm (e.continuous_at hx) $
   le_map_of_right_inverse (e.eventually_right_inverse' hx) (e.tendsto_symm hx)
 
-<<<<<<< HEAD
-=======
 lemma symm_map_nhds_eq (e : local_homeomorph α β) {x} (hx : x ∈ e.source) :
   map e.symm (𝓝 (e x)) = 𝓝 x :=
 (e.symm.map_nhds_eq $ e.map_source hx).trans $ by rw e.left_inv hx
 
->>>>>>> a19af600
 lemma image_mem_nhds (e : local_homeomorph α β) {x} (hx : x ∈ e.source) {s : set α} (hs : s ∈ 𝓝 x) :
   e '' s ∈ 𝓝 (e x) :=
 e.map_nhds_eq hx ▸ filter.image_mem_map hs
