--- conflicted
+++ resolved
@@ -160,12 +160,8 @@
   -- Next we choose a finite covering `B (c n i) (r n i)` of each
   -- `Kdiff (n + 1) ∩ s` such that `B (c n i) (r n i) ∩ s` is disjoint with `K n`
   have : ∀ n (x : Kdiff (n + 1) ∩ s), (K n)ᶜ ∈ 𝓝 (x : X),
-<<<<<<< HEAD
-    from λ n x, mem_nhds_sets (K.is_closed n) (λ hx', x.2.1.2 $ K.subset_interior_succ _ hx'),
-=======
     from λ n x, mem_nhds_sets (K.is_closed n).is_open_compl
       (λ hx', x.2.1.2 $ K.subset_interior_succ _ hx'),
->>>>>>> 4d8d344c
   haveI : ∀ n (x : Kdiff n ∩ s), nonempty (ι x) := λ n x, (hB x x.2.2).nonempty,
   choose! r hrp hr using (λ n (x : Kdiff (n + 1) ∩ s), (hB x x.2.2).mem_iff.1 (this n x)),
   have hxr : ∀ n x (hx : x ∈ Kdiff (n + 1) ∩ s), B x (r n ⟨x, hx⟩) ∈ 𝓝 x,
