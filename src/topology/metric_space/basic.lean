/-
Copyright (c) 2015, 2017 Jeremy Avigad. All rights reserved.
Released under Apache 2.0 license as described in the file LICENSE.
Metric spaces.

Authors: Jeremy Avigad, Robert Y. Lewis, Johannes Hölzl, Mario Carneiro, Sébastien Gouëzel

Many definitions and theorems expected on metric spaces are already introduced on uniform spaces and
topological spaces. For example:
  open and closed sets, compactness, completeness, continuity and uniform continuity
-/
import topology.metric_space.emetric_space
import topology.shrinking_lemma
import topology.algebra.ordered
import data.fintype.intervals

open set filter classical topological_space
noncomputable theory

open_locale uniformity topological_space big_operators filter nnreal ennreal

universes u v w
variables {α : Type u} {β : Type v} {γ : Type w}

/-- Construct a uniform structure from a distance function and metric space axioms -/
def uniform_space_of_dist
  (dist : α → α → ℝ)
  (dist_self : ∀ x : α, dist x x = 0)
  (dist_comm : ∀ x y : α, dist x y = dist y x)
  (dist_triangle : ∀ x y z : α, dist x z ≤ dist x y + dist y z) : uniform_space α :=
uniform_space.of_core {
  uniformity := (⨅ ε>0, 𝓟 {p:α×α | dist p.1 p.2 < ε}),
  refl       := le_infi $ assume ε, le_infi $
    by simp [set.subset_def, id_rel, dist_self, (>)] {contextual := tt},
  comp       := le_infi $ assume ε, le_infi $ assume h, lift'_le
    (mem_infi_sets (ε / 2) $ mem_infi_sets (div_pos h zero_lt_two) (subset.refl _)) $
    have ∀ (a b c : α), dist a c < ε / 2 → dist c b < ε / 2 → dist a b < ε,
      from assume a b c hac hcb,
      calc dist a b ≤ dist a c + dist c b : dist_triangle _ _ _
        ... < ε / 2 + ε / 2 : add_lt_add hac hcb
        ... = ε : by rw [div_add_div_same, add_self_div_two],
    by simpa [comp_rel],
  symm       := tendsto_infi.2 $ assume ε, tendsto_infi.2 $ assume h,
    tendsto_infi' ε $ tendsto_infi' h $ tendsto_principal_principal.2 $ by simp [dist_comm] }

/-- The distance function (given an ambient metric space on `α`), which returns
  a nonnegative real number `dist x y` given `x y : α`. -/
class has_dist (α : Type*) := (dist : α → α → ℝ)

export has_dist (dist)

-- the uniform structure and the emetric space structure are embedded in the metric space structure
-- to avoid instance diamond issues. See Note [forgetful inheritance].

/-- Metric space

Each metric space induces a canonical `uniform_space` and hence a canonical `topological_space`.
This is enforced in the type class definition, by extending the `uniform_space` structure. When
instantiating a `metric_space` structure, the uniformity fields are not necessary, they will be
filled in by default. In the same way, each metric space induces an emetric space structure.
It is included in the structure, but filled in by default.
-/
class metric_space (α : Type u) extends has_dist α : Type u :=
(dist_self : ∀ x : α, dist x x = 0)
(eq_of_dist_eq_zero : ∀ {x y : α}, dist x y = 0 → x = y)
(dist_comm : ∀ x y : α, dist x y = dist y x)
(dist_triangle : ∀ x y z : α, dist x z ≤ dist x y + dist y z)
(edist : α → α → ℝ≥0∞ := λx y, ennreal.of_real (dist x y))
(edist_dist : ∀ x y : α, edist x y = ennreal.of_real (dist x y) . control_laws_tac)
(to_uniform_space : uniform_space α := uniform_space_of_dist dist dist_self dist_comm dist_triangle)
(uniformity_dist : 𝓤 α = ⨅ ε>0, 𝓟 {p:α×α | dist p.1 p.2 < ε} . control_laws_tac)

variables [metric_space α]

@[priority 100] -- see Note [lower instance priority]
instance metric_space.to_uniform_space' : uniform_space α :=
metric_space.to_uniform_space

@[priority 200] -- see Note [lower instance priority]
instance metric_space.to_has_edist : has_edist α := ⟨metric_space.edist⟩

@[simp] theorem dist_self (x : α) : dist x x = 0 := metric_space.dist_self x

theorem eq_of_dist_eq_zero {x y : α} : dist x y = 0 → x = y :=
metric_space.eq_of_dist_eq_zero

theorem dist_comm (x y : α) : dist x y = dist y x := metric_space.dist_comm x y

theorem edist_dist (x y : α) : edist x y = ennreal.of_real (dist x y) :=
metric_space.edist_dist x y

@[simp] theorem dist_eq_zero {x y : α} : dist x y = 0 ↔ x = y :=
iff.intro eq_of_dist_eq_zero (assume : x = y, this ▸ dist_self _)

@[simp] theorem zero_eq_dist {x y : α} : 0 = dist x y ↔ x = y :=
by rw [eq_comm, dist_eq_zero]

theorem dist_triangle (x y z : α) : dist x z ≤ dist x y + dist y z :=
metric_space.dist_triangle x y z

theorem dist_triangle_left (x y z : α) : dist x y ≤ dist z x + dist z y :=
by rw dist_comm z; apply dist_triangle

theorem dist_triangle_right (x y z : α) : dist x y ≤ dist x z + dist y z :=
by rw dist_comm y; apply dist_triangle

lemma dist_triangle4 (x y z w : α) :
  dist x w ≤ dist x y + dist y z + dist z w :=
calc dist x w ≤ dist x z + dist z w : dist_triangle x z w
          ... ≤ (dist x y + dist y z) + dist z w : add_le_add_right (dist_triangle x y z) _

lemma dist_triangle4_left (x₁ y₁ x₂ y₂ : α) :
  dist x₂ y₂ ≤ dist x₁ y₁ + (dist x₁ x₂ + dist y₁ y₂) :=
by { rw [add_left_comm, dist_comm x₁, ← add_assoc], apply dist_triangle4 }

lemma dist_triangle4_right (x₁ y₁ x₂ y₂ : α) :
  dist x₁ y₁ ≤ dist x₁ x₂ + dist y₁ y₂ + dist x₂ y₂ :=
by { rw [add_right_comm, dist_comm y₁], apply dist_triangle4 }

/-- The triangle (polygon) inequality for sequences of points; `finset.Ico` version. -/
lemma dist_le_Ico_sum_dist (f : ℕ → α) {m n} (h : m ≤ n) :
  dist (f m) (f n) ≤ ∑ i in finset.Ico m n, dist (f i) (f (i + 1)) :=
begin
  revert n,
  apply nat.le_induction,
  { simp only [finset.sum_empty, finset.Ico.self_eq_empty, dist_self] },
  { assume n hn hrec,
    calc dist (f m) (f (n+1)) ≤ dist (f m) (f n) + dist _ _ : dist_triangle _ _ _
      ... ≤ ∑ i in finset.Ico m n, _ + _ : add_le_add hrec (le_refl _)
      ... = ∑ i in finset.Ico m (n+1), _ :
        by rw [finset.Ico.succ_top hn, finset.sum_insert, add_comm]; simp }
end

/-- The triangle (polygon) inequality for sequences of points; `finset.range` version. -/
lemma dist_le_range_sum_dist (f : ℕ → α) (n : ℕ) :
  dist (f 0) (f n) ≤ ∑ i in finset.range n, dist (f i) (f (i + 1)) :=
finset.Ico.zero_bot n ▸ dist_le_Ico_sum_dist f (nat.zero_le n)

/-- A version of `dist_le_Ico_sum_dist` with each intermediate distance replaced
with an upper estimate. -/
lemma dist_le_Ico_sum_of_dist_le {f : ℕ → α} {m n} (hmn : m ≤ n)
  {d : ℕ → ℝ} (hd : ∀ {k}, m ≤ k → k < n → dist (f k) (f (k + 1)) ≤ d k) :
  dist (f m) (f n) ≤ ∑ i in finset.Ico m n, d i :=
le_trans (dist_le_Ico_sum_dist f hmn) $
finset.sum_le_sum $ λ k hk, hd (finset.Ico.mem.1 hk).1 (finset.Ico.mem.1 hk).2

/-- A version of `dist_le_range_sum_dist` with each intermediate distance replaced
with an upper estimate. -/
lemma dist_le_range_sum_of_dist_le {f : ℕ → α} (n : ℕ)
  {d : ℕ → ℝ} (hd : ∀ {k}, k < n → dist (f k) (f (k + 1)) ≤ d k) :
  dist (f 0) (f n) ≤ ∑ i in finset.range n, d i :=
finset.Ico.zero_bot n ▸ dist_le_Ico_sum_of_dist_le (zero_le n) (λ _ _, hd)

theorem swap_dist : function.swap (@dist α _) = dist :=
by funext x y; exact dist_comm _ _

theorem abs_dist_sub_le (x y z : α) : abs (dist x z - dist y z) ≤ dist x y :=
abs_sub_le_iff.2
 ⟨sub_le_iff_le_add.2 (dist_triangle _ _ _),
  sub_le_iff_le_add.2 (dist_triangle_left _ _ _)⟩

theorem dist_nonneg {x y : α} : 0 ≤ dist x y :=
have 2 * dist x y ≥ 0,
  from calc 2 * dist x y = dist x y + dist y x : by rw [dist_comm x y, two_mul]
    ... ≥ 0 : by rw ← dist_self x; apply dist_triangle,
nonneg_of_mul_nonneg_left this zero_lt_two

@[simp] theorem dist_le_zero {x y : α} : dist x y ≤ 0 ↔ x = y :=
by simpa [le_antisymm_iff, dist_nonneg] using @dist_eq_zero _ _ x y

@[simp] theorem dist_pos {x y : α} : 0 < dist x y ↔ x ≠ y :=
by simpa only [not_le] using not_congr dist_le_zero

@[simp] theorem abs_dist {a b : α} : abs (dist a b) = dist a b :=
abs_of_nonneg dist_nonneg

theorem eq_of_forall_dist_le {x y : α} (h : ∀ ε > 0, dist x y ≤ ε) : x = y :=
eq_of_dist_eq_zero (eq_of_le_of_forall_le_of_dense dist_nonneg h)

/-- Distance as a nonnegative real number. -/
def nndist (a b : α) : ℝ≥0 := ⟨dist a b, dist_nonneg⟩

/--Express `nndist` in terms of `edist`-/
lemma nndist_edist (x y : α) : nndist x y = (edist x y).to_nnreal :=
by simp [nndist, edist_dist, nnreal.of_real, max_eq_left dist_nonneg, ennreal.of_real]

/--Express `edist` in terms of `nndist`-/
lemma edist_nndist (x y : α) : edist x y = ↑(nndist x y) :=
by { rw [edist_dist, nndist, ennreal.of_real_eq_coe_nnreal] }

@[simp, norm_cast] lemma ennreal_coe_nndist (x y : α) : ↑(nndist x y) = edist x y :=
(edist_nndist x y).symm

@[simp, norm_cast] lemma edist_lt_coe {x y : α} {c : ℝ≥0} :
  edist x y < c ↔ nndist x y < c :=
by rw [edist_nndist, ennreal.coe_lt_coe]

@[simp, norm_cast] lemma edist_le_coe {x y : α} {c : ℝ≥0} :
  edist x y ≤ c ↔ nndist x y ≤ c :=
by rw [edist_nndist, ennreal.coe_le_coe]

/--In a metric space, the extended distance is always finite-/
lemma edist_ne_top (x y : α) : edist x y ≠ ⊤ :=
by rw [edist_dist x y]; apply ennreal.coe_ne_top

/--In a metric space, the extended distance is always finite-/
lemma edist_lt_top {α : Type*} [metric_space α] (x y : α) : edist x y < ⊤ :=
ennreal.lt_top_iff_ne_top.2 (edist_ne_top x y)

/--`nndist x x` vanishes-/
@[simp] lemma nndist_self (a : α) : nndist a a = 0 := (nnreal.coe_eq_zero _).1 (dist_self a)

/--Express `dist` in terms of `nndist`-/
lemma dist_nndist (x y : α) : dist x y = ↑(nndist x y) := rfl

@[simp, norm_cast] lemma coe_nndist (x y : α) : ↑(nndist x y) = dist x y :=
(dist_nndist x y).symm

@[simp, norm_cast] lemma dist_lt_coe {x y : α} {c : ℝ≥0} :
  dist x y < c ↔ nndist x y < c :=
iff.rfl

@[simp, norm_cast] lemma dist_le_coe {x y : α} {c : ℝ≥0} :
  dist x y ≤ c ↔ nndist x y ≤ c :=
iff.rfl

/--Express `nndist` in terms of `dist`-/
lemma nndist_dist (x y : α) : nndist x y = nnreal.of_real (dist x y) :=
by rw [dist_nndist, nnreal.of_real_coe]

/--Deduce the equality of points with the vanishing of the nonnegative distance-/
theorem eq_of_nndist_eq_zero {x y : α} : nndist x y = 0 → x = y :=
by simp only [← nnreal.eq_iff, ← dist_nndist, imp_self, nnreal.coe_zero, dist_eq_zero]

theorem nndist_comm (x y : α) : nndist x y = nndist y x :=
by simpa only [dist_nndist, nnreal.coe_eq] using dist_comm x y

/--Characterize the equality of points with the vanishing of the nonnegative distance-/
@[simp] theorem nndist_eq_zero {x y : α} : nndist x y = 0 ↔ x = y :=
by simp only [← nnreal.eq_iff, ← dist_nndist, imp_self, nnreal.coe_zero, dist_eq_zero]

@[simp] theorem zero_eq_nndist {x y : α} : 0 = nndist x y ↔ x = y :=
by simp only [← nnreal.eq_iff, ← dist_nndist, imp_self, nnreal.coe_zero, zero_eq_dist]

/--Triangle inequality for the nonnegative distance-/
theorem nndist_triangle (x y z : α) : nndist x z ≤ nndist x y + nndist y z :=
dist_triangle _ _ _

theorem nndist_triangle_left (x y z : α) : nndist x y ≤ nndist z x + nndist z y :=
dist_triangle_left _ _ _

theorem nndist_triangle_right (x y z : α) : nndist x y ≤ nndist x z + nndist y z :=
dist_triangle_right _ _ _

/--Express `dist` in terms of `edist`-/
lemma dist_edist (x y : α) : dist x y = (edist x y).to_real :=
by rw [edist_dist, ennreal.to_real_of_real (dist_nonneg)]

namespace metric

/- instantiate metric space as a topology -/
variables {x y z : α} {ε ε₁ ε₂ : ℝ} {s : set α}

/-- `ball x ε` is the set of all points `y` with `dist y x < ε` -/
def ball (x : α) (ε : ℝ) : set α := {y | dist y x < ε}

@[simp] theorem mem_ball : y ∈ ball x ε ↔ dist y x < ε := iff.rfl

theorem mem_ball' : y ∈ ball x ε ↔ dist x y < ε := by rw dist_comm; refl

@[simp] lemma nonempty_ball (h : 0 < ε) : (ball x ε).nonempty :=
⟨x, by simp [h]⟩

lemma ball_eq_ball (ε : ℝ) (x : α) :
  uniform_space.ball x {p | dist p.2 p.1 < ε} = metric.ball x ε := rfl

lemma ball_eq_ball' (ε : ℝ) (x : α) :
  uniform_space.ball x {p | dist p.1 p.2 < ε} = metric.ball x ε :=
by { ext, simp [dist_comm, uniform_space.ball] }

/-- `closed_ball x ε` is the set of all points `y` with `dist y x ≤ ε` -/
def closed_ball (x : α) (ε : ℝ) := {y | dist y x ≤ ε}

@[simp] theorem mem_closed_ball : y ∈ closed_ball x ε ↔ dist y x ≤ ε := iff.rfl

/-- `sphere x ε` is the set of all points `y` with `dist y x = ε` -/
def sphere (x : α) (ε : ℝ) := {y | dist y x = ε}

@[simp] theorem mem_sphere : y ∈ sphere x ε ↔ dist y x = ε := iff.rfl

theorem mem_closed_ball' : y ∈ closed_ball x ε ↔ dist x y ≤ ε :=
by { rw dist_comm, refl }

lemma nonempty_closed_ball (h : 0 ≤ ε) : (closed_ball x ε).nonempty :=
⟨x, by simp [h]⟩

theorem ball_subset_closed_ball : ball x ε ⊆ closed_ball x ε :=
assume y (hy : _ < _), le_of_lt hy

theorem sphere_subset_closed_ball : sphere x ε ⊆ closed_ball x ε :=
λ y, le_of_eq

theorem sphere_disjoint_ball : disjoint (sphere x ε) (ball x ε) :=
λ y ⟨hy₁, hy₂⟩, absurd hy₁ $ ne_of_lt hy₂

@[simp] theorem ball_union_sphere : ball x ε ∪ sphere x ε = closed_ball x ε :=
set.ext $ λ y, (@le_iff_lt_or_eq ℝ _ _ _).symm

@[simp] theorem sphere_union_ball : sphere x ε ∪ ball x ε = closed_ball x ε :=
by rw [union_comm, ball_union_sphere]

@[simp] theorem closed_ball_diff_sphere : closed_ball x ε \ sphere x ε = ball x ε :=
by rw [← ball_union_sphere, set.union_diff_cancel_right sphere_disjoint_ball.symm]

@[simp] theorem closed_ball_diff_ball : closed_ball x ε \ ball x ε = sphere x ε :=
by rw [← ball_union_sphere, set.union_diff_cancel_left sphere_disjoint_ball.symm]

theorem pos_of_mem_ball (hy : y ∈ ball x ε) : 0 < ε :=
lt_of_le_of_lt dist_nonneg hy

theorem mem_ball_self (h : 0 < ε) : x ∈ ball x ε :=
show dist x x < ε, by rw dist_self; assumption

theorem mem_closed_ball_self (h : 0 ≤ ε) : x ∈ closed_ball x ε :=
show dist x x ≤ ε, by rw dist_self; assumption

theorem mem_ball_comm : x ∈ ball y ε ↔ y ∈ ball x ε :=
by simp [dist_comm]

theorem ball_subset_ball (h : ε₁ ≤ ε₂) : ball x ε₁ ⊆ ball x ε₂ :=
λ y (yx : _ < ε₁), lt_of_lt_of_le yx h

theorem closed_ball_subset_closed_ball (h : ε₁ ≤ ε₂) :
  closed_ball x ε₁ ⊆ closed_ball x ε₂ :=
λ y (yx : _ ≤ ε₁), le_trans yx h

theorem closed_ball_subset_ball (h : ε₁ < ε₂) :
  closed_ball x ε₁ ⊆ ball x ε₂ :=
λ y (yh : dist y x ≤ ε₁), lt_of_le_of_lt yh h

theorem ball_disjoint (h : ε₁ + ε₂ ≤ dist x y) : ball x ε₁ ∩ ball y ε₂ = ∅ :=
eq_empty_iff_forall_not_mem.2 $ λ z ⟨h₁, h₂⟩,
not_lt_of_le (dist_triangle_left x y z)
  (lt_of_lt_of_le (add_lt_add h₁ h₂) h)

theorem ball_disjoint_same (h : ε ≤ dist x y / 2) : ball x ε ∩ ball y ε = ∅ :=
ball_disjoint $ by rwa [← two_mul, ← le_div_iff' (@zero_lt_two ℝ _ _)]

theorem ball_subset (h : dist x y ≤ ε₂ - ε₁) : ball x ε₁ ⊆ ball y ε₂ :=
λ z zx, by rw ← add_sub_cancel'_right ε₁ ε₂; exact
lt_of_le_of_lt (dist_triangle z x y) (add_lt_add_of_lt_of_le zx h)

theorem ball_half_subset (y) (h : y ∈ ball x (ε / 2)) : ball y (ε / 2) ⊆ ball x ε :=
ball_subset $ by rw sub_self_div_two; exact le_of_lt h

theorem exists_ball_subset_ball (h : y ∈ ball x ε) : ∃ ε' > 0, ball y ε' ⊆ ball x ε :=
⟨_, sub_pos.2 h, ball_subset $ by rw sub_sub_self⟩

@[simp] theorem ball_eq_empty_iff_nonpos : ball x ε = ∅ ↔ ε ≤ 0 :=
eq_empty_iff_forall_not_mem.trans
⟨λ h, le_of_not_gt $ λ ε0, h _ $ mem_ball_self ε0,
 λ ε0 y h, not_lt_of_le ε0 $ pos_of_mem_ball h⟩

@[simp] theorem closed_ball_eq_empty_iff_neg : closed_ball x ε = ∅ ↔ ε < 0 :=
eq_empty_iff_forall_not_mem.trans
⟨λ h, not_le.1 $ λ ε0, h x $ mem_closed_ball_self ε0,
  λ ε0 y h, not_lt_of_le (mem_closed_ball.1 h) (lt_of_lt_of_le ε0 dist_nonneg)⟩

@[simp] lemma ball_zero : ball x 0 = ∅ :=
by rw [ball_eq_empty_iff_nonpos]

@[simp] lemma closed_ball_zero : closed_ball x 0 = {x} :=
set.ext $ λ y, dist_le_zero

theorem uniformity_basis_dist :
  (𝓤 α).has_basis (λ ε : ℝ, 0 < ε) (λ ε, {p:α×α | dist p.1 p.2 < ε}) :=
begin
  rw ← metric_space.uniformity_dist.symm,
  refine has_basis_binfi_principal _ nonempty_Ioi,
  exact λ r (hr : 0 < r) p (hp : 0 < p), ⟨min r p, lt_min hr hp,
     λ x (hx : dist _ _ < _), lt_of_lt_of_le hx (min_le_left r p),
     λ x (hx : dist _ _ < _), lt_of_lt_of_le hx (min_le_right r p)⟩
end

/-- Given `f : β → ℝ`, if `f` sends `{i | p i}` to a set of positive numbers
accumulating to zero, then `f i`-neighborhoods of the diagonal form a basis of `𝓤 α`.

For specific bases see `uniformity_basis_dist`, `uniformity_basis_dist_inv_nat_succ`,
and `uniformity_basis_dist_inv_nat_pos`. -/
protected theorem mk_uniformity_basis {β : Type*} {p : β → Prop} {f : β → ℝ}
  (hf₀ : ∀ i, p i → 0 < f i) (hf : ∀ ⦃ε⦄, 0 < ε → ∃ i (hi : p i), f i ≤ ε) :
  (𝓤 α).has_basis p (λ i, {p:α×α | dist p.1 p.2 < f i}) :=
begin
  refine ⟨λ s, uniformity_basis_dist.mem_iff.trans _⟩,
  split,
  { rintros ⟨ε, ε₀, hε⟩,
    obtain ⟨i, hi, H⟩ : ∃ i (hi : p i), f i ≤ ε, from hf ε₀,
    exact ⟨i, hi, λ x (hx : _ < _), hε $ lt_of_lt_of_le hx H⟩ },
  { exact λ ⟨i, hi, H⟩, ⟨f i, hf₀ i hi, H⟩ }
end

theorem uniformity_basis_dist_inv_nat_succ :
  (𝓤 α).has_basis (λ _, true) (λ n:ℕ, {p:α×α | dist p.1 p.2 < 1 / (↑n+1) }) :=
metric.mk_uniformity_basis (λ n _, div_pos zero_lt_one $ nat.cast_add_one_pos n)
  (λ ε ε0, (exists_nat_one_div_lt ε0).imp $ λ n hn, ⟨trivial, le_of_lt hn⟩)

theorem uniformity_basis_dist_inv_nat_pos :
  (𝓤 α).has_basis (λ n:ℕ, 0<n) (λ n:ℕ, {p:α×α | dist p.1 p.2 < 1 / ↑n }) :=
metric.mk_uniformity_basis (λ n hn, div_pos zero_lt_one $ nat.cast_pos.2 hn)
  (λ ε ε0, let ⟨n, hn⟩ := exists_nat_one_div_lt ε0 in ⟨n+1, nat.succ_pos n, hn.le⟩)

theorem uniformity_basis_dist_lt {R : ℝ} (hR : 0 < R) :
  (𝓤 α).has_basis (λ r : ℝ, 0 < r ∧ r < R) (λ r, {p : α × α | dist p.1 p.2 < r}) :=
metric.mk_uniformity_basis (λ r, and.left) $ λ r hr,
  ⟨min r (R / 2), ⟨lt_min hr (half_pos hR), min_lt_iff.2 $ or.inr (half_lt_self hR)⟩,
    min_le_left _ _⟩

/-- Given `f : β → ℝ`, if `f` sends `{i | p i}` to a set of positive numbers
accumulating to zero, then closed neighborhoods of the diagonal of sizes `{f i | p i}`
form a basis of `𝓤 α`.

Currently we have only one specific basis `uniformity_basis_dist_le` based on this constructor.
More can be easily added if needed in the future. -/
protected theorem mk_uniformity_basis_le {β : Type*} {p : β → Prop} {f : β → ℝ}
  (hf₀ : ∀ x, p x → 0 < f x) (hf : ∀ ε, 0 < ε → ∃ x (hx : p x), f x ≤ ε) :
  (𝓤 α).has_basis p (λ x, {p:α×α | dist p.1 p.2 ≤ f x}) :=
begin
  refine ⟨λ s, uniformity_basis_dist.mem_iff.trans _⟩,
  split,
  { rintros ⟨ε, ε₀, hε⟩,
    rcases exists_between ε₀ with ⟨ε', hε'⟩,
    rcases hf ε' hε'.1 with ⟨i, hi, H⟩,
    exact ⟨i, hi, λ x (hx : _ ≤ _), hε $ lt_of_le_of_lt (le_trans hx H) hε'.2⟩ },
  { exact λ ⟨i, hi, H⟩, ⟨f i, hf₀ i hi, λ x (hx : _ < _), H (le_of_lt hx)⟩ }
end

/-- Contant size closed neighborhoods of the diagonal form a basis
of the uniformity filter. -/
theorem uniformity_basis_dist_le :
  (𝓤 α).has_basis (λ ε : ℝ, 0 < ε) (λ ε, {p:α×α | dist p.1 p.2 ≤ ε}) :=
metric.mk_uniformity_basis_le (λ _, id) (λ ε ε₀, ⟨ε, ε₀, le_refl ε⟩)

theorem mem_uniformity_dist {s : set (α×α)} :
  s ∈ 𝓤 α ↔ (∃ε>0, ∀{a b:α}, dist a b < ε → (a, b) ∈ s) :=
uniformity_basis_dist.mem_uniformity_iff

/-- A constant size neighborhood of the diagonal is an entourage. -/
theorem dist_mem_uniformity {ε:ℝ} (ε0 : 0 < ε) :
  {p:α×α | dist p.1 p.2 < ε} ∈ 𝓤 α :=
mem_uniformity_dist.2 ⟨ε, ε0, λ a b, id⟩

theorem uniform_continuous_iff [metric_space β] {f : α → β} :
  uniform_continuous f ↔ ∀ ε > 0, ∃ δ > 0,
    ∀{a b:α}, dist a b < δ → dist (f a) (f b) < ε :=
uniformity_basis_dist.uniform_continuous_iff uniformity_basis_dist

lemma uniform_continuous_on_iff [metric_space β] {f : α → β} {s : set α} :
  uniform_continuous_on f s ↔ ∀ ε > 0, ∃ δ > 0, ∀ x y ∈ s, dist x y < δ → dist (f x) (f y) < ε :=
begin
  dsimp [uniform_continuous_on],
  rw (metric.uniformity_basis_dist.inf_principal (s.prod s)).tendsto_iff
    metric.uniformity_basis_dist,
  simp only [and_imp, exists_prop, prod.forall, mem_inter_eq, gt_iff_lt, mem_set_of_eq, mem_prod],
  finish,
end

theorem uniform_embedding_iff [metric_space β] {f : α → β} :
  uniform_embedding f ↔ function.injective f ∧ uniform_continuous f ∧
    ∀ δ > 0, ∃ ε > 0, ∀ {a b : α}, dist (f a) (f b) < ε → dist a b < δ :=
uniform_embedding_def'.trans $ and_congr iff.rfl $ and_congr iff.rfl
⟨λ H δ δ0, let ⟨t, tu, ht⟩ := H _ (dist_mem_uniformity δ0),
               ⟨ε, ε0, hε⟩ := mem_uniformity_dist.1 tu in
  ⟨ε, ε0, λ a b h, ht _ _ (hε h)⟩,
 λ H s su, let ⟨δ, δ0, hδ⟩ := mem_uniformity_dist.1 su, ⟨ε, ε0, hε⟩ := H _ δ0 in
  ⟨_, dist_mem_uniformity ε0, λ a b h, hδ (hε h)⟩⟩

/-- A map between metric spaces is a uniform embedding if and only if the distance between `f x`
and `f y` is controlled in terms of the distance between `x` and `y` and conversely. -/
theorem uniform_embedding_iff' [metric_space β] {f : α → β} :
  uniform_embedding f ↔
  (∀ ε > 0, ∃ δ > 0, ∀ {a b : α}, dist a b < δ → dist (f a) (f b) < ε) ∧
  (∀ δ > 0, ∃ ε > 0, ∀ {a b : α}, dist (f a) (f b) < ε → dist a b < δ) :=
begin
  split,
  { assume h,
    exact ⟨uniform_continuous_iff.1 (uniform_embedding_iff.1 h).2.1,
          (uniform_embedding_iff.1 h).2.2⟩ },
  { rintros ⟨h₁, h₂⟩,
    refine uniform_embedding_iff.2 ⟨_, uniform_continuous_iff.2 h₁, h₂⟩,
    assume x y hxy,
    have : dist x y ≤ 0,
    { refine le_of_forall_lt' (λδ δpos, _),
      rcases h₂ δ δpos with ⟨ε, εpos, hε⟩,
      have : dist (f x) (f y) < ε, by simpa [hxy],
      exact hε this },
    simpa using this }
end

theorem totally_bounded_iff {s : set α} :
  totally_bounded s ↔ ∀ ε > 0, ∃t : set α, finite t ∧ s ⊆ ⋃y∈t, ball y ε :=
⟨λ H ε ε0, H _ (dist_mem_uniformity ε0),
 λ H r ru, let ⟨ε, ε0, hε⟩ := mem_uniformity_dist.1 ru,
               ⟨t, ft, h⟩ := H ε ε0 in
  ⟨t, ft, subset.trans h $ Union_subset_Union $ λ y, Union_subset_Union $ λ yt z, hε⟩⟩

/-- A metric space space is totally bounded if one can reconstruct up to any ε>0 any element of the
space from finitely many data. -/
lemma totally_bounded_of_finite_discretization {s : set α}
  (H : ∀ε > (0 : ℝ), ∃ (β : Type u) [fintype β] (F : s → β),
    ∀x y, F x = F y → dist (x:α) y < ε) :
  totally_bounded s :=
begin
  cases s.eq_empty_or_nonempty with hs hs,
  { rw hs, exact totally_bounded_empty },
  rcases hs with ⟨x0, hx0⟩,
  haveI : inhabited s := ⟨⟨x0, hx0⟩⟩,
  refine totally_bounded_iff.2 (λ ε ε0, _),
  rcases H ε ε0 with ⟨β, fβ, F, hF⟩,
  resetI,
  let Finv := function.inv_fun F,
  refine ⟨range (subtype.val ∘ Finv), finite_range _, λ x xs, _⟩,
  let x' := Finv (F ⟨x, xs⟩),
  have : F x' = F ⟨x, xs⟩ := function.inv_fun_eq ⟨⟨x, xs⟩, rfl⟩,
  simp only [set.mem_Union, set.mem_range],
  exact ⟨_, ⟨F ⟨x, xs⟩, rfl⟩, hF _ _ this.symm⟩
end

theorem finite_approx_of_totally_bounded {s : set α} (hs : totally_bounded s) :
  ∀ ε > 0, ∃ t ⊆ s, finite t ∧ s ⊆ ⋃y∈t, ball y ε :=
begin
  intros ε ε_pos,
  rw totally_bounded_iff_subset at hs,
  exact hs _ (dist_mem_uniformity ε_pos),
end

/-- Expressing locally uniform convergence on a set using `dist`. -/
lemma tendsto_locally_uniformly_on_iff {ι : Type*} [topological_space β]
  {F : ι → β → α} {f : β → α} {p : filter ι} {s : set β} :
  tendsto_locally_uniformly_on F f p s ↔
  ∀ ε > 0, ∀ x ∈ s, ∃ t ∈ 𝓝[s] x, ∀ᶠ n in p, ∀ y ∈ t, dist (f y) (F n y) < ε :=
begin
  refine ⟨λ H ε hε, H _ (dist_mem_uniformity hε), λ H u hu x hx, _⟩,
  rcases mem_uniformity_dist.1 hu with ⟨ε, εpos, hε⟩,
  rcases H ε εpos x hx with ⟨t, ht, Ht⟩,
  exact ⟨t, ht, Ht.mono (λ n hs x hx, hε (hs x hx))⟩
end

/-- Expressing uniform convergence on a set using `dist`. -/
lemma tendsto_uniformly_on_iff {ι : Type*}
  {F : ι → β → α} {f : β → α} {p : filter ι} {s : set β} :
  tendsto_uniformly_on F f p s ↔ ∀ ε > 0, ∀ᶠ n in p, ∀ x ∈ s, dist (f x) (F n x) < ε :=
begin
  refine ⟨λ H ε hε, H _ (dist_mem_uniformity hε), λ H u hu, _⟩,
  rcases mem_uniformity_dist.1 hu with ⟨ε, εpos, hε⟩,
  exact (H ε εpos).mono (λ n hs x hx, hε (hs x hx))
end

/-- Expressing locally uniform convergence using `dist`. -/
lemma tendsto_locally_uniformly_iff {ι : Type*} [topological_space β]
  {F : ι → β → α} {f : β → α} {p : filter ι} :
  tendsto_locally_uniformly F f p ↔
  ∀ ε > 0, ∀ (x : β), ∃ t ∈ 𝓝 x, ∀ᶠ n in p, ∀ y ∈ t, dist (f y) (F n y) < ε :=
by simp only [← tendsto_locally_uniformly_on_univ, tendsto_locally_uniformly_on_iff,
  nhds_within_univ, mem_univ, forall_const, exists_prop]

/-- Expressing uniform convergence using `dist`. -/
lemma tendsto_uniformly_iff {ι : Type*}
  {F : ι → β → α} {f : β → α} {p : filter ι} :
  tendsto_uniformly F f p ↔ ∀ ε > 0, ∀ᶠ n in p, ∀ x, dist (f x) (F n x) < ε :=
by { rw [← tendsto_uniformly_on_univ, tendsto_uniformly_on_iff], simp }

protected lemma cauchy_iff {f : filter α} :
  cauchy f ↔ ne_bot f ∧ ∀ ε > 0, ∃ t ∈ f, ∀ x y ∈ t, dist x y < ε :=
uniformity_basis_dist.cauchy_iff

theorem nhds_basis_ball : (𝓝 x).has_basis (λ ε:ℝ, 0 < ε) (ball x) :=
nhds_basis_uniformity uniformity_basis_dist

theorem mem_nhds_iff : s ∈ 𝓝 x ↔ ∃ε>0, ball x ε ⊆ s :=
nhds_basis_ball.mem_iff

theorem eventually_nhds_iff {p : α → Prop} :
  (∀ᶠ y in 𝓝 x, p y) ↔ ∃ε>0, ∀ ⦃y⦄, dist y x < ε → p y :=
mem_nhds_iff

lemma eventually_nhds_iff_ball {p : α → Prop} :
  (∀ᶠ y in 𝓝 x, p y) ↔ ∃ ε>0, ∀ y ∈ ball x ε, p y :=
mem_nhds_iff

theorem nhds_basis_closed_ball : (𝓝 x).has_basis (λ ε:ℝ, 0 < ε) (closed_ball x) :=
nhds_basis_uniformity uniformity_basis_dist_le

theorem nhds_basis_ball_inv_nat_succ :
  (𝓝 x).has_basis (λ _, true) (λ n:ℕ, ball x (1 / (↑n+1))) :=
nhds_basis_uniformity uniformity_basis_dist_inv_nat_succ

theorem nhds_basis_ball_inv_nat_pos :
  (𝓝 x).has_basis (λ n, 0<n) (λ n:ℕ, ball x (1 / ↑n)) :=
nhds_basis_uniformity uniformity_basis_dist_inv_nat_pos

theorem is_open_iff : is_open s ↔ ∀x∈s, ∃ε>0, ball x ε ⊆ s :=
by simp only [is_open_iff_mem_nhds, mem_nhds_iff]

theorem is_open_ball : is_open (ball x ε) :=
is_open_iff.2 $ λ y, exists_ball_subset_ball

theorem ball_mem_nhds (x : α) {ε : ℝ} (ε0 : 0 < ε) : ball x ε ∈ 𝓝 x :=
mem_nhds_sets is_open_ball (mem_ball_self ε0)

theorem closed_ball_mem_nhds (x : α) {ε : ℝ} (ε0 : 0 < ε) : closed_ball x ε ∈ 𝓝 x :=
mem_sets_of_superset (ball_mem_nhds x ε0) ball_subset_closed_ball

theorem nhds_within_basis_ball {s : set α} :
  (𝓝[s] x).has_basis (λ ε:ℝ, 0 < ε) (λ ε, ball x ε ∩ s) :=
nhds_within_has_basis nhds_basis_ball s

theorem mem_nhds_within_iff {t : set α} : s ∈ 𝓝[t] x ↔ ∃ε>0, ball x ε ∩ t ⊆ s :=
nhds_within_basis_ball.mem_iff

theorem tendsto_nhds_within_nhds_within [metric_space β] {t : set β} {f : α → β} {a b} :
  tendsto f (𝓝[s] a) (𝓝[t] b) ↔
    ∀ ε > 0, ∃ δ > 0, ∀{x:α}, x ∈ s → dist x a < δ → f x ∈ t ∧ dist (f x) b < ε :=
(nhds_within_basis_ball.tendsto_iff nhds_within_basis_ball).trans $
  by simp only [inter_comm, mem_inter_iff, and_imp, mem_ball]

theorem tendsto_nhds_within_nhds [metric_space β] {f : α → β} {a b} :
  tendsto f (𝓝[s] a) (𝓝 b) ↔
    ∀ ε > 0, ∃ δ > 0, ∀{x:α}, x ∈ s → dist x a < δ → dist (f x) b < ε :=
by { rw [← nhds_within_univ b, tendsto_nhds_within_nhds_within],
  simp only [mem_univ, true_and] }

theorem tendsto_nhds_nhds [metric_space β] {f : α → β} {a b} :
  tendsto f (𝓝 a) (𝓝 b) ↔
    ∀ ε > 0, ∃ δ > 0, ∀{x:α}, dist x a < δ → dist (f x) b < ε :=
nhds_basis_ball.tendsto_iff nhds_basis_ball

theorem continuous_at_iff [metric_space β] {f : α → β} {a : α} :
  continuous_at f a ↔
    ∀ ε > 0, ∃ δ > 0, ∀{x:α}, dist x a < δ → dist (f x) (f a) < ε :=
by rw [continuous_at, tendsto_nhds_nhds]

theorem continuous_within_at_iff [metric_space β] {f : α → β} {a : α} {s : set α} :
  continuous_within_at f s a ↔
  ∀ ε > 0, ∃ δ > 0, ∀{x:α}, x ∈ s → dist x a < δ → dist (f x) (f a) < ε :=
by rw [continuous_within_at, tendsto_nhds_within_nhds]

theorem continuous_on_iff [metric_space β] {f : α → β} {s : set α} :
  continuous_on f s ↔
  ∀ (b ∈ s) (ε > 0), ∃ δ > 0, ∀a ∈ s, dist a b < δ → dist (f a) (f b) < ε :=
by simp [continuous_on, continuous_within_at_iff]

theorem continuous_iff [metric_space β] {f : α → β} :
  continuous f ↔
  ∀b (ε > 0), ∃ δ > 0, ∀a, dist a b < δ → dist (f a) (f b) < ε :=
continuous_iff_continuous_at.trans $ forall_congr $ λ b, tendsto_nhds_nhds

theorem tendsto_nhds {f : filter β} {u : β → α} {a : α} :
  tendsto u f (𝓝 a) ↔ ∀ ε > 0, ∀ᶠ x in f, dist (u x) a < ε :=
nhds_basis_ball.tendsto_right_iff

theorem continuous_at_iff' [topological_space β] {f : β → α} {b : β} :
  continuous_at f b ↔
  ∀ ε > 0, ∀ᶠ x in 𝓝 b, dist (f x) (f b) < ε :=
by rw [continuous_at, tendsto_nhds]

theorem continuous_within_at_iff' [topological_space β] {f : β → α} {b : β} {s : set β} :
  continuous_within_at f s b ↔
  ∀ ε > 0, ∀ᶠ x in 𝓝[s] b, dist (f x) (f b) < ε :=
by rw [continuous_within_at, tendsto_nhds]

theorem continuous_on_iff' [topological_space β] {f : β → α} {s : set β} :
  continuous_on f s ↔
  ∀ (b ∈ s) (ε > 0), ∀ᶠ x in 𝓝[s] b, dist (f x) (f b) < ε  :=
by simp [continuous_on, continuous_within_at_iff']

theorem continuous_iff' [topological_space β] {f : β → α} :
  continuous f ↔ ∀a (ε > 0), ∀ᶠ x in 𝓝 a, dist (f x) (f a) < ε :=
continuous_iff_continuous_at.trans $ forall_congr $ λ b, tendsto_nhds

theorem tendsto_at_top [nonempty β] [semilattice_sup β] {u : β → α} {a : α} :
  tendsto u at_top (𝓝 a) ↔ ∀ε>0, ∃N, ∀n≥N, dist (u n) a < ε :=
(at_top_basis.tendsto_iff nhds_basis_ball).trans $
  by { simp only [exists_prop, true_and], refl }

/--
A variant of `tendsto_at_top` that
uses `∃ N, ∀ n > N, ...` rather than `∃ N, ∀ n ≥ N, ...`
-/
theorem tendsto_at_top' [nonempty β] [semilattice_sup β] [no_top_order β] {u : β → α} {a : α} :
  tendsto u at_top (𝓝 a) ↔ ∀ε>0, ∃N, ∀n>N, dist (u n) a < ε :=
(at_top_basis_Ioi.tendsto_iff nhds_basis_ball).trans $
  by { simp only [exists_prop, true_and], refl }

lemma is_open_singleton_iff {X : Type*} [metric_space X] {x : X} :
  is_open ({x} : set X) ↔ ∃ ε > 0, ∀ y, dist y x < ε → y = x :=
by simp [is_open_iff, subset_singleton_iff, mem_ball]

/-- Given a point `x` in a discrete subset `s` of a metric space, there is an open ball
centered at `x` and intersecting `s` only at `x`. -/
lemma exists_ball_inter_eq_singleton_of_mem_discrete [discrete_topology s] {x : α} (hx : x ∈ s) :
  ∃ ε > 0, metric.ball x ε ∩ s = {x} :=
nhds_basis_ball.exists_inter_eq_singleton_of_mem_discrete hx

/-- Given a point `x` in a discrete subset `s` of a metric space, there is a closed ball
of positive radius centered at `x` and intersecting `s` only at `x`. -/
lemma exists_closed_ball_inter_eq_singleton_of_discrete [discrete_topology s] {x : α} (hx : x ∈ s) :
  ∃ ε > 0, metric.closed_ball x ε ∩ s = {x} :=
nhds_basis_closed_ball.exists_inter_eq_singleton_of_mem_discrete hx

end metric

open metric

@[priority 100] -- see Note [lower instance priority]
instance metric_space.to_separated : separated_space α :=
separated_def.2 $ λ x y h, eq_of_forall_dist_le $
  λ ε ε0, le_of_lt (h _ (dist_mem_uniformity ε0))

/-Instantiate a metric space as an emetric space. Before we can state the instance,
we need to show that the uniform structure coming from the edistance and the
distance coincide. -/

/-- Expressing the uniformity in terms of `edist` -/
protected lemma metric.uniformity_basis_edist :
  (𝓤 α).has_basis (λ ε:ℝ≥0∞, 0 < ε) (λ ε, {p | edist p.1 p.2 < ε}) :=
⟨begin
  intro t,
  refine mem_uniformity_dist.trans ⟨_, _⟩; rintro ⟨ε, ε0, Hε⟩,
  { use [ennreal.of_real ε, ennreal.of_real_pos.2 ε0],
    rintros ⟨a, b⟩,
    simp only [edist_dist, ennreal.of_real_lt_of_real_iff ε0],
    exact Hε },
  { rcases ennreal.lt_iff_exists_real_btwn.1 ε0 with ⟨ε', _, ε0', hε⟩,
    rw [ennreal.of_real_pos] at ε0',
    refine ⟨ε', ε0', λ a b h, Hε (lt_trans _ hε)⟩,
    rwa [edist_dist, ennreal.of_real_lt_of_real_iff ε0'] }
end⟩

theorem metric.uniformity_edist : 𝓤 α = (⨅ ε>0, 𝓟 {p:α×α | edist p.1 p.2 < ε}) :=
metric.uniformity_basis_edist.eq_binfi

/-- A metric space induces an emetric space -/
@[priority 100] -- see Note [lower instance priority]
instance metric_space.to_emetric_space : emetric_space α :=
{ edist               := edist,
  edist_self          := by simp [edist_dist],
  eq_of_edist_eq_zero := assume x y h, by simpa [edist_dist] using h,
  edist_comm          := by simp only [edist_dist, dist_comm]; simp,
  edist_triangle      := assume x y z, begin
    simp only [edist_dist, ← ennreal.of_real_add, dist_nonneg],
    rw ennreal.of_real_le_of_real_iff _,
    { exact dist_triangle _ _ _ },
    { simpa using add_le_add (dist_nonneg : 0 ≤ dist x y) dist_nonneg }
  end,
  uniformity_edist    := metric.uniformity_edist,
  ..‹metric_space α› }

/-- Balls defined using the distance or the edistance coincide -/
lemma metric.emetric_ball {x : α} {ε : ℝ} : emetric.ball x (ennreal.of_real ε) = ball x ε :=
begin
  ext y,
  simp only [emetric.mem_ball, mem_ball, edist_dist],
  exact ennreal.of_real_lt_of_real_iff_of_nonneg dist_nonneg
end

/-- Balls defined using the distance or the edistance coincide -/
lemma metric.emetric_ball_nnreal {x : α} {ε : ℝ≥0} : emetric.ball x ε = ball x ε :=
by { convert metric.emetric_ball, simp }

/-- Closed balls defined using the distance or the edistance coincide -/
lemma metric.emetric_closed_ball {x : α} {ε : ℝ} (h : 0 ≤ ε) :
  emetric.closed_ball x (ennreal.of_real ε) = closed_ball x ε :=
by ext y; simp [edist_dist]; rw ennreal.of_real_le_of_real_iff h

/-- Closed balls defined using the distance or the edistance coincide -/
lemma metric.emetric_closed_ball_nnreal {x : α} {ε : ℝ≥0} :
  emetric.closed_ball x ε = closed_ball x ε :=
by { convert metric.emetric_closed_ball ε.2, simp }

/-- Build a new metric space from an old one where the bundled uniform structure is provably
(but typically non-definitionaly) equal to some given uniform structure.
See Note [forgetful inheritance].
-/
def metric_space.replace_uniformity {α} [U : uniform_space α] (m : metric_space α)
  (H : @uniformity _ U = @uniformity _ emetric_space.to_uniform_space') :
  metric_space α :=
{ dist               := @dist _ m.to_has_dist,
  dist_self          := dist_self,
  eq_of_dist_eq_zero := @eq_of_dist_eq_zero _ _,
  dist_comm          := dist_comm,
  dist_triangle      := dist_triangle,
  edist              := edist,
  edist_dist         := edist_dist,
  to_uniform_space   := U,
  uniformity_dist    := H.trans metric_space.uniformity_dist }

/-- One gets a metric space from an emetric space if the edistance
is everywhere finite, by pushing the edistance to reals. We set it up so that the edist and the
uniformity are defeq in the metric space and the emetric space. In this definition, the distance
is given separately, to be able to prescribe some expression which is not defeq to the push-forward
of the edistance to reals. -/
def emetric_space.to_metric_space_of_dist {α : Type u} [e : emetric_space α]
  (dist : α → α → ℝ)
  (edist_ne_top : ∀x y: α, edist x y ≠ ⊤)
  (h : ∀x y, dist x y = ennreal.to_real (edist x y)) :
  metric_space α :=
let m : metric_space α :=
{ dist := dist,
  eq_of_dist_eq_zero := λx y hxy,
    by simpa [h, ennreal.to_real_eq_zero_iff, edist_ne_top x y] using hxy,
  dist_self          := λx, by simp [h],
  dist_comm          := λx y, by simp [h, emetric_space.edist_comm],
  dist_triangle      := λx y z, begin
    simp only [h],
    rw [← ennreal.to_real_add (edist_ne_top _ _) (edist_ne_top _ _),
        ennreal.to_real_le_to_real (edist_ne_top _ _)],
    { exact edist_triangle _ _ _ },
    { simp [ennreal.add_eq_top, edist_ne_top] }
  end,
  edist := λx y, edist x y,
  edist_dist := λx y, by simp [h, ennreal.of_real_to_real, edist_ne_top] } in
m.replace_uniformity $ by { rw [uniformity_edist, metric.uniformity_edist], refl }

/-- One gets a metric space from an emetric space if the edistance
is everywhere finite, by pushing the edistance to reals. We set it up so that the edist and the
uniformity are defeq in the metric space and the emetric space. -/
def emetric_space.to_metric_space {α : Type u} [e : emetric_space α] (h : ∀x y: α, edist x y ≠ ⊤) :
  metric_space α :=
emetric_space.to_metric_space_of_dist (λx y, ennreal.to_real (edist x y)) h (λx y, rfl)

/-- A very useful criterion to show that a space is complete is to show that all sequences
which satisfy a bound of the form `dist (u n) (u m) < B N` for all `n m ≥ N` are
converging. This is often applied for `B N = 2^{-N}`, i.e., with a very fast convergence to
`0`, which makes it possible to use arguments of converging series, while this is impossible
to do in general for arbitrary Cauchy sequences. -/
theorem metric.complete_of_convergent_controlled_sequences (B : ℕ → real) (hB : ∀n, 0 < B n)
  (H : ∀u : ℕ → α, (∀N n m : ℕ, N ≤ n → N ≤ m → dist (u n) (u m) < B N) →
    ∃x, tendsto u at_top (𝓝 x)) :
  complete_space α :=
begin
  -- this follows from the same criterion in emetric spaces. We just need to translate
  -- the convergence assumption from `dist` to `edist`
  apply emetric.complete_of_convergent_controlled_sequences (λn, ennreal.of_real (B n)),
  { simp [hB] },
  { assume u Hu,
    apply H,
    assume N n m hn hm,
    rw [← ennreal.of_real_lt_of_real_iff (hB N), ← edist_dist],
    exact Hu N n m hn hm }
end

theorem metric.complete_of_cauchy_seq_tendsto :
  (∀ u : ℕ → α, cauchy_seq u → ∃a, tendsto u at_top (𝓝 a)) → complete_space α :=
emetric.complete_of_cauchy_seq_tendsto

section real

/-- Instantiate the reals as a metric space. -/
instance real.metric_space : metric_space ℝ :=
{ dist               := λx y, abs (x - y),
  dist_self          := by simp [abs_zero],
  eq_of_dist_eq_zero := by simp [sub_eq_zero],
  dist_comm          := assume x y, abs_sub _ _,
  dist_triangle      := assume x y z, abs_sub_le _ _ _ }

theorem real.dist_eq (x y : ℝ) : dist x y = abs (x - y) := rfl

theorem real.dist_0_eq_abs (x : ℝ) : dist x 0 = abs x :=
by simp [real.dist_eq]

instance : order_topology ℝ :=
order_topology_of_nhds_abs $ λ x,
  by simp only [nhds_basis_ball.eq_binfi, ball, real.dist_eq, abs_sub]

lemma closed_ball_Icc {x r : ℝ} : closed_ball x r = Icc (x-r) (x+r) :=
by ext y; rw [mem_closed_ball, dist_comm, real.dist_eq,
  abs_sub_le_iff, mem_Icc, ← sub_le_iff_le_add', sub_le]

section metric_ordered

variables [conditionally_complete_linear_order α] [order_topology α]

<<<<<<< HEAD
lemma totally_bounded_Icc (a b : ℝ) : totally_bounded (Icc a b) :=
(compact_Icc a b).totally_bounded

lemma totally_bounded_Ico (a b : ℝ) : totally_bounded (Ico a b) :=
totally_bounded_subset Ico_subset_Icc_self (totally_bounded_Icc a b)

lemma totally_bounded_Ioc (a b : ℝ) : totally_bounded (Ioc a b) :=
totally_bounded_subset Ioc_subset_Icc_self (totally_bounded_Icc a b)

lemma totally_bounded_Ioo (a b : ℝ) : totally_bounded (Ioo a b) :=
=======
lemma totally_bounded_Icc (a b : α) : totally_bounded (Icc a b) :=
compact_Icc.totally_bounded

lemma totally_bounded_Ico (a b : α) : totally_bounded (Ico a b) :=
totally_bounded_subset Ico_subset_Icc_self (totally_bounded_Icc a b)

lemma totally_bounded_Ioc (a b : α) : totally_bounded (Ioc a b) :=
totally_bounded_subset Ioc_subset_Icc_self (totally_bounded_Icc a b)

lemma totally_bounded_Ioo (a b : α) : totally_bounded (Ioo a b) :=
>>>>>>> 4d8d344c
totally_bounded_subset Ioo_subset_Icc_self (totally_bounded_Icc a b)

end metric_ordered

/-- Special case of the sandwich theorem; see `tendsto_of_tendsto_of_tendsto_of_le_of_le'` for the
general case. -/
lemma squeeze_zero' {α} {f g : α → ℝ} {t₀ : filter α} (hf : ∀ᶠ t in t₀, 0 ≤ f t)
  (hft : ∀ᶠ t in t₀, f t ≤ g t) (g0 : tendsto g t₀ (nhds 0)) : tendsto f t₀ (𝓝 0) :=
tendsto_of_tendsto_of_tendsto_of_le_of_le' tendsto_const_nhds g0 hf hft

/-- Special case of the sandwich theorem; see `tendsto_of_tendsto_of_tendsto_of_le_of_le`
and  `tendsto_of_tendsto_of_tendsto_of_le_of_le'` for the general case. -/
lemma squeeze_zero {α} {f g : α → ℝ} {t₀ : filter α} (hf : ∀t, 0 ≤ f t) (hft : ∀t, f t ≤ g t)
  (g0 : tendsto g t₀ (𝓝 0)) : tendsto f t₀ (𝓝 0) :=
squeeze_zero' (eventually_of_forall hf) (eventually_of_forall hft) g0

theorem metric.uniformity_eq_comap_nhds_zero :
  𝓤 α = comap (λp:α×α, dist p.1 p.2) (𝓝 (0 : ℝ)) :=
by { ext s,
  simp [mem_uniformity_dist, (nhds_basis_ball.comap _).mem_iff, subset_def, real.dist_0_eq_abs] }

lemma cauchy_seq_iff_tendsto_dist_at_top_0 [nonempty β] [semilattice_sup β] {u : β → α} :
  cauchy_seq u ↔ tendsto (λ (n : β × β), dist (u n.1) (u n.2)) at_top (𝓝 0) :=
by rw [cauchy_seq_iff_tendsto, metric.uniformity_eq_comap_nhds_zero, tendsto_comap_iff,
  prod.map_def]

lemma tendsto_uniformity_iff_dist_tendsto_zero {ι : Type*} {f : ι → α × α} {p : filter ι} :
  tendsto f p (𝓤 α) ↔ tendsto (λ x, dist (f x).1 (f x).2) p (𝓝 0) :=
by rw [metric.uniformity_eq_comap_nhds_zero, tendsto_comap_iff]

lemma filter.tendsto.congr_dist {ι : Type*} {f₁ f₂ : ι → α} {p : filter ι} {a : α}
  (h₁ : tendsto f₁ p (𝓝 a)) (h : tendsto (λ x, dist (f₁ x) (f₂ x)) p (𝓝 0)) :
  tendsto f₂ p (𝓝 a) :=
h₁.congr_uniformity $ tendsto_uniformity_iff_dist_tendsto_zero.2 h

alias filter.tendsto.congr_dist ←  tendsto_of_tendsto_of_dist

lemma tendsto_iff_of_dist {ι : Type*} {f₁ f₂ : ι → α} {p : filter ι} {a : α}
  (h : tendsto (λ x, dist (f₁ x) (f₂ x)) p (𝓝 0)) :
  tendsto f₁ p (𝓝 a) ↔ tendsto f₂ p (𝓝 a) :=
uniform.tendsto_congr $ tendsto_uniformity_iff_dist_tendsto_zero.2 h

end real

section cauchy_seq
variables [nonempty β] [semilattice_sup β]

/-- In a metric space, Cauchy sequences are characterized by the fact that, eventually,
the distance between its elements is arbitrarily small -/
@[nolint ge_or_gt] -- see Note [nolint_ge]
theorem metric.cauchy_seq_iff {u : β → α} :
  cauchy_seq u ↔ ∀ε>0, ∃N, ∀m n≥N, dist (u m) (u n) < ε :=
uniformity_basis_dist.cauchy_seq_iff

/-- A variation around the metric characterization of Cauchy sequences -/
theorem metric.cauchy_seq_iff' {u : β → α} :
  cauchy_seq u ↔ ∀ε>0, ∃N, ∀n≥N, dist (u n) (u N) < ε :=
uniformity_basis_dist.cauchy_seq_iff'

/-- If the distance between `s n` and `s m`, `n, m ≥ N` is bounded above by `b N`
and `b` converges to zero, then `s` is a Cauchy sequence.  -/
lemma cauchy_seq_of_le_tendsto_0 {s : β → α} (b : β → ℝ)
  (h : ∀ n m N : β, N ≤ n → N ≤ m → dist (s n) (s m) ≤ b N) (h₀ : tendsto b at_top (nhds 0)) :
  cauchy_seq s :=
metric.cauchy_seq_iff.2 $ λ ε ε0,
  (metric.tendsto_at_top.1 h₀ ε ε0).imp $ λ N hN m n hm hn,
  calc dist (s m) (s n) ≤ b N : h m n N hm hn
                    ... ≤ abs (b N) : le_abs_self _
                    ... = dist (b N) 0 : by rw real.dist_0_eq_abs; refl
                    ... < ε : (hN _ (le_refl N))

/-- A Cauchy sequence on the natural numbers is bounded. -/
theorem cauchy_seq_bdd {u : ℕ → α} (hu : cauchy_seq u) :
  ∃ R > 0, ∀ m n, dist (u m) (u n) < R :=
begin
  rcases metric.cauchy_seq_iff'.1 hu 1 zero_lt_one with ⟨N, hN⟩,
  suffices : ∃ R > 0, ∀ n, dist (u n) (u N) < R,
  { rcases this with ⟨R, R0, H⟩,
    exact ⟨_, add_pos R0 R0, λ m n,
      lt_of_le_of_lt (dist_triangle_right _ _ _) (add_lt_add (H m) (H n))⟩ },
  let R := finset.sup (finset.range N) (λ n, nndist (u n) (u N)),
  refine ⟨↑R + 1, add_pos_of_nonneg_of_pos R.2 zero_lt_one, λ n, _⟩,
  cases le_or_lt N n,
  { exact lt_of_lt_of_le (hN _ h) (le_add_of_nonneg_left R.2) },
  { have : _ ≤ R := finset.le_sup (finset.mem_range.2 h),
    exact lt_of_le_of_lt this (lt_add_of_pos_right _ zero_lt_one) }
end

/-- Yet another metric characterization of Cauchy sequences on integers. This one is often the
most efficient. -/
lemma cauchy_seq_iff_le_tendsto_0 {s : ℕ → α} : cauchy_seq s ↔ ∃ b : ℕ → ℝ,
  (∀ n, 0 ≤ b n) ∧
  (∀ n m N : ℕ, N ≤ n → N ≤ m → dist (s n) (s m) ≤ b N) ∧
  tendsto b at_top (𝓝 0) :=
⟨λ hs, begin
  /- `s` is a Cauchy sequence. The sequence `b` will be constructed by taking
  the supremum of the distances between `s n` and `s m` for `n m ≥ N`.
  First, we prove that all these distances are bounded, as otherwise the Sup
  would not make sense. -/
  let S := λ N, (λ(p : ℕ × ℕ), dist (s p.1) (s p.2)) '' {p | p.1 ≥ N ∧ p.2 ≥ N},
  have hS : ∀ N, ∃ x, ∀ y ∈ S N, y ≤ x,
  { rcases cauchy_seq_bdd hs with ⟨R, R0, hR⟩,
    refine λ N, ⟨R, _⟩, rintro _ ⟨⟨m, n⟩, _, rfl⟩,
    exact le_of_lt (hR m n) },
  have bdd : bdd_above (range (λ(p : ℕ × ℕ), dist (s p.1) (s p.2))),
  { rcases cauchy_seq_bdd hs with ⟨R, R0, hR⟩,
    use R, rintro _ ⟨⟨m, n⟩, rfl⟩, exact le_of_lt (hR m n) },
  -- Prove that it bounds the distances of points in the Cauchy sequence
  have ub : ∀ m n N, N ≤ m → N ≤ n → dist (s m) (s n) ≤ Sup (S N) :=
    λ m n N hm hn, real.le_Sup _ (hS N) ⟨⟨_, _⟩, ⟨hm, hn⟩, rfl⟩,
  have S0m : ∀ n, (0:ℝ) ∈ S n := λ n, ⟨⟨n, n⟩, ⟨le_refl _, le_refl _⟩, dist_self _⟩,
  have S0 := λ n, real.le_Sup _ (hS n) (S0m n),
  -- Prove that it tends to `0`, by using the Cauchy property of `s`
  refine ⟨λ N, Sup (S N), S0, ub, metric.tendsto_at_top.2 (λ ε ε0, _)⟩,
  refine (metric.cauchy_seq_iff.1 hs (ε/2) (half_pos ε0)).imp (λ N hN n hn, _),
  rw [real.dist_0_eq_abs, abs_of_nonneg (S0 n)],
  refine lt_of_le_of_lt (real.Sup_le_ub _ ⟨_, S0m _⟩ _) (half_lt_self ε0),
  rintro _ ⟨⟨m', n'⟩, ⟨hm', hn'⟩, rfl⟩,
  exact le_of_lt (hN _ _ (le_trans hn hm') (le_trans hn hn'))
  end,
λ ⟨b, _, b_bound, b_lim⟩, cauchy_seq_of_le_tendsto_0 b b_bound b_lim⟩

end cauchy_seq

/-- Metric space structure pulled back by an injective function. Injectivity is necessary to
ensure that `dist x y = 0` only if `x = y`. -/
def metric_space.induced {α β} (f : α → β) (hf : function.injective f)
  (m : metric_space β) : metric_space α :=
{ dist               := λ x y, dist (f x) (f y),
  dist_self          := λ x, dist_self _,
  eq_of_dist_eq_zero := λ x y h, hf (dist_eq_zero.1 h),
  dist_comm          := λ x y, dist_comm _ _,
  dist_triangle      := λ x y z, dist_triangle _ _ _,
  edist              := λ x y, edist (f x) (f y),
  edist_dist         := λ x y, edist_dist _ _,
  to_uniform_space   := uniform_space.comap f m.to_uniform_space,
  uniformity_dist    := begin
    apply @uniformity_dist_of_mem_uniformity _ _ _ _ _ (λ x y, dist (f x) (f y)),
    refine λ s, mem_comap_sets.trans _,
    split; intro H,
    { rcases H with ⟨r, ru, rs⟩,
      rcases mem_uniformity_dist.1 ru with ⟨ε, ε0, hε⟩,
      refine ⟨ε, ε0, λ a b h, rs (hε _)⟩, exact h },
    { rcases H with ⟨ε, ε0, hε⟩,
      exact ⟨_, dist_mem_uniformity ε0, λ ⟨a, b⟩, hε⟩ }
  end }

instance subtype.metric_space {α : Type*} {p : α → Prop} [t : metric_space α] :
  metric_space (subtype p) :=
metric_space.induced coe (λ x y, subtype.ext) t

theorem subtype.dist_eq {p : α → Prop} (x y : subtype p) : dist x y = dist (x : α) y := rfl

section nnreal

instance : metric_space ℝ≥0 := by unfold nnreal; apply_instance

lemma nnreal.dist_eq (a b : ℝ≥0) : dist a b = abs ((a:ℝ) - b) := rfl

lemma nnreal.nndist_eq (a b : ℝ≥0) :
  nndist a b = max (a - b) (b - a) :=
begin
  wlog h : a ≤ b,
  { apply nnreal.coe_eq.1,
    rw [nnreal.sub_eq_zero h, max_eq_right (zero_le $ b - a), ← dist_nndist, nnreal.dist_eq,
      nnreal.coe_sub h, abs, neg_sub],
    apply max_eq_right,
    linarith [nnreal.coe_le_coe.2 h] },
  rwa [nndist_comm, max_comm]
end
end nnreal

section prod

instance prod.metric_space_max [metric_space β] : metric_space (α × β) :=
{ dist := λ x y, max (dist x.1 y.1) (dist x.2 y.2),
  dist_self := λ x, by simp,
  eq_of_dist_eq_zero := λ x y h, begin
    cases max_le_iff.1 (le_of_eq h) with h₁ h₂,
    exact prod.ext_iff.2 ⟨dist_le_zero.1 h₁, dist_le_zero.1 h₂⟩
  end,
  dist_comm := λ x y, by simp [dist_comm],
  dist_triangle := λ x y z, max_le
    (le_trans (dist_triangle _ _ _) (add_le_add (le_max_left _ _) (le_max_left _ _)))
    (le_trans (dist_triangle _ _ _) (add_le_add (le_max_right _ _) (le_max_right _ _))),
  edist := λ x y, max (edist x.1 y.1) (edist x.2 y.2),
  edist_dist := assume x y, begin
    have : monotone ennreal.of_real := assume x y h, ennreal.of_real_le_of_real h,
    rw [edist_dist, edist_dist, ← this.map_max]
  end,
  uniformity_dist := begin
    refine uniformity_prod.trans _,
    simp only [uniformity_basis_dist.eq_binfi, comap_infi],
    rw ← infi_inf_eq, congr, funext,
    rw ← infi_inf_eq, congr, funext,
    simp [inf_principal, ext_iff, max_lt_iff]
  end,
  to_uniform_space := prod.uniform_space }

lemma prod.dist_eq [metric_space β] {x y : α × β} :
  dist x y = max (dist x.1 y.1) (dist x.2 y.2) := rfl

theorem ball_prod_same [metric_space β] (x : α) (y : β) (r : ℝ) :
  (ball x r).prod (ball y r) = ball (x, y) r :=
ext $ λ z, by simp [prod.dist_eq]

theorem closed_ball_prod_same [metric_space β] (x : α) (y : β) (r : ℝ) :
  (closed_ball x r).prod (closed_ball y r) = closed_ball (x, y) r :=
ext $ λ z, by simp [prod.dist_eq]

end prod

theorem uniform_continuous_dist : uniform_continuous (λp:α×α, dist p.1 p.2) :=
metric.uniform_continuous_iff.2 (λ ε ε0, ⟨ε/2, half_pos ε0,
begin
  suffices,
  { intros p q h, cases p with p₁ p₂, cases q with q₁ q₂,
    cases max_lt_iff.1 h with h₁ h₂, clear h,
    dsimp at h₁ h₂ ⊢,
    rw real.dist_eq,
    refine abs_sub_lt_iff.2 ⟨_, _⟩,
    { revert p₁ p₂ q₁ q₂ h₁ h₂, exact this },
    { apply this; rwa dist_comm } },
  intros p₁ p₂ q₁ q₂ h₁ h₂,
  have := add_lt_add
    (abs_sub_lt_iff.1 (lt_of_le_of_lt (abs_dist_sub_le p₁ q₁ p₂) h₁)).1
    (abs_sub_lt_iff.1 (lt_of_le_of_lt (abs_dist_sub_le p₂ q₂ q₁) h₂)).1,
  rwa [add_halves, dist_comm p₂, sub_add_sub_cancel, dist_comm q₂] at this
end⟩)

theorem uniform_continuous.dist [uniform_space β] {f g : β → α}
  (hf : uniform_continuous f) (hg : uniform_continuous g) :
  uniform_continuous (λb, dist (f b) (g b)) :=
uniform_continuous_dist.comp (hf.prod_mk hg)

theorem continuous_dist : continuous (λp:α×α, dist p.1 p.2) :=
uniform_continuous_dist.continuous

theorem continuous.dist [topological_space β] {f g : β → α}
  (hf : continuous f) (hg : continuous g) : continuous (λb, dist (f b) (g b)) :=
continuous_dist.comp (hf.prod_mk hg : _)

theorem filter.tendsto.dist {f g : β → α} {x : filter β} {a b : α}
  (hf : tendsto f x (𝓝 a)) (hg : tendsto g x (𝓝 b)) :
  tendsto (λx, dist (f x) (g x)) x (𝓝 (dist a b)) :=
(continuous_dist.tendsto (a, b)).comp (hf.prod_mk_nhds hg)

lemma nhds_comap_dist (a : α) : (𝓝 (0 : ℝ)).comap (λa', dist a' a) = 𝓝 a :=
by simp only [@nhds_eq_comap_uniformity α, metric.uniformity_eq_comap_nhds_zero,
  comap_comap, (∘), dist_comm]

lemma tendsto_iff_dist_tendsto_zero {f : β → α} {x : filter β} {a : α} :
  (tendsto f x (𝓝 a)) ↔ (tendsto (λb, dist (f b) a) x (𝓝 0)) :=
by rw [← nhds_comap_dist a, tendsto_comap_iff]

lemma uniform_continuous_nndist : uniform_continuous (λp:α×α, nndist p.1 p.2) :=
uniform_continuous_subtype_mk uniform_continuous_dist _

lemma uniform_continuous.nndist [uniform_space β] {f g : β → α} (hf : uniform_continuous f)
  (hg : uniform_continuous g) :
  uniform_continuous (λ b, nndist (f b) (g b)) :=
uniform_continuous_nndist.comp (hf.prod_mk hg)

lemma continuous_nndist : continuous (λp:α×α, nndist p.1 p.2) :=
uniform_continuous_nndist.continuous

lemma continuous.nndist [topological_space β] {f g : β → α}
  (hf : continuous f) (hg : continuous g) : continuous (λb, nndist (f b) (g b)) :=
continuous_nndist.comp (hf.prod_mk hg : _)

theorem filter.tendsto.nndist {f g : β → α} {x : filter β} {a b : α}
  (hf : tendsto f x (𝓝 a)) (hg : tendsto g x (𝓝 b)) :
  tendsto (λx, nndist (f x) (g x)) x (𝓝 (nndist a b)) :=
(continuous_nndist.tendsto (a, b)).comp (hf.prod_mk_nhds hg)

namespace metric
variables {x y z : α} {ε ε₁ ε₂ : ℝ} {s : set α}

theorem is_closed_ball : is_closed (closed_ball x ε) :=
is_closed_le (continuous_id.dist continuous_const) continuous_const

lemma is_closed_sphere : is_closed (sphere x ε) :=
is_closed_eq (continuous_id.dist continuous_const) continuous_const

@[simp] theorem closure_closed_ball : closure (closed_ball x ε) = closed_ball x ε :=
is_closed_ball.closure_eq

theorem closure_ball_subset_closed_ball : closure (ball x ε) ⊆ closed_ball x ε :=
closure_minimal ball_subset_closed_ball is_closed_ball

theorem frontier_ball_subset_sphere : frontier (ball x ε) ⊆ sphere x ε :=
frontier_lt_subset_eq (continuous_id.dist continuous_const) continuous_const

theorem frontier_closed_ball_subset_sphere : frontier (closed_ball x ε) ⊆ sphere x ε :=
frontier_le_subset_eq (continuous_id.dist continuous_const) continuous_const

theorem ball_subset_interior_closed_ball : ball x ε ⊆ interior (closed_ball x ε) :=
interior_maximal ball_subset_closed_ball is_open_ball

/-- ε-characterization of the closure in metric spaces-/
theorem mem_closure_iff {α : Type u} [metric_space α] {s : set α} {a : α} :
  a ∈ closure s ↔ ∀ε>0, ∃b ∈ s, dist a b < ε :=
(mem_closure_iff_nhds_basis nhds_basis_ball).trans $
  by simp only [mem_ball, dist_comm]

lemma mem_closure_range_iff {α : Type u} [metric_space α] {e : β → α} {a : α} :
  a ∈ closure (range e) ↔ ∀ε>0, ∃ k : β, dist a (e k) < ε :=
by simp only [mem_closure_iff, exists_range_iff]

lemma mem_closure_range_iff_nat {α : Type u} [metric_space α] {e : β → α} {a : α} :
  a ∈ closure (range e) ↔ ∀n : ℕ, ∃ k : β, dist a (e k) < 1 / ((n : ℝ) + 1) :=
(mem_closure_iff_nhds_basis nhds_basis_ball_inv_nat_succ).trans $
  by simp only [mem_ball, dist_comm, exists_range_iff, forall_const]

theorem mem_of_closed' {α : Type u} [metric_space α] {s : set α} (hs : is_closed s)
  {a : α} : a ∈ s ↔ ∀ε>0, ∃b ∈ s, dist a b < ε :=
by simpa only [hs.closure_eq] using @mem_closure_iff _ _ s a

end metric

section pi
open finset
variables {π : β → Type*} [fintype β] [∀b, metric_space (π b)]

/-- A finite product of metric spaces is a metric space, with the sup distance. -/
instance metric_space_pi : metric_space (Πb, π b) :=
begin
  /- we construct the instance from the emetric space instance to avoid checking again that the
  uniformity is the same as the product uniformity, but we register nevertheless a nice formula
  for the distance -/
  refine emetric_space.to_metric_space_of_dist
    (λf g, ((sup univ (λb, nndist (f b) (g b)) : ℝ≥0) : ℝ)) _ _,
  show ∀ (x y : Π (b : β), π b), edist x y ≠ ⊤,
  { assume x y,
    rw ← lt_top_iff_ne_top,
    have : (⊥ : ℝ≥0∞) < ⊤ := ennreal.coe_lt_top,
    simp [edist_pi_def, finset.sup_lt_iff this, edist_lt_top] },
  show ∀ (x y : Π (b : β), π b), ↑(sup univ (λ (b : β), nndist (x b) (y b))) =
    ennreal.to_real (sup univ (λ (b : β), edist (x b) (y b))),
  { assume x y,
    simp only [edist_nndist],
    norm_cast }
end

lemma nndist_pi_def (f g : Πb, π b) : nndist f g = sup univ (λb, nndist (f b) (g b)) :=
subtype.eta _ _

lemma dist_pi_def (f g : Πb, π b) :
  dist f g = (sup univ (λb, nndist (f b) (g b)) : ℝ≥0) := rfl

@[simp] lemma dist_pi_const [nonempty β] (a b : α) : dist (λ x : β, a) (λ _, b) = dist a b :=
by simpa only [dist_edist] using congr_arg ennreal.to_real (edist_pi_const a b)

@[simp] lemma nndist_pi_const [nonempty β] (a b : α) : nndist (λ x : β, a) (λ _, b) = nndist a b :=
nnreal.eq $ dist_pi_const a b

lemma dist_pi_lt_iff {f g : Πb, π b} {r : ℝ} (hr : 0 < r) :
  dist f g < r ↔ ∀b, dist (f b) (g b) < r :=
begin
  lift r to ℝ≥0 using hr.le,
  simp [dist_pi_def, finset.sup_lt_iff (show ⊥ < r, from hr)],
end

lemma dist_pi_le_iff {f g : Πb, π b} {r : ℝ} (hr : 0 ≤ r) :
  dist f g ≤ r ↔ ∀b, dist (f b) (g b) ≤ r :=
begin
  lift r to ℝ≥0 using hr,
  simp [nndist_pi_def]
end

lemma nndist_le_pi_nndist (f g : Πb, π b) (b : β) : nndist (f b) (g b) ≤ nndist f g :=
by { rw [nndist_pi_def], exact finset.le_sup (finset.mem_univ b) }

lemma dist_le_pi_dist (f g : Πb, π b) (b : β) : dist (f b) (g b) ≤ dist f g :=
by simp only [dist_nndist, nnreal.coe_le_coe, nndist_le_pi_nndist f g b]

/-- An open ball in a product space is a product of open balls. The assumption `0 < r`
is necessary for the case of the empty product. -/
lemma ball_pi (x : Πb, π b) {r : ℝ} (hr : 0 < r) :
  ball x r = { y | ∀b, y b ∈ ball (x b) r } :=
by { ext p, simp [dist_pi_lt_iff hr] }

/-- A closed ball in a product space is a product of closed balls. The assumption `0 ≤ r`
is necessary for the case of the empty product. -/
lemma closed_ball_pi (x : Πb, π b) {r : ℝ} (hr : 0 ≤ r) :
  closed_ball x r = { y | ∀b, y b ∈ closed_ball (x b) r } :=
by { ext p, simp [dist_pi_le_iff hr] }

end pi

section compact

/-- Any compact set in a metric space can be covered by finitely many balls of a given positive
radius -/
lemma finite_cover_balls_of_compact {α : Type u} [metric_space α] {s : set α}
  (hs : is_compact s) {e : ℝ} (he : 0 < e) :
  ∃t ⊆ s, finite t ∧ s ⊆ ⋃x∈t, ball x e :=
begin
  apply hs.elim_finite_subcover_image,
  { simp [is_open_ball] },
  { intros x xs,
    simp,
    exact ⟨x, ⟨xs, by simpa⟩⟩ }
end

alias finite_cover_balls_of_compact ← is_compact.finite_cover_balls

end compact

section proper_space
open metric

/-- A metric space is proper if all closed balls are compact. -/
class proper_space (α : Type u) [metric_space α] : Prop :=
(compact_ball : ∀x:α, ∀r, is_compact (closed_ball x r))

lemma tendsto_dist_right_cocompact_at_top [proper_space α] (x : α) :
  tendsto (λ y, dist y x) (cocompact α) at_top :=
(has_basis_cocompact.tendsto_iff at_top_basis).2 $ λ r hr,
  ⟨closed_ball x r, proper_space.compact_ball x r, λ y hy, (not_le.1 $ mt mem_closed_ball.2 hy).le⟩

lemma tendsto_dist_left_cocompact_at_top [proper_space α] (x : α) :
  tendsto (dist x) (cocompact α) at_top :=
by simpa only [dist_comm] using tendsto_dist_right_cocompact_at_top x

/-- If all closed balls of large enough radius are compact, then the space is proper. Especially
useful when the lower bound for the radius is 0. -/
lemma proper_space_of_compact_closed_ball_of_le
  (R : ℝ) (h : ∀x:α, ∀r, R ≤ r → is_compact (closed_ball x r)) :
  proper_space α :=
⟨begin
  assume x r,
  by_cases hr : R ≤ r,
  { exact h x r hr },
  { have : closed_ball x r = closed_ball x R ∩ closed_ball x r,
    { symmetry,
      apply inter_eq_self_of_subset_right,
      exact closed_ball_subset_closed_ball (le_of_lt (not_le.1 hr)) },
    rw this,
    exact (h x R (le_refl _)).inter_right is_closed_ball }
end⟩

/- A compact metric space is proper -/
@[priority 100] -- see Note [lower instance priority]
instance proper_of_compact [compact_space α] : proper_space α :=
⟨assume x r, is_closed_ball.compact⟩

/-- A proper space is locally compact -/
@[priority 100] -- see Note [lower instance priority]
instance locally_compact_of_proper [proper_space α] :
  locally_compact_space α :=
locally_compact_space_of_has_basis (λ x, nhds_basis_closed_ball) $
  λ x ε ε0, proper_space.compact_ball _ _

/-- A proper space is complete -/
@[priority 100] -- see Note [lower instance priority]
instance complete_of_proper [proper_space α] : complete_space α :=
⟨begin
  intros f hf,
  /- We want to show that the Cauchy filter `f` is converging. It suffices to find a closed
  ball (therefore compact by properness) where it is nontrivial. -/
  have A : ∃ t ∈ f, ∀ x y ∈ t, dist x y < 1 := (metric.cauchy_iff.1 hf).2 1 zero_lt_one,
  rcases A with ⟨t, ⟨t_fset, ht⟩⟩,
  rcases hf.1.nonempty_of_mem t_fset with ⟨x, xt⟩,
  have : t ⊆ closed_ball x 1 := by intros y yt; simp [dist_comm]; apply le_of_lt (ht x y xt yt),
  have : closed_ball x 1 ∈ f := f.sets_of_superset t_fset this,
  rcases (compact_iff_totally_bounded_complete.1 (proper_space.compact_ball x 1)).2 f hf
    (le_principal_iff.2 this) with ⟨y, _, hy⟩,
  exact ⟨y, hy⟩
end⟩

/-- A proper metric space is separable, and therefore second countable. Indeed, any ball is
compact, and therefore admits a countable dense subset. Taking a countable union over the balls
centered at a fixed point and with integer radius, one obtains a countable set which is
dense in the whole space. -/
@[priority 100] -- see Note [lower instance priority]
instance second_countable_of_proper [proper_space α] :
  second_countable_topology α :=
begin
  /- It suffices to show that `α` admits a countable dense subset. -/
  suffices : separable_space α,
  { resetI, apply emetric.second_countable_of_separable },
  constructor,
  /- We show that the space admits a countable dense subset. The case where the space is empty
  is special, and trivial. -/
  rcases _root_.em (nonempty α) with (⟨⟨x⟩⟩|hα), swap,
  { exact ⟨∅, countable_empty, λ x, (hα ⟨x⟩).elim⟩ },
  /- When the space is not empty, we take a point `x` in the space, and then a countable set
    `T r` which is dense in the closed ball `closed_ball x r` for each `r`. Then the set
    `t = ⋃ T n` (where the union is over all integers `n`) is countable, as a countable union
    of countable sets, and dense in the space by construction. -/
  choose T T_sub T_count T_closure using
    show ∀ (r:ℝ), ∃ t ⊆ closed_ball x r, (countable (t : set α) ∧ closed_ball x r = closure t),
      from assume r, emetric.countable_closure_of_compact (proper_space.compact_ball _ _),
  use [⋃n:ℕ, T (n : ℝ), countable_Union (λ n, T_count n)],
  intro y,
  rcases exists_nat_gt (dist y x) with ⟨n, n_large⟩,
  have h : y ∈ closed_ball x (n : ℝ) := n_large.le,
  rw [T_closure] at h,
  exact closure_mono (subset_Union _ _) h
end

/-- A finite product of proper spaces is proper. -/
instance pi_proper_space {π : β → Type*} [fintype β] [∀b, metric_space (π b)]
  [h : ∀b, proper_space (π b)] : proper_space (Πb, π b) :=
begin
  refine proper_space_of_compact_closed_ball_of_le 0 (λx r hr, _),
  rw closed_ball_pi _ hr,
  apply compact_pi_infinite (λb, _),
  apply (h b).compact_ball
end

variables [proper_space α] {x : α} {r : ℝ} {s : set α}

/-- If a nonempty ball in a proper space includes a closed set `s`, then there exists a nonempty
ball with the same center and a strictly smaller radius that includes `s`. -/
lemma exists_pos_lt_subset_ball (hr : 0 < r) (hs : is_closed s) (h : s ⊆ ball x r) :
  ∃ r' ∈ Ioo 0 r, s ⊆ ball x r' :=
begin
  unfreezingI { rcases eq_empty_or_nonempty s with rfl|hne },
  { exact ⟨r / 2, ⟨half_pos hr, half_lt_self hr⟩, empty_subset _⟩ },
  have : is_compact s,
    from compact_of_is_closed_subset (proper_space.compact_ball x r) hs
      (subset.trans h ball_subset_closed_ball),
  obtain ⟨y, hys, hy⟩ : ∃ y ∈ s, s ⊆ closed_ball x (dist y x),
    from this.exists_forall_ge hne (continuous_id.dist continuous_const).continuous_on,
  have hyr : dist y x < r, from h hys,
  rcases exists_between hyr with ⟨r', hyr', hrr'⟩,
  exact ⟨r', ⟨dist_nonneg.trans_lt hyr', hrr'⟩, subset.trans hy $ closed_ball_subset_ball hyr'⟩
end

/-- If a ball in a proper space includes a closed set `s`, then there exists a ball with the same
center and a strictly smaller radius that includes `s`. -/
lemma exists_lt_subset_ball (hs : is_closed s) (h : s ⊆ ball x r) :
  ∃ r' < r, s ⊆ ball x r' :=
begin
  cases le_or_lt r 0 with hr hr,
  { rw [ball_eq_empty_iff_nonpos.2 hr, subset_empty_iff] at h, unfreezingI { subst s },
    exact (no_bot r).imp (λ r' hr', ⟨hr', empty_subset _⟩) },
  { exact (exists_pos_lt_subset_ball hr hs h).imp (λ r' hr', ⟨hr'.fst.2, hr'.snd⟩) }
end

variables {ι : Type*} {c : ι → α}

/-- Shrinking lemma for coverings by open balls in a proper metric space. A point-finite open cover
of a closed subset of a proper metric space by open balls can be shrunk to a new cover by open balls
so that each of the new balls has strictly smaller radius than the old one. This version assumes
that `λ x, ball (c i) (r i)` is a locally finite covering and provides a covering indexed by the
same type. -/
lemma exists_subset_Union_ball_radius_lt {r : ι → ℝ} (hs : is_closed s)
  (uf : ∀ x ∈ s, finite {i | x ∈ ball (c i) (r i)}) (us : s ⊆ ⋃ i, ball (c i) (r i)) :
  ∃ r' : ι → ℝ, s ⊆ (⋃ i, ball (c i) (r' i)) ∧ ∀ i, r' i < r i :=
begin
  choose v hsv hvo hcv
    using exists_subset_Union_closure_subset hs (λ i, @is_open_ball _ _ (c i) (r i)) uf us,
  have := λ i, exists_lt_subset_ball is_closed_closure (hcv i),
  choose r' hlt hsub,
  exact ⟨r', subset.trans hsv $ Union_subset_Union $ λ i, subset.trans subset_closure (hsub i), hlt⟩
end

/-- Shrinking lemma for coverings by open balls in a proper metric space. A point-finite open cover
of a proper metric space by open balls can be shrunk to a new cover by open balls so that each of
the new balls has strictly smaller radius than the old one. -/
lemma exists_Union_ball_eq_radius_lt {r : ι → ℝ} (uf : ∀ x, finite {i | x ∈ ball (c i) (r i)})
  (uU : (⋃ i, ball (c i) (r i)) = univ) :
  ∃ r' : ι → ℝ, (⋃ i, ball (c i) (r' i)) = univ ∧ ∀ i, r' i < r i :=
let ⟨r', hU, hv⟩ := exists_subset_Union_ball_radius_lt is_closed_univ (λ x _, uf x) uU.ge
in ⟨r', univ_subset_iff.1 hU, hv⟩

/-- Shrinking lemma for coverings by open balls in a proper metric space. A point-finite open cover
of a closed subset of a proper metric space by nonempty open balls can be shrunk to a new cover by
nonempty open balls so that each of the new balls has strictly smaller radius than the old one. -/
lemma exists_subset_Union_ball_radius_pos_lt {r : ι → ℝ} (hr : ∀ i, 0 < r i) (hs : is_closed s)
  (uf : ∀ x ∈ s, finite {i | x ∈ ball (c i) (r i)}) (us : s ⊆ ⋃ i, ball (c i) (r i)) :
  ∃ r' : ι → ℝ, s ⊆ (⋃ i, ball (c i) (r' i)) ∧ ∀ i, r' i ∈ Ioo 0 (r i) :=
begin
  choose v hsv hvo hcv
    using exists_subset_Union_closure_subset hs (λ i, @is_open_ball _ _ (c i) (r i)) uf us,
  have := λ i, exists_pos_lt_subset_ball (hr i) is_closed_closure (hcv i),
  choose r' hlt hsub,
  exact ⟨r', subset.trans hsv $ Union_subset_Union $ λ i, subset.trans subset_closure (hsub i), hlt⟩
end

/-- Shrinking lemma for coverings by open balls in a proper metric space. A point-finite open cover
of a proper metric space by nonempty open balls can be shrunk to a new cover by nonempty open balls
so that each of the new balls has strictly smaller radius than the old one. -/
lemma exists_Union_ball_eq_radius_pos_lt {r : ι → ℝ} (hr : ∀ i, 0 < r i)
  (uf : ∀ x, finite {i | x ∈ ball (c i) (r i)}) (uU : (⋃ i, ball (c i) (r i)) = univ) :
  ∃ r' : ι → ℝ, (⋃ i, ball (c i) (r' i)) = univ ∧ ∀ i, r' i ∈ Ioo 0 (r i) :=
let ⟨r', hU, hv⟩ := exists_subset_Union_ball_radius_pos_lt hr is_closed_univ (λ x _, uf x) uU.ge
in ⟨r', univ_subset_iff.1 hU, hv⟩

/-- Let `R : α → ℝ` be a (possibly discontinuous) function on a proper metric space.
Let `s` be a closed set in `α` such that `R` is positive on `s`. Then there exists a collection of
pairs of balls `metric.ball (c i) (r i)`, `metric.ball (c i) (r' i)` such that

* all centers belong to `s`;
* for all `i` we have `0 < r i < r' i < R (c i)`;
* the family of balls `metric.ball (c i) (r' i)` is locally finite;
* the balls `metric.ball (c i) (r i)` cover `s`.

This is a simple corollary of `refinement_of_locally_compact_sigma_compact_of_nhds_basis_set`
and `exists_subset_Union_ball_radius_pos_lt`. -/
lemma exists_locally_finite_subset_Union_ball_radius_lt (hs : is_closed s)
  {R : α → ℝ} (hR : ∀ x ∈ s, 0 < R x) :
  ∃ (ι : Type u) (c : ι → α) (r r' : ι → ℝ),
    (∀ i, c i ∈ s ∧ 0 < r i ∧ r i < r' i ∧ r' i < R (c i)) ∧
    locally_finite (λ i, ball (c i) (r' i)) ∧ s ⊆ ⋃ i, ball (c i) (r i) :=
begin
  have : ∀ x ∈ s, (𝓝 x).has_basis (λ r : ℝ, 0 < r ∧ r < R x) (λ r, ball x r),
    from λ x hx, nhds_basis_uniformity (uniformity_basis_dist_lt (hR x hx)),
  rcases refinement_of_locally_compact_sigma_compact_of_nhds_basis_set hs this
    with ⟨ι, c, r', hr', hsub', hfin⟩,
  rcases exists_subset_Union_ball_radius_pos_lt (λ i, (hr' i).2.1) hs
    (λ x hx, hfin.point_finite x) hsub' with ⟨r, hsub, hlt⟩,
  exact ⟨ι, c, r, r', λ i, ⟨(hr' i).1, (hlt i).1, (hlt i).2, (hr' i).2.2⟩, hfin, hsub⟩
end

/-- Let `R : α → ℝ` be a (possibly discontinuous) positive function on a proper metric space. Then
there exists a collection of pairs of balls `metric.ball (c i) (r i)`, `metric.ball (c i) (r' i)`
such that

* for all `i` we have `0 < r i < r' i < R (c i)`;
* the family of balls `metric.ball (c i) (r' i)` is locally finite;
* the balls `metric.ball (c i) (r i)` cover the whole space.

This is a simple corollary of `refinement_of_locally_compact_sigma_compact_of_nhds_basis`
and `exists_Union_ball_eq_radius_pos_lt` or `exists_locally_finite_subset_Union_ball_radius_lt`. -/
lemma exists_locally_finite_Union_eq_ball_radius_lt {R : α → ℝ} (hR : ∀ x, 0 < R x) :
  ∃ (ι : Type u) (c : ι → α) (r r' : ι → ℝ), (∀ i, 0 < r i ∧ r i < r' i ∧ r' i < R (c i)) ∧
    locally_finite (λ i, ball (c i) (r' i)) ∧ (⋃ i, ball (c i) (r i)) = univ :=
let ⟨ι, c, r, r', hlt, hfin, hsub⟩ := exists_locally_finite_subset_Union_ball_radius_lt
  is_closed_univ (λ x _, hR x)
in ⟨ι, c, r, r', λ i, (hlt i).2, hfin, univ_subset_iff.1 hsub⟩

end proper_space

namespace metric
section second_countable
open topological_space

/-- A metric space is second countable if, for every `ε > 0`, there is a countable set which is
`ε`-dense. -/
lemma second_countable_of_almost_dense_set
  (H : ∀ε > (0 : ℝ), ∃ s : set α, countable s ∧ (∀x, ∃y ∈ s, dist x y ≤ ε)) :
  second_countable_topology α :=
begin
  choose T T_dense using H,
  have I1 : ∀n:ℕ, (n:ℝ) + 1 > 0 :=
    λn, lt_of_lt_of_le zero_lt_one (le_add_of_nonneg_left (nat.cast_nonneg _)),
  have I : ∀n:ℕ, (n+1 : ℝ)⁻¹ > 0 := λn, inv_pos.2 (I1 n),
  let t := ⋃n:ℕ, T (n+1)⁻¹ (I n),
  have count_t : countable t := by finish [countable_Union],
  have dense_t : dense t,
  { refine (λx, mem_closure_iff.2 (λε εpos, _)),
    rcases exists_nat_gt ε⁻¹ with ⟨n, hn⟩,
    have : ε⁻¹ < n + 1 := lt_of_lt_of_le hn (le_add_of_nonneg_right zero_le_one),
    have nε : ((n:ℝ)+1)⁻¹ < ε := (inv_lt (I1 n) εpos).2 this,
    rcases (T_dense (n+1)⁻¹ (I n)).2 x with ⟨y, yT, Dxy⟩,
    have : y ∈ t := mem_of_mem_of_subset yT (by apply subset_Union (λ (n:ℕ), T (n+1)⁻¹ (I n))),
    exact ⟨y, this, lt_of_le_of_lt Dxy nε⟩ },
  haveI : separable_space α := ⟨⟨t, ⟨count_t, dense_t⟩⟩⟩,
  exact emetric.second_countable_of_separable α
end

/-- A metric space space is second countable if one can reconstruct up to any `ε>0` any element of
the space from countably many data. -/
lemma second_countable_of_countable_discretization {α : Type u} [metric_space α]
  (H : ∀ε > (0 : ℝ), ∃ (β : Type*) [encodable β] (F : α → β), ∀x y, F x = F y → dist x y ≤ ε) :
  second_countable_topology α :=
begin
  cases (univ : set α).eq_empty_or_nonempty with hs hs,
  { haveI : compact_space α := ⟨by rw hs; exact compact_empty⟩, by apply_instance },
  rcases hs with ⟨x0, hx0⟩,
  letI : inhabited α := ⟨x0⟩,
  refine second_countable_of_almost_dense_set (λε ε0, _),
  rcases H ε ε0 with ⟨β, fβ, F, hF⟩,
  resetI,
  let Finv := function.inv_fun F,
  refine ⟨range Finv, ⟨countable_range _, λx, _⟩⟩,
  let x' := Finv (F x),
  have : F x' = F x := function.inv_fun_eq ⟨x, rfl⟩,
  exact ⟨x', mem_range_self _, hF _ _ this.symm⟩
end

end second_countable
end metric

lemma lebesgue_number_lemma_of_metric
  {s : set α} {ι} {c : ι → set α} (hs : is_compact s)
  (hc₁ : ∀ i, is_open (c i)) (hc₂ : s ⊆ ⋃ i, c i) :
  ∃ δ > 0, ∀ x ∈ s, ∃ i, ball x δ ⊆ c i :=
let ⟨n, en, hn⟩ := lebesgue_number_lemma hs hc₁ hc₂,
    ⟨δ, δ0, hδ⟩ := mem_uniformity_dist.1 en in
⟨δ, δ0, assume x hx, let ⟨i, hi⟩ := hn x hx in
 ⟨i, assume y hy, hi (hδ (mem_ball'.mp hy))⟩⟩

lemma lebesgue_number_lemma_of_metric_sUnion
  {s : set α} {c : set (set α)} (hs : is_compact s)
  (hc₁ : ∀ t ∈ c, is_open t) (hc₂ : s ⊆ ⋃₀ c) :
  ∃ δ > 0, ∀ x ∈ s, ∃ t ∈ c, ball x δ ⊆ t :=
by rw sUnion_eq_Union at hc₂;
   simpa using lebesgue_number_lemma_of_metric hs (by simpa) hc₂

namespace metric

/-- Boundedness of a subset of a metric space. We formulate the definition to work
even in the empty space. -/
def bounded (s : set α) : Prop :=
∃C, ∀x y ∈ s, dist x y ≤ C

section bounded
variables {x : α} {s t : set α} {r : ℝ}

@[simp] lemma bounded_empty : bounded (∅ : set α) :=
⟨0, by simp⟩

lemma bounded_iff_mem_bounded : bounded s ↔ ∀ x ∈ s, bounded s :=
⟨λ h _ _, h, λ H,
  s.eq_empty_or_nonempty.elim
  (λ hs, hs.symm ▸ bounded_empty)
  (λ ⟨x, hx⟩, H x hx)⟩

/-- Subsets of a bounded set are also bounded -/
lemma bounded.subset (incl : s ⊆ t) : bounded t → bounded s :=
Exists.imp $ λ C hC x y hx hy, hC x y (incl hx) (incl hy)

/-- Closed balls are bounded -/
lemma bounded_closed_ball : bounded (closed_ball x r) :=
⟨r + r, λ y z hy hz, begin
  simp only [mem_closed_ball] at *,
  calc dist y z ≤ dist y x + dist z x : dist_triangle_right _ _ _
            ... ≤ r + r : add_le_add hy hz
end⟩

/-- Open balls are bounded -/
lemma bounded_ball : bounded (ball x r) :=
bounded_closed_ball.subset ball_subset_closed_ball

/-- Given a point, a bounded subset is included in some ball around this point -/
lemma bounded_iff_subset_ball (c : α) : bounded s ↔ ∃r, s ⊆ closed_ball c r :=
begin
  split; rintro ⟨C, hC⟩,
  { cases s.eq_empty_or_nonempty with h h,
    { subst s, exact ⟨0, by simp⟩ },
    { rcases h with ⟨x, hx⟩,
      exact ⟨C + dist x c, λ y hy, calc
        dist y c ≤ dist y x + dist x c : dist_triangle _ _ _
            ... ≤ C + dist x c : add_le_add_right (hC y x hy hx) _⟩ } },
  { exact bounded_closed_ball.subset hC }
end

lemma bounded_closure_of_bounded (h : bounded s) : bounded (closure s) :=
begin
  cases h with C h,
  replace h : ∀ p : α × α, p ∈ set.prod s s → dist p.1 p.2 ∈ { d | d ≤ C },
  { rintros ⟨x, y⟩ ⟨x_in, y_in⟩,
    exact h x y x_in y_in },
  use C,
  suffices : ∀ p : α × α, p ∈ closure (set.prod s s) → dist p.1 p.2 ∈ { d | d ≤ C },
  { rw closure_prod_eq at this,
    intros x y x_in y_in,
    exact this (x, y) (mk_mem_prod x_in y_in) },
  intros p p_in,
  have := map_mem_closure continuous_dist p_in h,
  rwa (is_closed_le' C).closure_eq at this
end

alias bounded_closure_of_bounded ← bounded.closure

/-- The union of two bounded sets is bounded iff each of the sets is bounded -/
@[simp] lemma bounded_union :
  bounded (s ∪ t) ↔ bounded s ∧ bounded t :=
⟨λh, ⟨h.subset (by simp), h.subset (by simp)⟩,
begin
  rintro ⟨hs, ht⟩,
  refine bounded_iff_mem_bounded.2 (λ x _, _),
  rw bounded_iff_subset_ball x at hs ht ⊢,
  rcases hs with ⟨Cs, hCs⟩, rcases ht with ⟨Ct, hCt⟩,
  exact ⟨max Cs Ct, union_subset
    (subset.trans hCs $ closed_ball_subset_closed_ball $ le_max_left _ _)
    (subset.trans hCt $ closed_ball_subset_closed_ball $ le_max_right _ _)⟩,
end⟩

/-- A finite union of bounded sets is bounded -/
lemma bounded_bUnion {I : set β} {s : β → set α} (H : finite I) :
  bounded (⋃i∈I, s i) ↔ ∀i ∈ I, bounded (s i) :=
finite.induction_on H (by simp) $ λ x I _ _ IH,
by simp [or_imp_distrib, forall_and_distrib, IH]

/-- A compact set is bounded -/
lemma bounded_of_compact {s : set α} (h : is_compact s) : bounded s :=
-- We cover the compact set by finitely many balls of radius 1,
-- and then argue that a finite union of bounded sets is bounded
let ⟨t, ht, fint, subs⟩ := finite_cover_balls_of_compact h zero_lt_one in
bounded.subset subs $ (bounded_bUnion fint).2 $ λ i hi, bounded_ball

alias bounded_of_compact ← is_compact.bounded

/-- A finite set is bounded -/
lemma bounded_of_finite {s : set α} (h : finite s) : bounded s :=
h.is_compact.bounded

/-- A singleton is bounded -/
lemma bounded_singleton {x : α} : bounded ({x} : set α) :=
bounded_of_finite $ finite_singleton _

/-- Characterization of the boundedness of the range of a function -/
lemma bounded_range_iff {f : β → α} : bounded (range f) ↔ ∃C, ∀x y, dist (f x) (f y) ≤ C :=
exists_congr $ λ C, ⟨
  λ H x y, H _ _ ⟨x, rfl⟩ ⟨y, rfl⟩,
  by rintro H _ _ ⟨x, rfl⟩ ⟨y, rfl⟩; exact H x y⟩

/-- In a compact space, all sets are bounded -/
lemma bounded_of_compact_space [compact_space α] : bounded s :=
compact_univ.bounded.subset (subset_univ _)

/-- The Heine–Borel theorem:
In a proper space, a set is compact if and only if it is closed and bounded -/
lemma compact_iff_closed_bounded [proper_space α] :
  is_compact s ↔ is_closed s ∧ bounded s :=
⟨λ h, ⟨h.is_closed, h.bounded⟩, begin
  rintro ⟨hc, hb⟩,
  cases s.eq_empty_or_nonempty with h h, {simp [h, compact_empty]},
  rcases h with ⟨x, hx⟩,
  rcases (bounded_iff_subset_ball x).1 hb with ⟨r, hr⟩,
  exact compact_of_is_closed_subset (proper_space.compact_ball x r) hc hr
end⟩

end bounded

section diam
variables {s : set α} {x y z : α}

/-- The diameter of a set in a metric space. To get controllable behavior even when the diameter
should be infinite, we express it in terms of the emetric.diameter -/
def diam (s : set α) : ℝ := ennreal.to_real (emetric.diam s)

/-- The diameter of a set is always nonnegative -/
lemma diam_nonneg : 0 ≤ diam s := ennreal.to_real_nonneg

lemma diam_subsingleton (hs : s.subsingleton) : diam s = 0 :=
by simp only [diam, emetric.diam_subsingleton hs, ennreal.zero_to_real]

/-- The empty set has zero diameter -/
@[simp] lemma diam_empty : diam (∅ : set α) = 0 :=
diam_subsingleton subsingleton_empty

/-- A singleton has zero diameter -/
@[simp] lemma diam_singleton : diam ({x} : set α) = 0 :=
diam_subsingleton subsingleton_singleton

-- Does not work as a simp-lemma, since {x, y} reduces to (insert y {x})
lemma diam_pair : diam ({x, y} : set α) = dist x y :=
by simp only [diam, emetric.diam_pair, dist_edist]

-- Does not work as a simp-lemma, since {x, y, z} reduces to (insert z (insert y {x}))
lemma diam_triple :
  metric.diam ({x, y, z} : set α) = max (max (dist x y) (dist x z)) (dist y z) :=
begin
  simp only [metric.diam, emetric.diam_triple, dist_edist],
  rw [ennreal.to_real_max, ennreal.to_real_max];
    apply_rules [ne_of_lt, edist_lt_top, max_lt]
end

/-- If the distance between any two points in a set is bounded by some constant `C`,
then `ennreal.of_real C`  bounds the emetric diameter of this set. -/
lemma ediam_le_of_forall_dist_le {C : ℝ} (h : ∀ (x ∈ s) (y ∈ s), dist x y ≤ C) :
  emetric.diam s ≤ ennreal.of_real C :=
emetric.diam_le_of_forall_edist_le $
λ x hx y hy, (edist_dist x y).symm ▸ ennreal.of_real_le_of_real (h x hx y hy)

/-- If the distance between any two points in a set is bounded by some non-negative constant,
this constant bounds the diameter. -/
lemma diam_le_of_forall_dist_le {C : ℝ} (h₀ : 0 ≤ C) (h : ∀ (x ∈ s) (y ∈ s), dist x y ≤ C) :
  diam s ≤ C :=
ennreal.to_real_le_of_le_of_real h₀ (ediam_le_of_forall_dist_le h)

/-- If the distance between any two points in a nonempty set is bounded by some constant,
this constant bounds the diameter. -/
lemma diam_le_of_forall_dist_le_of_nonempty (hs : s.nonempty) {C : ℝ}
  (h : ∀ (x ∈ s) (y ∈ s), dist x y ≤ C) : diam s ≤ C :=
have h₀ : 0 ≤ C, from let ⟨x, hx⟩ := hs in le_trans dist_nonneg (h x hx x hx),
diam_le_of_forall_dist_le h₀ h

/-- The distance between two points in a set is controlled by the diameter of the set. -/
lemma dist_le_diam_of_mem' (h : emetric.diam s ≠ ⊤) (hx : x ∈ s) (hy : y ∈ s) :
  dist x y ≤ diam s :=
begin
  rw [diam, dist_edist],
  rw ennreal.to_real_le_to_real (edist_ne_top _ _) h,
  exact emetric.edist_le_diam_of_mem hx hy
end

/-- Characterize the boundedness of a set in terms of the finiteness of its emetric.diameter. -/
lemma bounded_iff_ediam_ne_top : bounded s ↔ emetric.diam s ≠ ⊤ :=
iff.intro
  (λ ⟨C, hC⟩, ne_top_of_le_ne_top ennreal.of_real_ne_top
    (ediam_le_of_forall_dist_le $ λ x hx y hy, hC x y hx hy))
  (λ h, ⟨diam s, λ x y hx hy, dist_le_diam_of_mem' h hx hy⟩)

lemma bounded.ediam_ne_top (h : bounded s) : emetric.diam s ≠ ⊤ :=
bounded_iff_ediam_ne_top.1 h

/-- The distance between two points in a set is controlled by the diameter of the set. -/
lemma dist_le_diam_of_mem (h : bounded s) (hx : x ∈ s) (hy : y ∈ s) : dist x y ≤ diam s :=
dist_le_diam_of_mem' h.ediam_ne_top hx hy

/-- An unbounded set has zero diameter. If you would prefer to get the value ∞, use `emetric.diam`.
This lemma makes it possible to avoid side conditions in some situations -/
lemma diam_eq_zero_of_unbounded (h : ¬(bounded s)) : diam s = 0 :=
begin
  simp only [bounded_iff_ediam_ne_top, not_not, ne.def] at h,
  simp [diam, h]
end

/-- If `s ⊆ t`, then the diameter of `s` is bounded by that of `t`, provided `t` is bounded. -/
lemma diam_mono {s t : set α} (h : s ⊆ t) (ht : bounded t) : diam s ≤ diam t :=
begin
  unfold diam,
  rw ennreal.to_real_le_to_real (bounded.subset h ht).ediam_ne_top ht.ediam_ne_top,
  exact emetric.diam_mono h
end

/-- The diameter of a union is controlled by the sum of the diameters, and the distance between
any two points in each of the sets. This lemma is true without any side condition, since it is
obviously true if `s ∪ t` is unbounded. -/
lemma diam_union {t : set α} (xs : x ∈ s) (yt : y ∈ t) :
  diam (s ∪ t) ≤ diam s + dist x y + diam t :=
begin
  classical, by_cases H : bounded (s ∪ t),
  { have hs : bounded s, from H.subset (subset_union_left _ _),
    have ht : bounded t, from H.subset (subset_union_right _ _),
    rw [bounded_iff_ediam_ne_top] at H hs ht,
    rw [dist_edist, diam, diam, diam, ← ennreal.to_real_add, ← ennreal.to_real_add,
      ennreal.to_real_le_to_real];
      repeat { apply ennreal.add_ne_top.2; split }; try { assumption };
      try { apply edist_ne_top },
    exact emetric.diam_union xs yt },
  { rw [diam_eq_zero_of_unbounded H],
    apply_rules [add_nonneg, diam_nonneg, dist_nonneg] }
end

/-- If two sets intersect, the diameter of the union is bounded by the sum of the diameters. -/
lemma diam_union' {t : set α} (h : (s ∩ t).nonempty) : diam (s ∪ t) ≤ diam s + diam t :=
begin
  rcases h with ⟨x, ⟨xs, xt⟩⟩,
  simpa using diam_union xs xt
end

/-- The diameter of a closed ball of radius `r` is at most `2 r`. -/
lemma diam_closed_ball {r : ℝ} (h : 0 ≤ r) : diam (closed_ball x r) ≤ 2 * r :=
diam_le_of_forall_dist_le (mul_nonneg (le_of_lt zero_lt_two) h) $ λa ha b hb, calc
  dist a b ≤ dist a x + dist b x : dist_triangle_right _ _ _
  ... ≤ r + r : add_le_add ha hb
  ... = 2 * r : by simp [mul_two, mul_comm]

/-- The diameter of a ball of radius `r` is at most `2 r`. -/
lemma diam_ball {r : ℝ} (h : 0 ≤ r) : diam (ball x r) ≤ 2 * r :=
le_trans (diam_mono ball_subset_closed_ball bounded_closed_ball) (diam_closed_ball h)

end diam

end metric

namespace int
open metric

/-- Under the coercion from `ℤ` to `ℝ`, inverse images of compact sets are finite. -/
lemma tendsto_coe_cofinite : tendsto (coe : ℤ → ℝ) cofinite (cocompact ℝ) :=
begin
  simp only [filter.has_basis_cocompact.tendsto_right_iff, eventually_iff_exists_mem],
  intros s hs,
  obtain ⟨r, hr⟩ : ∃ r, s ⊆ closed_ball (0:ℝ) r,
  { rw ← bounded_iff_subset_ball,
    exact hs.bounded },
  refine ⟨(coe ⁻¹' closed_ball (0:ℝ) r)ᶜ, _, _⟩,
  { simp [mem_cofinite, closed_ball_Icc, set.Icc_ℤ_finite] },
  { rw ← compl_subset_compl at hr,
    intros y hy,
    exact hr hy }
end

end int<|MERGE_RESOLUTION|>--- conflicted
+++ resolved
@@ -880,18 +880,6 @@
 
 variables [conditionally_complete_linear_order α] [order_topology α]
 
-<<<<<<< HEAD
-lemma totally_bounded_Icc (a b : ℝ) : totally_bounded (Icc a b) :=
-(compact_Icc a b).totally_bounded
-
-lemma totally_bounded_Ico (a b : ℝ) : totally_bounded (Ico a b) :=
-totally_bounded_subset Ico_subset_Icc_self (totally_bounded_Icc a b)
-
-lemma totally_bounded_Ioc (a b : ℝ) : totally_bounded (Ioc a b) :=
-totally_bounded_subset Ioc_subset_Icc_self (totally_bounded_Icc a b)
-
-lemma totally_bounded_Ioo (a b : ℝ) : totally_bounded (Ioo a b) :=
-=======
 lemma totally_bounded_Icc (a b : α) : totally_bounded (Icc a b) :=
 compact_Icc.totally_bounded
 
@@ -902,7 +890,6 @@
 totally_bounded_subset Ioc_subset_Icc_self (totally_bounded_Icc a b)
 
 lemma totally_bounded_Ioo (a b : α) : totally_bounded (Ioo a b) :=
->>>>>>> 4d8d344c
 totally_bounded_subset Ioo_subset_Icc_self (totally_bounded_Icc a b)
 
 end metric_ordered
