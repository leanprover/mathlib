--- conflicted
+++ resolved
@@ -7,7 +7,6 @@
 import group_theory.submonoid.basic
 import algebra.group.prod
 import algebra.pointwise
-<<<<<<< HEAD
 
 /-!
 # Theory of topological monoids
@@ -15,8 +14,6 @@
 In this file we define mixin classes `has_continuous_mul` and `has_continuous_add`. While in many
 applications the underlying type is a monoid (multiplicative or additive), we do not require this in the definitions.
 -/
-=======
->>>>>>> 1f8950e6
 
 open classical set filter topological_space
 open_locale classical topological_space big_operators
@@ -99,28 +96,13 @@
 
 variables [topological_space M] [monoid M] [has_continuous_mul M]
 
-<<<<<<< HEAD
-@[to_additive exists_nhds_half]
-lemma exists_nhds_split {s : set M} (hs : s ∈ 𝓝 (1 : M)) :
-=======
 @[to_additive exists_open_nhds_zero_half]
 lemma exists_open_nhds_one_split {s : set M} (hs : s ∈ 𝓝 (1 : M)) :
->>>>>>> 1f8950e6
   ∃ V : set M, is_open V ∧ (1 : M) ∈ V ∧ ∀ (v ∈ V) (w ∈ V), v * w ∈ s :=
 have ((λa:M×M, a.1 * a.2) ⁻¹' s) ∈ 𝓝 ((1, 1) : M × M),
   from tendsto_mul (by simpa only [one_mul] using hs),
 by simpa only [prod_subset_iff] using exists_nhds_square this
 
-<<<<<<< HEAD
-@[to_additive exists_nhds_quarter]
-lemma exists_nhds_split4 {u : set M} (hu : u ∈ 𝓝 (1 : M)) :
-  ∃ V : set M, is_open V ∧ (1 : M) ∈ V ∧
-    ∀ {v w s t}, v ∈ V → w ∈ V → s ∈ V → t ∈ V → v * w * s * t ∈ u :=
-begin
-  rcases exists_nhds_split hu with ⟨W, W_open, W1, h⟩,
-  rcases exists_nhds_split (mem_nhds_sets W_open W1) with ⟨V, V_open, V1, h'⟩,
-  use [V, V_open, V1],
-=======
 @[to_additive exists_nhds_zero_half]
 lemma exists_nhds_one_split {s : set M} (hs : s ∈ 𝓝 (1 : M)) :
   ∃ V ∈ 𝓝 (1 : M), ∀ (v ∈ V) (w ∈ V), v * w ∈ s :=
@@ -135,21 +117,10 @@
   rcases exists_nhds_one_split hu with ⟨W, W1, h⟩,
   rcases exists_nhds_one_split W1 with ⟨V, V1, h'⟩,
   use [V, V1],
->>>>>>> 1f8950e6
   intros v w s t v_in w_in s_in t_in,
   simpa only [mul_assoc] using h _ (h' v v_in w w_in) _ (h' s s_in t t_in)
 end
 
-<<<<<<< HEAD
-/-- Given a open neighborhood `U` of `1` there is a open neighborhood `V` of `1`
-  such that `VV ⊆ U`. -/
-@[to_additive "Given a open neighborhood `U` of `0` there is a open neighborhood `V` of `0`
-  such that `V + V ⊆ U`."]
-lemma exists_open_mem_mul_subset {U : set M} (hU : U ∈ 𝓝 (1 : M)) :
-  ∃ V : set M, is_open V ∧ (1 : M) ∈ V ∧ V * V ⊆ U :=
-begin
-  rcases exists_nhds_split hU with ⟨V, Vo, V1, hV⟩,
-=======
 /-- Given a neighborhood `U` of `1` there is an open neighborhood `V` of `1`
 such that `VV ⊆ U`. -/
 @[to_additive "Given a open neighborhood `U` of `0` there is a open neighborhood `V` of `0`
@@ -158,7 +129,6 @@
   ∃ V : set M, is_open V ∧ (1 : M) ∈ V ∧ V * V ⊆ U :=
 begin
   rcases exists_open_nhds_one_split hU with ⟨V, Vo, V1, hV⟩,
->>>>>>> 1f8950e6
   use [V, Vo, V1],
   rintros _ ⟨x, y, hx, hy, rfl⟩,
   exact hV _ hx _ hy
