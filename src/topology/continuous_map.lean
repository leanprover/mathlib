--- conflicted
+++ resolved
@@ -44,19 +44,11 @@
 lemma coe_inj ⦃f g : C(α, β)⦄ (h : (f : α → β) = g) : f = g :=
 by cases f; cases g; cases h; refl
 
-<<<<<<< HEAD
 /-- The identity as a continuous map. -/
 def id : C(α, α) := ⟨id, continuous_id⟩
-=======
-/--
-The identity as a continuous map.
--/
-def id : C(α, α) := ⟨id⟩
->>>>>>> 34fd3b99
 
 /-- The composition of continuous maps, as a continuous map. -/
 def comp (f : C(β, γ)) (g : C(α, β)) : C(α, γ) :=
-<<<<<<< HEAD
 { to_fun := λ a, f (g a),
   continuous_to_fun := f.continuous_to_fun.comp g.continuous_to_fun, }
 
@@ -64,13 +56,5 @@
 
 /-- Constant map as a smooth map -/
 def const (b : β) : C(α, β) := ⟨λ x, b, continuous_const⟩
-=======
-{ to_fun := λ a, f (g a), }
-
-protected lemma continuous (f : C(α, β)) : continuous f := f.continuous_to_fun
-
-/-- Takes `b` in input and gives the continuous bundled function constantly valued `b` in output. -/
-def const (b : β) : C(α, β) := { to_fun := λ x, b, }
->>>>>>> 34fd3b99
 
 end continuous_map