/-
Copyright (c) 2017 Johannes Hölzl. All rights reserved.
Released under Apache 2.0 license as described in the file LICENSE.
Authors: Johannes Hölzl, Mario Carneiro, Jeremy Avigad
-/
import order.filter.ultrafilter
import order.filter.partial
import data.support

noncomputable theory

/-!
# Basic theory of topological spaces.

The main definition is the type class `topological space α` which endows a type `α` with a topology.
Then `set α` gets predicates `is_open`, `is_closed` and functions `interior`, `closure` and
`frontier`. Each point `x` of `α` gets a neighborhood filter `𝓝 x`. A filter `F` on `α` has
`x` as a cluster point if `cluster_pt x F : 𝓝 x ⊓ F ≠ ⊥`. A map `f : ι → α` clusters at `x`
along `F : filter ι` if `map_cluster_pt x F f : cluster_pt x (map f F)`. In particular
the notion of cluster point of a sequence `u` is `map_cluster_pt x at_top u`.

This file also defines locally finite families of subsets of `α`.

For topological spaces `α` and `β`, a function `f : α → β` and a point `a : α`,
`continuous_at f a` means `f` is continuous at `a`, and global continuity is
`continuous f`. There is also a version of continuity `pcontinuous` for
partially defined functions.

## Notation

* `𝓝 x`: the filter of neighborhoods of a point `x`;
* `𝓟 s`: the principal filter of a set `s`;
* `𝓝[s] x`: the filter `nhds_within x s` of neighborhoods of a point `x` within a set `s`.

## Implementation notes

Topology in mathlib heavily uses filters (even more than in Bourbaki). See explanations in
<https://leanprover-community.github.io/theories/topology.html>.

## References

*  [N. Bourbaki, *General Topology*][bourbaki1966]
*  [I. M. James, *Topologies and Uniformities*][james1999]

## Tags

topological space, interior, closure, frontier, neighborhood, continuity, continuous function
-/

open set filter classical
open_locale classical filter

universes u v w

/-!
### Topological spaces
-/

/-- A topology on `α`. -/
@[protect_proj] structure topological_space (α : Type u) :=
(is_open        : set α → Prop)
(is_open_univ   : is_open univ)
(is_open_inter  : ∀s t, is_open s → is_open t → is_open (s ∩ t))
(is_open_sUnion : ∀s, (∀t∈s, is_open t) → is_open (⋃₀ s))

attribute [class] topological_space

/-- A constructor for topologies by specifying the closed sets,
and showing that they satisfy the appropriate conditions. -/
def topological_space.of_closed {α : Type u} (T : set (set α))
  (empty_mem : ∅ ∈ T) (sInter_mem : ∀ A ⊆ T, ⋂₀ A ∈ T) (union_mem : ∀ A B ∈ T, A ∪ B ∈ T) :
  topological_space α :=
{ is_open := λ X, Xᶜ ∈ T,
  is_open_univ := by simp [empty_mem],
  is_open_inter := λ s t hs ht, by simpa [set.compl_inter] using union_mem sᶜ tᶜ hs ht,
  is_open_sUnion := λ s hs,
    by rw set.compl_sUnion; exact sInter_mem (set.compl '' s)
    (λ z ⟨y, hy, hz⟩, by simpa [hz.symm] using hs y hy) }

section topological_space

variables {α : Type u} {β : Type v} {ι : Sort w} {a : α} {s s₁ s₂ : set α} {p p₁ p₂ : α → Prop}

@[ext]
lemma topological_space_eq : ∀ {f g : topological_space α}, f.is_open = g.is_open → f = g
| ⟨a, _, _, _⟩ ⟨b, _, _, _⟩ rfl := rfl

section
variables [t : topological_space α]
include t

/-- `is_open s` means that `s` is open in the ambient topological space on `α` -/
def is_open (s : set α) : Prop := topological_space.is_open t s

@[simp]
lemma is_open_univ : is_open (univ : set α) := topological_space.is_open_univ t

lemma is_open_inter (h₁ : is_open s₁) (h₂ : is_open s₂) : is_open (s₁ ∩ s₂) :=
topological_space.is_open_inter t s₁ s₂ h₁ h₂

lemma is_open_sUnion {s : set (set α)} (h : ∀t ∈ s, is_open t) : is_open (⋃₀ s) :=
topological_space.is_open_sUnion t s h

end

lemma topological_space_eq_iff {t t' : topological_space α} :
  t = t' ↔ ∀ s, @is_open α t s ↔ @is_open α t' s :=
⟨λ h s, h ▸ iff.rfl, λ h, by { ext, exact h _ }⟩

lemma is_open_fold {s : set α} {t : topological_space α} : t.is_open s = @is_open α t s :=
rfl

variables [topological_space α]

lemma is_open_Union {f : ι → set α} (h : ∀i, is_open (f i)) : is_open (⋃i, f i) :=
is_open_sUnion $ by rintro _ ⟨i, rfl⟩; exact h i

lemma is_open_bUnion {s : set β} {f : β → set α} (h : ∀i∈s, is_open (f i)) :
  is_open (⋃i∈s, f i) :=
is_open_Union $ assume i, is_open_Union $ assume hi, h i hi

lemma is_open_union (h₁ : is_open s₁) (h₂ : is_open s₂) : is_open (s₁ ∪ s₂) :=
by rw union_eq_Union; exact is_open_Union (bool.forall_bool.2 ⟨h₂, h₁⟩)

@[simp] lemma is_open_empty : is_open (∅ : set α) :=
by rw ← sUnion_empty; exact is_open_sUnion (assume a, false.elim)

lemma is_open_sInter {s : set (set α)} (hs : finite s) : (∀t ∈ s, is_open t) → is_open (⋂₀ s) :=
finite.induction_on hs (λ _, by rw sInter_empty; exact is_open_univ) $
λ a s has hs ih h, by rw sInter_insert; exact
is_open_inter (h _ $ mem_insert _ _) (ih $ λ t, h t ∘ mem_insert_of_mem _)

lemma is_open_bInter {s : set β} {f : β → set α} (hs : finite s) :
  (∀i∈s, is_open (f i)) → is_open (⋂i∈s, f i) :=
finite.induction_on hs
  (λ _, by rw bInter_empty; exact is_open_univ)
  (λ a s has hs ih h, by rw bInter_insert; exact
    is_open_inter (h a (mem_insert _ _)) (ih (λ i hi, h i (mem_insert_of_mem _ hi))))

lemma is_open_Inter [fintype β] {s : β → set α}
  (h : ∀ i, is_open (s i)) : is_open (⋂ i, s i) :=
suffices is_open (⋂ (i : β) (hi : i ∈ @univ β), s i), by simpa,
is_open_bInter finite_univ (λ i _, h i)

lemma is_open_Inter_prop {p : Prop} {s : p → set α}
  (h : ∀ h : p, is_open (s h)) : is_open (Inter s) :=
by by_cases p; simp *

lemma is_open_const {p : Prop} : is_open {a : α | p} :=
by_cases
  (assume : p, begin simp only [this]; exact is_open_univ end)
  (assume : ¬ p, begin simp only [this]; exact is_open_empty end)

lemma is_open_and : is_open {a | p₁ a} → is_open {a | p₂ a} → is_open {a | p₁ a ∧ p₂ a} :=
is_open_inter

/-- A set is closed if its complement is open -/
class is_closed (s : set α) : Prop :=
(is_open_compl : is_open sᶜ)

@[simp] lemma is_open_compl_iff {s : set α} : is_open sᶜ ↔ is_closed s :=
⟨λ h, ⟨h⟩, λ h, h.is_open_compl⟩

@[simp] lemma is_closed_empty : is_closed (∅ : set α) :=
by { rw [← is_open_compl_iff, compl_empty], exact is_open_univ }

@[simp] lemma is_closed_univ : is_closed (univ : set α) :=
by { rw [← is_open_compl_iff, compl_univ], exact is_open_empty }

lemma is_closed_union : is_closed s₁ → is_closed s₂ → is_closed (s₁ ∪ s₂) :=
λ h₁ h₂, by { rw [← is_open_compl_iff] at *, rw compl_union, exact is_open_inter h₁ h₂ }

lemma is_closed_sInter {s : set (set α)} : (∀t ∈ s, is_closed t) → is_closed (⋂₀ s) :=
by simpa only [← is_open_compl_iff, compl_sInter, sUnion_image] using is_open_bUnion

lemma is_closed_Inter {f : ι → set α} (h : ∀i, is_closed (f i)) : is_closed (⋂i, f i ) :=
is_closed_sInter $ assume t ⟨i, (heq : f i = t)⟩, heq ▸ h i

lemma is_closed_bInter {s : set β} {f : β → set α} (h : ∀ i ∈ s, is_closed (f i)) :
  is_closed (⋂ i ∈ s, f i) :=
is_closed_Inter $ λ i, is_closed_Inter $ h i
<<<<<<< HEAD

@[simp] lemma is_open_compl_iff {s : set α} : is_open sᶜ ↔ is_closed s := iff.rfl
=======
>>>>>>> 4d8d344c

@[simp] lemma is_closed_compl_iff {s : set α} : is_closed sᶜ ↔ is_open s :=
by rw [←is_open_compl_iff, compl_compl]

lemma is_open.is_closed_compl {s : set α} (hs : is_open s) : is_closed sᶜ :=
is_closed_compl_iff.2 hs

lemma is_open_diff {s t : set α} (h₁ : is_open s) (h₂ : is_closed t) : is_open (s \ t) :=
is_open_inter h₁ $ is_open_compl_iff.mpr h₂

lemma is_closed_inter (h₁ : is_closed s₁) (h₂ : is_closed s₂) : is_closed (s₁ ∩ s₂) :=
by { rw [← is_open_compl_iff] at *, rw compl_inter, exact is_open_union h₁ h₂ }

lemma is_closed_bUnion {s : set β} {f : β → set α} (hs : finite s) :
  (∀i∈s, is_closed (f i)) → is_closed (⋃i∈s, f i) :=
finite.induction_on hs
  (λ _, by rw bUnion_empty; exact is_closed_empty)
  (λ a s has hs ih h, by rw bUnion_insert; exact
    is_closed_union (h a (mem_insert _ _)) (ih (λ i hi, h i (mem_insert_of_mem _ hi))))

lemma is_closed_Union [fintype β] {s : β → set α}
  (h : ∀ i, is_closed (s i)) : is_closed (Union s) :=
suffices is_closed (⋃ (i : β) (hi : i ∈ @univ β), s i),
  by convert this; simp [set.ext_iff],
is_closed_bUnion finite_univ (λ i _, h i)

lemma is_closed_Union_prop {p : Prop} {s : p → set α}
  (h : ∀ h : p, is_closed (s h)) : is_closed (Union s) :=
by by_cases p; simp *

lemma is_closed_imp {p q : α → Prop} (hp : is_open {x | p x})
  (hq : is_closed {x | q x}) : is_closed {x | p x → q x} :=
have {x | p x → q x} = {x | p x}ᶜ ∪ {x | q x}, from set.ext $ λ x, imp_iff_not_or,
by rw [this]; exact is_closed_union (is_closed_compl_iff.mpr hp) hq

lemma is_open_neg : is_closed {a | p a} → is_open {a | ¬ p a} :=
is_open_compl_iff.mpr

/-!
### Interior of a set
-/

/-- The interior of a set `s` is the largest open subset of `s`. -/
def interior (s : set α) : set α := ⋃₀ {t | is_open t ∧ t ⊆ s}

lemma mem_interior {s : set α} {x : α} :
  x ∈ interior s ↔ ∃ t ⊆ s, is_open t ∧ x ∈ t :=
by simp only [interior, mem_set_of_eq, exists_prop, and_assoc, and.left_comm]

@[simp] lemma is_open_interior {s : set α} : is_open (interior s) :=
is_open_sUnion $ assume t ⟨h₁, h₂⟩, h₁

lemma interior_subset {s : set α} : interior s ⊆ s :=
sUnion_subset $ assume t ⟨h₁, h₂⟩, h₂

lemma interior_maximal {s t : set α} (h₁ : t ⊆ s) (h₂ : is_open t) : t ⊆ interior s :=
subset_sUnion_of_mem ⟨h₂, h₁⟩

lemma is_open.interior_eq {s : set α} (h : is_open s) : interior s = s :=
subset.antisymm interior_subset (interior_maximal (subset.refl s) h)

lemma interior_eq_iff_open {s : set α} : interior s = s ↔ is_open s :=
⟨assume h, h ▸ is_open_interior, is_open.interior_eq⟩

lemma subset_interior_iff_open {s : set α} : s ⊆ interior s ↔ is_open s :=
by simp only [interior_eq_iff_open.symm, subset.antisymm_iff, interior_subset, true_and]

lemma subset_interior_iff_subset_of_open {s t : set α} (h₁ : is_open s) :
  s ⊆ interior t ↔ s ⊆ t :=
⟨assume h, subset.trans h interior_subset, assume h₂, interior_maximal h₂ h₁⟩

lemma interior_mono {s t : set α} (h : s ⊆ t) : interior s ⊆ interior t :=
interior_maximal (subset.trans interior_subset h) is_open_interior

@[simp] lemma interior_empty : interior (∅ : set α) = ∅ :=
is_open_empty.interior_eq

@[simp] lemma interior_univ : interior (univ : set α) = univ :=
is_open_univ.interior_eq

@[simp] lemma interior_interior {s : set α} : interior (interior s) = interior s :=
is_open_interior.interior_eq

@[simp] lemma interior_inter {s t : set α} : interior (s ∩ t) = interior s ∩ interior t :=
subset.antisymm
  (subset_inter (interior_mono $ inter_subset_left s t) (interior_mono $ inter_subset_right s t))
  (interior_maximal (inter_subset_inter interior_subset interior_subset) $
    is_open_inter is_open_interior is_open_interior)

lemma interior_union_is_closed_of_interior_empty {s t : set α} (h₁ : is_closed s)
  (h₂ : interior t = ∅) :
  interior (s ∪ t) = interior s :=
have interior (s ∪ t) ⊆ s, from
  assume x ⟨u, ⟨(hu₁ : is_open u), (hu₂ : u ⊆ s ∪ t)⟩, (hx₁ : x ∈ u)⟩,
  classical.by_contradiction $ assume hx₂ : x ∉ s,
    have u \ s ⊆ t,
      from assume x ⟨h₁, h₂⟩, or.resolve_left (hu₂ h₁) h₂,
    have u \ s ⊆ interior t,
      by rwa subset_interior_iff_subset_of_open (is_open_diff hu₁ h₁),
    have u \ s ⊆ ∅,
      by rwa h₂ at this,
    this ⟨hx₁, hx₂⟩,
subset.antisymm
  (interior_maximal this is_open_interior)
  (interior_mono $ subset_union_left _ _)

lemma is_open_iff_forall_mem_open : is_open s ↔ ∀ x ∈ s, ∃ t ⊆ s, is_open t ∧ x ∈ t :=
by rw ← subset_interior_iff_open; simp only [subset_def, mem_interior]

/-!
### Closure of a set
-/

/-- The closure of `s` is the smallest closed set containing `s`. -/
def closure (s : set α) : set α := ⋂₀ {t | is_closed t ∧ s ⊆ t}

@[simp] lemma is_closed_closure {s : set α} : is_closed (closure s) :=
is_closed_sInter $ assume t ⟨h₁, h₂⟩, h₁

lemma subset_closure {s : set α} : s ⊆ closure s :=
subset_sInter $ assume t ⟨h₁, h₂⟩, h₂

lemma closure_minimal {s t : set α} (h₁ : s ⊆ t) (h₂ : is_closed t) : closure s ⊆ t :=
sInter_subset_of_mem ⟨h₂, h₁⟩

lemma is_closed.closure_eq {s : set α} (h : is_closed s) : closure s = s :=
subset.antisymm (closure_minimal (subset.refl s) h) subset_closure

lemma is_closed.closure_subset {s : set α} (hs : is_closed s) : closure s ⊆ s :=
closure_minimal (subset.refl _) hs

lemma is_closed.closure_subset_iff {s t : set α} (h₁ : is_closed t) :
  closure s ⊆ t ↔ s ⊆ t :=
⟨subset.trans subset_closure, assume h, closure_minimal h h₁⟩

@[mono] lemma closure_mono {s t : set α} (h : s ⊆ t) : closure s ⊆ closure t :=
closure_minimal (subset.trans h subset_closure) is_closed_closure

lemma monotone_closure (α : Type*) [topological_space α] : monotone (@closure α _) :=
λ _ _, closure_mono

lemma diff_subset_closure_iff {s t : set α} :
  s \ t ⊆ closure t ↔ s ⊆ closure t :=
by rw [diff_subset_iff, union_eq_self_of_subset_left subset_closure]

lemma closure_inter_subset_inter_closure (s t : set α) :
  closure (s ∩ t) ⊆ closure s ∩ closure t :=
(monotone_closure α).map_inf_le s t

lemma is_closed_of_closure_subset {s : set α} (h : closure s ⊆ s) : is_closed s :=
by rw subset.antisymm subset_closure h; exact is_closed_closure

lemma closure_eq_iff_is_closed {s : set α} : closure s = s ↔ is_closed s :=
⟨assume h, h ▸ is_closed_closure, is_closed.closure_eq⟩

lemma closure_subset_iff_is_closed {s : set α} : closure s ⊆ s ↔ is_closed s :=
⟨is_closed_of_closure_subset, is_closed.closure_subset⟩

@[simp] lemma closure_empty : closure (∅ : set α) = ∅ :=
is_closed_empty.closure_eq

@[simp] lemma closure_empty_iff (s : set α) : closure s = ∅ ↔ s = ∅ :=
⟨subset_eq_empty subset_closure, λ h, h.symm ▸ closure_empty⟩

@[simp] lemma closure_nonempty_iff {s : set α} : (closure s).nonempty ↔ s.nonempty :=
by simp only [← ne_empty_iff_nonempty, ne.def, closure_empty_iff]

alias closure_nonempty_iff ↔ set.nonempty.of_closure set.nonempty.closure

@[simp] lemma closure_univ : closure (univ : set α) = univ :=
is_closed_univ.closure_eq

@[simp] lemma closure_closure {s : set α} : closure (closure s) = closure s :=
is_closed_closure.closure_eq

@[simp] lemma closure_union {s t : set α} : closure (s ∪ t) = closure s ∪ closure t :=
subset.antisymm
  (closure_minimal (union_subset_union subset_closure subset_closure) $
    is_closed_union is_closed_closure is_closed_closure)
  ((monotone_closure α).le_map_sup s t)

lemma interior_subset_closure {s : set α} : interior s ⊆ closure s :=
subset.trans interior_subset subset_closure

lemma closure_eq_compl_interior_compl {s : set α} : closure s = (interior sᶜ)ᶜ :=
begin
  rw [interior, closure, compl_sUnion, compl_image_set_of],
  simp only [compl_subset_compl, is_open_compl_iff],
end

@[simp] lemma interior_compl {s : set α} : interior sᶜ = (closure s)ᶜ :=
by simp [closure_eq_compl_interior_compl]

@[simp] lemma closure_compl {s : set α} : closure sᶜ = (interior s)ᶜ :=
by simp [closure_eq_compl_interior_compl]

theorem mem_closure_iff {s : set α} {a : α} :
  a ∈ closure s ↔ ∀ o, is_open o → a ∈ o → (o ∩ s).nonempty :=
⟨λ h o oo ao, classical.by_contradiction $ λ os,
  have s ⊆ oᶜ, from λ x xs xo, os ⟨x, xo, xs⟩,
  closure_minimal this (is_closed_compl_iff.2 oo) h ao,
λ H c ⟨h₁, h₂⟩, classical.by_contradiction $ λ nc,
  let ⟨x, hc, hs⟩ := (H _ h₁.is_open_compl nc) in hc (h₂ hs)⟩

/-- A set is dense in a topological space if every point belongs to its closure. -/
def dense (s : set α) : Prop := ∀ x, x ∈ closure s

lemma dense_iff_closure_eq {s : set α} : dense s ↔ closure s = univ :=
eq_univ_iff_forall.symm

lemma dense.closure_eq {s : set α} (h : dense s) : closure s = univ :=
dense_iff_closure_eq.mp h

/-- The closure of a set `s` is dense if and only if `s` is dense. -/
@[simp] lemma dense_closure {s : set α} : dense (closure s) ↔ dense s :=
by rw [dense, dense, closure_closure]

alias dense_closure ↔ dense.of_closure dense.closure

@[simp] lemma dense_univ : dense (univ : set α) := λ x, subset_closure trivial

/-- A set is dense if and only if it has a nonempty intersection with each nonempty open set. -/
lemma dense_iff_inter_open {s : set α} :
  dense s ↔ ∀ U, is_open U → U.nonempty → (U ∩ s).nonempty :=
begin
  split ; intro h,
  { rintros U U_op ⟨x, x_in⟩,
    exact mem_closure_iff.1 (by simp only [h.closure_eq]) U U_op x_in },
  { intro x,
    rw mem_closure_iff,
    intros U U_op x_in,
    exact h U U_op ⟨_, x_in⟩ },
end

alias dense_iff_inter_open ↔ dense.inter_open_nonempty _

lemma dense.nonempty_iff {s : set α} (hs : dense s) :
  s.nonempty ↔ nonempty α :=
⟨λ ⟨x, hx⟩, ⟨x⟩, λ ⟨x⟩,
  let ⟨y, hy⟩ := hs.inter_open_nonempty _ is_open_univ ⟨x, trivial⟩ in ⟨y, hy.2⟩⟩

lemma dense.nonempty [h : nonempty α] {s : set α} (hs : dense s) : s.nonempty :=
hs.nonempty_iff.2 h

@[mono]
lemma dense.mono {s₁ s₂ : set α} (h : s₁ ⊆ s₂) (hd : dense s₁) : dense s₂ :=
λ x, closure_mono h (hd x)

/-!
### Frontier of a set
-/

/-- The frontier of a set is the set of points between the closure and interior. -/
def frontier (s : set α) : set α := closure s \ interior s

lemma frontier_eq_closure_inter_closure {s : set α} :
  frontier s = closure s ∩ closure sᶜ :=
by rw [closure_compl, frontier, diff_eq]

/-- The complement of a set has the same frontier as the original set. -/
@[simp] lemma frontier_compl (s : set α) : frontier sᶜ = frontier s :=
by simp only [frontier_eq_closure_inter_closure, compl_compl, inter_comm]

@[simp] lemma frontier_univ : frontier (univ : set α) = ∅ := by simp [frontier]

@[simp] lemma frontier_empty : frontier (∅ : set α) = ∅ := by simp [frontier]

lemma frontier_inter_subset (s t : set α) :
  frontier (s ∩ t) ⊆ (frontier s ∩ closure t) ∪ (closure s ∩ frontier t) :=
begin
  simp only [frontier_eq_closure_inter_closure, compl_inter, closure_union],
  convert inter_subset_inter_left _ (closure_inter_subset_inter_closure s t),
  simp only [inter_distrib_left, inter_distrib_right, inter_assoc],
  congr' 2,
  apply inter_comm
end

lemma frontier_union_subset (s t : set α) :
  frontier (s ∪ t) ⊆ (frontier s ∩ closure tᶜ) ∪ (closure sᶜ ∩ frontier t) :=
by simpa only [frontier_compl, ← compl_union]
  using frontier_inter_subset sᶜ tᶜ

lemma is_closed.frontier_eq {s : set α} (hs : is_closed s) : frontier s = s \ interior s :=
by rw [frontier, hs.closure_eq]

lemma is_open.frontier_eq {s : set α} (hs : is_open s) : frontier s = closure s \ s :=
by rw [frontier, hs.interior_eq]

/-- The frontier of a set is closed. -/
lemma is_closed_frontier {s : set α} : is_closed (frontier s) :=
by rw frontier_eq_closure_inter_closure; exact is_closed_inter is_closed_closure is_closed_closure

/-- The frontier of a closed set has no interior point. -/
lemma interior_frontier {s : set α} (h : is_closed s) : interior (frontier s) = ∅ :=
begin
  have A : frontier s = s \ interior s, from h.frontier_eq,
  have B : interior (frontier s) ⊆ interior s, by rw A; exact interior_mono (diff_subset _ _),
  have C : interior (frontier s) ⊆ frontier s := interior_subset,
  have : interior (frontier s) ⊆ (interior s) ∩ (s \ interior s) :=
    subset_inter B (by simpa [A] using C),
  rwa [inter_diff_self, subset_empty_iff] at this,
end

lemma closure_eq_interior_union_frontier (s : set α) : closure s = interior s ∪ frontier s :=
(union_diff_cancel interior_subset_closure).symm

lemma closure_eq_self_union_frontier (s : set α) : closure s = s ∪ frontier s :=
(union_diff_cancel' interior_subset subset_closure).symm

/-!
### Neighborhoods
-/

/-- A set is called a neighborhood of `a` if it contains an open set around `a`. The set of all
neighborhoods of `a` forms a filter, the neighborhood filter at `a`, is here defined as the
infimum over the principal filters of all open sets containing `a`. -/
@[irreducible] def nhds (a : α) : filter α := (⨅ s ∈ {s : set α | a ∈ s ∧ is_open s}, 𝓟 s)

localized "notation `𝓝` := nhds" in topological_space

/-- The "neighborhood within" filter. Elements of `𝓝[s] a` are sets containing the
intersection of `s` and a neighborhood of `a`. -/
def nhds_within (a : α) (s : set α) : filter α := 𝓝 a ⊓ 𝓟 s

localized "notation `𝓝[` s `] ` x:100 := nhds_within x s" in topological_space

lemma nhds_def (a : α) : 𝓝 a = (⨅ s ∈ {s : set α | a ∈ s ∧ is_open s}, 𝓟 s) := by rw nhds

/-- The open sets containing `a` are a basis for the neighborhood filter. See `nhds_basis_opens'`
for a variant using open neighborhoods instead. -/
lemma nhds_basis_opens (a : α) : (𝓝 a).has_basis (λ s : set α, a ∈ s ∧ is_open s) (λ x, x) :=
begin
  rw nhds_def,
  exact has_basis_binfi_principal
    (λ s ⟨has, hs⟩ t ⟨hat, ht⟩, ⟨s ∩ t, ⟨⟨has, hat⟩, is_open_inter hs ht⟩,
      ⟨inter_subset_left _ _, inter_subset_right _ _⟩⟩)
    ⟨univ, ⟨mem_univ a, is_open_univ⟩⟩
end

/-- A filter lies below the neighborhood filter at `a` iff it contains every open set around `a`. -/
lemma le_nhds_iff {f a} : f ≤ 𝓝 a ↔ ∀ s : set α, a ∈ s → is_open s → s ∈ f :=
by simp [nhds_def]

/-- To show a filter is above the neighborhood filter at `a`, it suffices to show that it is above
the principal filter of some open set `s` containing `a`. -/
lemma nhds_le_of_le {f a} {s : set α} (h : a ∈ s) (o : is_open s) (sf : 𝓟 s ≤ f) : 𝓝 a ≤ f :=
by rw nhds_def; exact infi_le_of_le s (infi_le_of_le ⟨h, o⟩ sf)

lemma mem_nhds_sets_iff {a : α} {s : set α} :
  s ∈ 𝓝 a ↔ ∃t⊆s, is_open t ∧ a ∈ t :=
(nhds_basis_opens a).mem_iff.trans
  ⟨λ ⟨t, ⟨hat, ht⟩, hts⟩, ⟨t, hts, ht, hat⟩, λ ⟨t, hts, ht, hat⟩, ⟨t, ⟨hat, ht⟩, hts⟩⟩

/-- A predicate is true in a neighborhood of `a` iff it is true for all the points in an open set
containing `a`. -/
lemma eventually_nhds_iff {a : α} {p : α → Prop} :
  (∀ᶠ x in 𝓝 a, p x) ↔ ∃ (t : set α), (∀ x ∈ t, p x) ∧ is_open t ∧ a ∈ t :=
mem_nhds_sets_iff.trans $ by simp only [subset_def, exists_prop, mem_set_of_eq]

lemma map_nhds {a : α} {f : α → β} :
  map f (𝓝 a) = (⨅ s ∈ {s : set α | a ∈ s ∧ is_open s}, 𝓟 (image f s)) :=
((nhds_basis_opens a).map f).eq_binfi

lemma mem_of_nhds {a : α} {s : set α} : s ∈ 𝓝 a → a ∈ s :=
λ H, let ⟨t, ht, _, hs⟩ := mem_nhds_sets_iff.1 H in ht hs

/-- If a predicate is true in a neighborhood of `a`, then it is true for `a`. -/
lemma filter.eventually.self_of_nhds {p : α → Prop} {a : α}
  (h : ∀ᶠ y in 𝓝 a, p y) : p a :=
mem_of_nhds h

lemma mem_nhds_sets {a : α} {s : set α} (hs : is_open s) (ha : a ∈ s) :
  s ∈ 𝓝 a :=
mem_nhds_sets_iff.2 ⟨s, subset.refl _, hs, ha⟩

lemma is_open.eventually_mem {a : α} {s : set α} (hs : is_open s) (ha : a ∈ s) :
  ∀ᶠ x in 𝓝 a, x ∈ s :=
mem_nhds_sets hs ha

/-- The open neighborhoods of `a` are a basis for the neighborhood filter. See `nhds_basis_opens`
for a variant using open sets around `a` instead. -/
lemma nhds_basis_opens' (a : α) : (𝓝 a).has_basis (λ s : set α, s ∈ 𝓝 a ∧ is_open s) (λ x, x) :=
begin
  convert nhds_basis_opens a,
  ext s,
  split,
  { rintros ⟨s_in, s_op⟩,
    exact ⟨mem_of_nhds s_in, s_op⟩ },
  { rintros ⟨a_in, s_op⟩,
    exact ⟨mem_nhds_sets s_op a_in, s_op⟩ },
end

/-- If a predicate is true in a neighbourhood of `a`, then for `y` sufficiently close
to `a` this predicate is true in a neighbourhood of `y`. -/
lemma filter.eventually.eventually_nhds {p : α → Prop} {a : α} (h : ∀ᶠ y in 𝓝 a, p y) :
  ∀ᶠ y in 𝓝 a, ∀ᶠ x in 𝓝 y, p x :=
let ⟨t, htp, hto, ha⟩ := eventually_nhds_iff.1 h in
eventually_nhds_iff.2 ⟨t, λ x hx, eventually_nhds_iff.2 ⟨t, htp, hto, hx⟩, hto, ha⟩

@[simp] lemma eventually_eventually_nhds {p : α → Prop} {a : α} :
  (∀ᶠ y in 𝓝 a, ∀ᶠ x in 𝓝 y, p x) ↔ ∀ᶠ x in 𝓝 a, p x :=
⟨λ h, h.self_of_nhds, λ h, h.eventually_nhds⟩

@[simp] lemma nhds_bind_nhds : (𝓝 a).bind 𝓝 = 𝓝 a := filter.ext $ λ s, eventually_eventually_nhds

@[simp] lemma eventually_eventually_eq_nhds {f g : α → β} {a : α} :
  (∀ᶠ y in 𝓝 a, f =ᶠ[𝓝 y] g) ↔ f =ᶠ[𝓝 a] g :=
eventually_eventually_nhds

lemma filter.eventually_eq.eq_of_nhds {f g : α → β} {a : α} (h : f =ᶠ[𝓝 a] g) : f a = g a :=
h.self_of_nhds

@[simp] lemma eventually_eventually_le_nhds [has_le β] {f g : α → β} {a : α} :
  (∀ᶠ y in 𝓝 a, f ≤ᶠ[𝓝 y] g) ↔ f ≤ᶠ[𝓝 a] g :=
eventually_eventually_nhds

/-- If two functions are equal in a neighbourhood of `a`, then for `y` sufficiently close
to `a` these functions are equal in a neighbourhood of `y`. -/
lemma filter.eventually_eq.eventually_eq_nhds {f g : α → β} {a : α} (h : f =ᶠ[𝓝 a] g) :
  ∀ᶠ y in 𝓝 a, f =ᶠ[𝓝 y] g :=
h.eventually_nhds

/-- If `f x ≤ g x` in a neighbourhood of `a`, then for `y` sufficiently close to `a` we have
`f x ≤ g x` in a neighbourhood of `y`. -/
lemma filter.eventually_le.eventually_le_nhds [has_le β] {f g : α → β} {a : α} (h : f ≤ᶠ[𝓝 a] g) :
  ∀ᶠ y in 𝓝 a, f ≤ᶠ[𝓝 y] g :=
h.eventually_nhds

theorem all_mem_nhds (x : α) (P : set α → Prop) (hP : ∀ s t, s ⊆ t → P s → P t) :
  (∀ s ∈ 𝓝 x, P s) ↔ (∀ s, is_open s → x ∈ s → P s) :=
((nhds_basis_opens x).forall_iff hP).trans $ by simp only [and_comm (x ∈ _), and_imp]

theorem all_mem_nhds_filter (x : α) (f : set α → set β) (hf : ∀ s t, s ⊆ t → f s ⊆ f t)
    (l : filter β) :
  (∀ s ∈ 𝓝 x, f s ∈ l) ↔ (∀ s, is_open s → x ∈ s → f s ∈ l) :=
all_mem_nhds _ _ (λ s t ssubt h, mem_sets_of_superset h (hf s t ssubt))

theorem rtendsto_nhds {r : rel β α} {l : filter β} {a : α} :
  rtendsto r l (𝓝 a) ↔ (∀ s, is_open s → a ∈ s → r.core s ∈ l) :=
all_mem_nhds_filter _ _ (λ s t, id) _

theorem rtendsto'_nhds {r : rel β α} {l : filter β} {a : α} :
  rtendsto' r l (𝓝 a) ↔ (∀ s, is_open s → a ∈ s → r.preimage s ∈ l) :=
by { rw [rtendsto'_def], apply all_mem_nhds_filter, apply rel.preimage_mono }

theorem ptendsto_nhds {f : β →. α} {l : filter β} {a : α} :
  ptendsto f l (𝓝 a) ↔ (∀ s, is_open s → a ∈ s → f.core s ∈ l) :=
rtendsto_nhds

theorem ptendsto'_nhds {f : β →. α} {l : filter β} {a : α} :
  ptendsto' f l (𝓝 a) ↔ (∀ s, is_open s → a ∈ s → f.preimage s ∈ l) :=
rtendsto'_nhds

theorem tendsto_nhds {f : β → α} {l : filter β} {a : α} :
  tendsto f l (𝓝 a) ↔ (∀ s, is_open s → a ∈ s → f ⁻¹' s ∈ l) :=
all_mem_nhds_filter _ _ (λ s t h, preimage_mono h) _

lemma tendsto_const_nhds {a : α} {f : filter β} : tendsto (λb:β, a) f (𝓝 a) :=
tendsto_nhds.mpr $ assume s hs ha, univ_mem_sets' $ assume _, ha

lemma pure_le_nhds : pure ≤ (𝓝 : α → filter α) :=
assume a s hs, mem_pure_sets.2 $ mem_of_nhds hs

lemma tendsto_pure_nhds {α : Type*} [topological_space β] (f : α → β) (a : α) :
  tendsto f (pure a) (𝓝 (f a)) :=
(tendsto_pure_pure f a).mono_right (pure_le_nhds _)

lemma order_top.tendsto_at_top_nhds {α : Type*} [order_top α] [topological_space β] (f : α → β) :
  tendsto f at_top (𝓝 $ f ⊤) :=
(tendsto_at_top_pure f).mono_right (pure_le_nhds _)

@[simp] instance nhds_ne_bot {a : α} : ne_bot (𝓝 a) :=
ne_bot_of_le (pure_le_nhds a)

/-!
### Cluster points

In this section we define [cluster points](https://en.wikipedia.org/wiki/Limit_point)
(also known as limit points and accumulation points) of a filter and of a sequence.
-/

/-- A point `x` is a cluster point of a filter `F` if 𝓝 x ⊓ F ≠ ⊥. Also known as
an accumulation point or a limit point. -/
def cluster_pt (x : α) (F : filter α) : Prop := ne_bot (𝓝 x ⊓ F)

lemma cluster_pt.ne_bot {x : α} {F : filter α} (h : cluster_pt x F) : ne_bot (𝓝 x ⊓ F) := h

lemma filter.has_basis.cluster_pt_iff {ιa ιF} {pa : ιa → Prop} {sa : ιa → set α}
  {pF : ιF → Prop} {sF : ιF → set α} {F : filter α}
  (ha : (𝓝 a).has_basis pa sa) (hF : F.has_basis pF sF) :
  cluster_pt a F ↔ ∀ ⦃i⦄ (hi : pa i) ⦃j⦄ (hj : pF j), (sa i ∩ sF j).nonempty :=
ha.inf_basis_ne_bot_iff hF

lemma cluster_pt_iff {x : α} {F : filter α} :
  cluster_pt x F ↔ ∀ ⦃U : set α⦄ (hU : U ∈ 𝓝 x) ⦃V⦄ (hV : V ∈ F), (U ∩ V).nonempty :=
inf_ne_bot_iff

/-- `x` is a cluster point of a set `s` if every neighbourhood of `x` meets `s` on a nonempty
set. -/
lemma cluster_pt_principal_iff {x : α} {s : set α} :
  cluster_pt x (𝓟 s) ↔ ∀ U ∈ 𝓝 x, (U ∩ s).nonempty :=
inf_principal_ne_bot_iff

lemma cluster_pt_principal_iff_frequently {x : α} {s : set α} :
  cluster_pt x (𝓟 s) ↔ ∃ᶠ y in 𝓝 x, y ∈ s :=
by simp only [cluster_pt_principal_iff, frequently_iff, set.nonempty, exists_prop, mem_inter_iff]

lemma cluster_pt.of_le_nhds {x : α} {f : filter α} (H : f ≤ 𝓝 x) [ne_bot f] : cluster_pt x f :=
by rwa [cluster_pt, inf_eq_right.mpr H]

lemma cluster_pt.of_le_nhds' {x : α} {f : filter α} (H : f ≤ 𝓝 x) (hf : ne_bot f) :
  cluster_pt x f :=
cluster_pt.of_le_nhds H

lemma cluster_pt.of_nhds_le {x : α} {f : filter α} (H : 𝓝 x ≤ f) : cluster_pt x f :=
by simp only [cluster_pt, inf_eq_left.mpr H, nhds_ne_bot]

lemma cluster_pt.mono {x : α} {f g : filter α} (H : cluster_pt x f) (h : f ≤ g) :
  cluster_pt x g :=
⟨ne_bot_of_le_ne_bot H.ne $ inf_le_inf_left _ h⟩

lemma cluster_pt.of_inf_left {x : α} {f g : filter α} (H : cluster_pt x $ f ⊓ g) :
  cluster_pt x f :=
H.mono inf_le_left

lemma cluster_pt.of_inf_right {x : α} {f g : filter α} (H : cluster_pt x $ f ⊓ g) :
  cluster_pt x g :=
H.mono inf_le_right

lemma ultrafilter.cluster_pt_iff {x : α} {f : ultrafilter α} : cluster_pt x f ↔ ↑f ≤ 𝓝 x :=
⟨f.le_of_inf_ne_bot', λ h, cluster_pt.of_le_nhds h⟩

/-- A point `x` is a cluster point of a sequence `u` along a filter `F` if it is a cluster point
of `map u F`. -/
def map_cluster_pt {ι :Type*} (x : α) (F : filter ι) (u : ι → α) : Prop := cluster_pt x (map u F)

lemma map_cluster_pt_iff {ι :Type*} (x : α) (F : filter ι) (u : ι → α) :
  map_cluster_pt x F u ↔ ∀ s ∈ 𝓝 x, ∃ᶠ a in F, u a ∈ s :=
by { simp_rw [map_cluster_pt, cluster_pt, inf_ne_bot_iff_frequently_left, frequently_map], refl }

lemma map_cluster_pt_of_comp {ι δ :Type*} {F : filter ι} {φ : δ → ι} {p : filter δ}
  {x : α} {u : ι → α} [ne_bot p] (h : tendsto φ p F) (H : tendsto (u ∘ φ) p (𝓝 x)) :
  map_cluster_pt x F u :=
begin
  have := calc
  map (u ∘ φ) p = map u (map φ p) : map_map
  ... ≤ map u F : map_mono h,
  have : map (u ∘ φ) p ≤ 𝓝 x ⊓ map u F,
    from le_inf H this,
  exact ne_bot_of_le this
end

/-!
### Interior, closure and frontier in terms of neighborhoods
-/

lemma interior_eq_nhds' {s : set α} : interior s = {a | s ∈ 𝓝 a} :=
set.ext $ λ x, by simp only [mem_interior, mem_nhds_sets_iff, mem_set_of_eq]

lemma interior_eq_nhds {s : set α} : interior s = {a | 𝓝 a ≤ 𝓟 s} :=
interior_eq_nhds'.trans $ by simp only [le_principal_iff]

lemma mem_interior_iff_mem_nhds {s : set α} {a : α} :
  a ∈ interior s ↔ s ∈ 𝓝 a :=
by rw [interior_eq_nhds', mem_set_of_eq]

@[simp] lemma interior_mem_nhds {s : set α} {a : α} :
  interior s ∈ 𝓝 a ↔ s ∈ 𝓝 a :=
⟨λ h, mem_sets_of_superset h interior_subset,
  λ h, mem_nhds_sets is_open_interior (mem_interior_iff_mem_nhds.2 h)⟩

lemma interior_set_of_eq {p : α → Prop} :
  interior {x | p x} = {x | ∀ᶠ y in 𝓝 x, p y} :=
interior_eq_nhds'

lemma is_open_set_of_eventually_nhds {p : α → Prop} :
  is_open {x | ∀ᶠ y in 𝓝 x, p y} :=
by simp only [← interior_set_of_eq, is_open_interior]

lemma subset_interior_iff_nhds {s V : set α} : s ⊆ interior V ↔ ∀ x ∈ s, V ∈ 𝓝 x :=
show (∀ x, x ∈ s →  x ∈ _) ↔ _, by simp_rw mem_interior_iff_mem_nhds

lemma is_open_iff_nhds {s : set α} : is_open s ↔ ∀a∈s, 𝓝 a ≤ 𝓟 s :=
calc is_open s ↔ s ⊆ interior s : subset_interior_iff_open.symm
  ... ↔ (∀a∈s, 𝓝 a ≤ 𝓟 s) : by rw [interior_eq_nhds]; refl

lemma is_open_iff_mem_nhds {s : set α} : is_open s ↔ ∀a∈s, s ∈ 𝓝 a :=
is_open_iff_nhds.trans $ forall_congr $ λ _, imp_congr_right $ λ _, le_principal_iff

theorem is_open_iff_ultrafilter {s : set α} :
  is_open s ↔ (∀ (x ∈ s) (l : ultrafilter α), ↑l ≤ 𝓝 x → s ∈ l) :=
by simp_rw [is_open_iff_mem_nhds, ← mem_iff_ultrafilter]

lemma mem_closure_iff_frequently {s : set α} {a : α} : a ∈ closure s ↔ ∃ᶠ x in 𝓝 a, x ∈ s :=
by rw [filter.frequently, filter.eventually, ← mem_interior_iff_mem_nhds,
  closure_eq_compl_interior_compl]; refl

alias mem_closure_iff_frequently ↔ _ filter.frequently.mem_closure

/-- The set of cluster points of a filter is closed. In particular, the set of limit points
of a sequence is closed. -/
lemma is_closed_set_of_cluster_pt {f : filter α} : is_closed {x | cluster_pt x f} :=
begin
  simp only [cluster_pt, inf_ne_bot_iff_frequently_left, set_of_forall, imp_iff_not_or],
  refine is_closed_Inter (λ p, is_closed_union _ _); apply is_closed_compl_iff.2,
  exacts [is_open_set_of_eventually_nhds, is_open_const]
end

theorem mem_closure_iff_cluster_pt {s : set α} {a : α} : a ∈ closure s ↔ cluster_pt a (𝓟 s) :=
mem_closure_iff_frequently.trans cluster_pt_principal_iff_frequently.symm

lemma mem_closure_iff_nhds_ne_bot {s : set α} : a ∈ closure s ↔ 𝓝 a ⊓ 𝓟 s ≠ ⊥ :=
mem_closure_iff_cluster_pt.trans ne_bot_iff

lemma closure_eq_cluster_pts {s : set α} : closure s = {a | cluster_pt a (𝓟 s)} :=
set.ext $ λ x, mem_closure_iff_cluster_pt

theorem mem_closure_iff_nhds {s : set α} {a : α} :
  a ∈ closure s ↔ ∀ t ∈ 𝓝 a, (t ∩ s).nonempty :=
mem_closure_iff_cluster_pt.trans cluster_pt_principal_iff

theorem mem_closure_iff_nhds' {s : set α} {a : α} :
  a ∈ closure s ↔ ∀ t ∈ 𝓝 a, ∃ y : s, ↑y ∈ t :=
by simp only [mem_closure_iff_nhds, set.nonempty_inter_iff_exists_right]

theorem mem_closure_iff_comap_ne_bot {A : set α} {x : α} :
  x ∈ closure A ↔ ne_bot (comap (coe : A → α) (𝓝 x)) :=
by simp_rw [mem_closure_iff_nhds, comap_ne_bot_iff, set.nonempty_inter_iff_exists_right]

theorem mem_closure_iff_nhds_basis' {a : α} {p : β → Prop} {s : β → set α} (h : (𝓝 a).has_basis p s)
  {t : set α} :
  a ∈ closure t ↔ ∀ i, p i → (s i ∩ t).nonempty :=
mem_closure_iff_cluster_pt.trans $ (h.cluster_pt_iff (has_basis_principal _)).trans $
  by simp only [exists_prop, forall_const]

theorem mem_closure_iff_nhds_basis {a : α} {p : β → Prop} {s : β → set α} (h : (𝓝 a).has_basis p s)
  {t : set α} :
  a ∈ closure t ↔ ∀ i, p i → ∃ y ∈ t, y ∈ s i :=
(mem_closure_iff_nhds_basis' h).trans $
  by simp only [set.nonempty, mem_inter_eq, exists_prop, and_comm]

/-- `x` belongs to the closure of `s` if and only if some ultrafilter
  supported on `s` converges to `x`. -/
lemma mem_closure_iff_ultrafilter {s : set α} {x : α} :
  x ∈ closure s ↔ ∃ (u : ultrafilter α), s ∈ u ∧ ↑u ≤ 𝓝 x :=
by simp [closure_eq_cluster_pts, cluster_pt, ← exists_ultrafilter_iff, and.comm]

lemma is_closed_iff_cluster_pt {s : set α} : is_closed s ↔ ∀a, cluster_pt a (𝓟 s) → a ∈ s :=
calc is_closed s ↔ closure s ⊆ s : closure_subset_iff_is_closed.symm
  ... ↔ (∀a, cluster_pt a (𝓟 s) → a ∈ s) : by simp only [subset_def, mem_closure_iff_cluster_pt]

lemma is_closed_iff_nhds {s : set α} : is_closed s ↔ ∀ x, (∀ U ∈ 𝓝 x, (U ∩ s).nonempty) → x ∈ s :=
by simp_rw [is_closed_iff_cluster_pt, cluster_pt, inf_principal_ne_bot_iff]

lemma closure_inter_open {s t : set α} (h : is_open s) : s ∩ closure t ⊆ closure (s ∩ t) :=
begin
  rintro a ⟨hs, ht⟩,
  have : s ∈ 𝓝 a := mem_nhds_sets h hs,
  rw mem_closure_iff_nhds_ne_bot at ht ⊢,
  rwa [← inf_principal, ← inf_assoc, inf_eq_left.2 (le_principal_iff.2 this)],
end

lemma closure_inter_open' {s t : set α} (h : is_open t) : closure s ∩ t ⊆ closure (s ∩ t) :=
by simpa only [inter_comm] using closure_inter_open h

/-- The intersection of an open dense set with a dense set is a dense set. -/
lemma dense.inter_of_open_left {s t : set α} (hs : dense s) (ht : dense t) (hso : is_open s) :
  dense (s ∩ t) :=
λ x, (closure_minimal (closure_inter_open hso) is_closed_closure) $
  by simp [hs.closure_eq, ht.closure_eq]

/-- The intersection of a dense set with an open dense set is a dense set. -/
lemma dense.inter_of_open_right {s t : set α} (hs : dense s) (ht : dense t) (hto : is_open t) :
  dense (s ∩ t) :=
inter_comm t s ▸ ht.inter_of_open_left hs hto

lemma dense.inter_nhds_nonempty {s t : set α} (hs : dense s) {x : α} (ht : t ∈ 𝓝 x) :
  (s ∩ t).nonempty :=
let ⟨U, hsub, ho, hx⟩ := mem_nhds_sets_iff.1 ht in
  (hs.inter_open_nonempty U ho ⟨x, hx⟩).mono $ λ y hy, ⟨hy.2, hsub hy.1⟩

lemma closure_diff {s t : set α} : closure s \ closure t ⊆ closure (s \ t) :=
calc closure s \ closure t = (closure t)ᶜ ∩ closure s : by simp only [diff_eq, inter_comm]
  ... ⊆ closure ((closure t)ᶜ ∩ s) : closure_inter_open $ is_open_compl_iff.mpr $ is_closed_closure
  ... = closure (s \ closure t) : by simp only [diff_eq, inter_comm]
  ... ⊆ closure (s \ t) : closure_mono $ diff_subset_diff (subset.refl s) subset_closure

lemma filter.frequently.mem_of_closed {a : α} {s : set α} (h : ∃ᶠ x in 𝓝 a, x ∈ s)
  (hs : is_closed s) : a ∈ s :=
hs.closure_subset h.mem_closure

lemma is_closed.mem_of_frequently_of_tendsto {f : β → α} {b : filter β} {a : α} {s : set α}
  (hs : is_closed s) (h : ∃ᶠ x in b, f x ∈ s) (hf : tendsto f b (𝓝 a)) : a ∈ s :=
(hf.frequently $ show ∃ᶠ x in b, (λ y, y ∈ s) (f x), from h).mem_of_closed hs

lemma is_closed.mem_of_tendsto {f : β → α} {b : filter β} {a : α} {s : set α}
  [ne_bot b] (hs : is_closed s) (hf : tendsto f b (𝓝 a)) (h : ∀ᶠ x in b, f x ∈ s) : a ∈ s :=
hs.mem_of_frequently_of_tendsto h.frequently hf

lemma mem_closure_of_tendsto {f : β → α} {b : filter β} {a : α} {s : set α}
  [ne_bot b] (hf : tendsto f b (𝓝 a)) (h : ∀ᶠ x in b, f x ∈ s) : a ∈ closure s :=
is_closed_closure.mem_of_tendsto hf $ h.mono (preimage_mono subset_closure)

/-- Suppose that `f` sends the complement to `s` to a single point `a`, and `l` is some filter.
Then `f` tends to `a` along `l` restricted to `s` if and only if it tends to `a` along `l`. -/
lemma tendsto_inf_principal_nhds_iff_of_forall_eq {f : β → α} {l : filter β} {s : set β}
  {a : α} (h : ∀ x ∉ s, f x = a) :
  tendsto f (l ⊓ 𝓟 s) (𝓝 a) ↔ tendsto f l (𝓝 a) :=
begin
  rw [tendsto_iff_comap, tendsto_iff_comap],
  replace h : 𝓟 sᶜ ≤ comap f (𝓝 a),
  { rintros U ⟨t, ht, htU⟩ x hx,
    have : f x ∈ t, from (h x hx).symm ▸ mem_of_nhds ht,
    exact htU this },
  refine ⟨λ h', _, le_trans inf_le_left⟩,
  have := sup_le h' h,
  rw [sup_inf_right, sup_principal, union_compl_self, principal_univ,
    inf_top_eq, sup_le_iff] at this,
  exact this.1
end

/-!
### Limits of filters in topological spaces
-/

section lim

/-- If `f` is a filter, then `Lim f` is a limit of the filter, if it exists. -/
noncomputable def Lim [nonempty α] (f : filter α) : α := epsilon $ λa, f ≤ 𝓝 a

/--
If `f` is a filter satisfying `ne_bot f`, then `Lim' f` is a limit of the filter, if it exists.
-/
def Lim' (f : filter α) [ne_bot f] : α := @Lim _ _ (nonempty_of_ne_bot f) f

/--
If `F` is an ultrafilter, then `filter.ultrafilter.Lim F` is a limit of the filter, if it exists.
Note that dot notation `F.Lim` can be used for `F : ultrafilter α`.
-/
def ultrafilter.Lim : ultrafilter α → α := λ F, Lim' F

/-- If `f` is a filter in `β` and `g : β → α` is a function, then `lim f` is a limit of `g` at `f`,
if it exists. -/
noncomputable def lim [nonempty α] (f : filter β) (g : β → α) : α :=
Lim (f.map g)

/-- If a filter `f` is majorated by some `𝓝 a`, then it is majorated by `𝓝 (Lim f)`. We formulate
this lemma with a `[nonempty α]` argument of `Lim` derived from `h` to make it useful for types
without a `[nonempty α]` instance. Because of the built-in proof irrelevance, Lean will unify
this instance with any other instance. -/
lemma le_nhds_Lim {f : filter α} (h : ∃a, f ≤ 𝓝 a) : f ≤ 𝓝 (@Lim _ _ (nonempty_of_exists h) f) :=
epsilon_spec h

/-- If `g` tends to some `𝓝 a` along `f`, then it tends to `𝓝 (lim f g)`. We formulate
this lemma with a `[nonempty α]` argument of `lim` derived from `h` to make it useful for types
without a `[nonempty α]` instance. Because of the built-in proof irrelevance, Lean will unify
this instance with any other instance. -/
lemma tendsto_nhds_lim {f : filter β} {g : β → α} (h : ∃ a, tendsto g f (𝓝 a)) :
  tendsto g f (𝓝 $ @lim _ _ _ (nonempty_of_exists h) f g) :=
le_nhds_Lim h

end lim

/-!
### Locally finite families
-/

/- locally finite family [General Topology (Bourbaki, 1995)] -/
section locally_finite

/-- A family of sets in `set α` is locally finite if at every point `x:α`,
  there is a neighborhood of `x` which meets only finitely many sets in the family -/
def locally_finite (f : β → set α) :=
∀x:α, ∃t ∈ 𝓝 x, finite {i | (f i ∩ t).nonempty }

lemma locally_finite.point_finite {f : β → set α} (hf : locally_finite f) (x : α) :
  finite {b | x ∈ f b} :=
let ⟨t, hxt, ht⟩ := hf x in ht.subset $ λ b hb, ⟨x, hb, mem_of_nhds hxt⟩

lemma locally_finite_of_fintype [fintype β] (f : β → set α) : locally_finite f :=
assume x, ⟨univ, univ_mem_sets, finite.of_fintype _⟩

lemma locally_finite.subset
  {f₁ f₂ : β → set α} (hf₂ : locally_finite f₂) (hf : ∀b, f₁ b ⊆ f₂ b) : locally_finite f₁ :=
assume a,
let ⟨t, ht₁, ht₂⟩ := hf₂ a in
⟨t, ht₁, ht₂.subset $ assume i hi, hi.mono $ inter_subset_inter (hf i) $ subset.refl _⟩

lemma locally_finite.comp_injective {ι} {f : β → set α} {g : ι → β} (hf : locally_finite f)
  (hg : function.injective g) : locally_finite (f ∘ g) :=
λ x, let ⟨t, htx, htf⟩ := hf x in ⟨t, htx, htf.preimage (hg.inj_on _)⟩

lemma locally_finite.closure {f : β → set α} (hf : locally_finite f) :
  locally_finite (λ i, closure (f i)) :=
begin
  intro x,
  rcases hf x with ⟨s, hsx, hsf⟩,
  refine ⟨interior s, interior_mem_nhds.2 hsx, hsf.subset $ λ i hi, _⟩,
  exact (hi.mono (closure_inter_open' is_open_interior)).of_closure.mono
    (inter_subset_inter_right _ interior_subset)
end

lemma locally_finite.is_closed_Union {f : β → set α}
  (h₁ : locally_finite f) (h₂ : ∀i, is_closed (f i)) : is_closed (⋃i, f i) :=
is_open_compl_iff.1 $ is_open_iff_nhds.mpr $ assume a, assume h : a ∉ (⋃i, f i),
  have ∀i, a ∈ (f i)ᶜ,
    from assume i hi, h $ mem_Union.2 ⟨i, hi⟩,
  have ∀i, (f i)ᶜ ∈ (𝓝 a),
    by simp only [mem_nhds_sets_iff]; exact assume i,
      ⟨(f i)ᶜ, subset.refl _, (h₂ i).is_open_compl, this i⟩,
  let ⟨t, h_sets, (h_fin : finite {i | (f i ∩ t).nonempty })⟩ := h₁ a in
  calc 𝓝 a ≤ 𝓟 (t ∩ (⋂ i∈{i | (f i ∩ t).nonempty }, (f i)ᶜ)) : by simp *
  ... ≤ 𝓟 (⋃i, f i)ᶜ :
  begin
    simp only [principal_mono, subset_def, mem_compl_eq, mem_inter_eq,
      mem_Inter, mem_set_of_eq, mem_Union, and_imp, not_exists,
      exists_imp_distrib, ne_empty_iff_nonempty, set.nonempty],
    exact assume x xt ht i xfi, ht i x xfi xt xfi
  end

lemma locally_finite.closure_Union {f : β → set α} (h : locally_finite f) :
  closure (⋃ i, f i) = ⋃ i, closure (f i) :=
subset.antisymm
  (closure_minimal (Union_subset_Union $ λ _, subset_closure) $
    h.closure.is_closed_Union $ λ _, is_closed_closure)
  (Union_subset $ λ i, closure_mono $ subset_Union _ _)

end locally_finite

end topological_space

/-!
### Continuity
-/

section continuous
variables {α : Type*} {β : Type*} {γ : Type*} {δ : Type*}
variables [topological_space α] [topological_space β] [topological_space γ]
open_locale topological_space

/-- A function between topological spaces is continuous if the preimage
  of every open set is open. Registered as a structure to make sure it is not unfolded by Lean. -/
structure continuous (f : α → β) : Prop :=
(is_open_preimage : ∀s, is_open s → is_open (f ⁻¹' s))

lemma continuous_def {f : α → β} : continuous f ↔ (∀s, is_open s → is_open (f ⁻¹' s)) :=
⟨λ hf s hs, hf.is_open_preimage s hs, λ h, ⟨h⟩⟩

lemma is_open.preimage {f : α → β} (hf : continuous f) {s : set β} (h : is_open s) :
  is_open (f ⁻¹' s) :=
hf.is_open_preimage s h

/-- A function between topological spaces is continuous at a point `x₀`
if `f x` tends to `f x₀` when `x` tends to `x₀`. -/
def continuous_at (f : α → β) (x : α) := tendsto f (𝓝 x) (𝓝 (f x))

lemma continuous_at.tendsto {f : α → β} {x : α} (h : continuous_at f x) :
  tendsto f (𝓝 x) (𝓝 (f x)) :=
h

lemma continuous_at_congr {f g : α → β} {x : α} (h : f =ᶠ[𝓝 x] g) :
  continuous_at f x ↔ continuous_at g x :=
by simp only [continuous_at, tendsto_congr' h, h.eq_of_nhds]

lemma continuous_at.congr {f g : α → β} {x : α} (hf : continuous_at f x) (h : f =ᶠ[𝓝 x] g) :
  continuous_at g x :=
(continuous_at_congr h).1 hf

lemma continuous_at.preimage_mem_nhds {f : α → β} {x : α} {t : set β} (h : continuous_at f x)
  (ht : t ∈ 𝓝 (f x)) : f ⁻¹' t ∈ 𝓝 x :=
h ht

lemma eventually_eq_zero_nhds [has_zero β] {a : α} {f : α → β} :
  f =ᶠ[𝓝 a] 0 ↔ a ∉ closure (function.support f) :=
by rw [← mem_compl_eq, ← interior_compl, mem_interior_iff_mem_nhds, function.compl_support]; refl

lemma cluster_pt.map {x : α} {la : filter α} {lb : filter β} (H : cluster_pt x la)
  {f : α → β} (hfc : continuous_at f x) (hf : tendsto f la lb) :
  cluster_pt (f x) lb :=
⟨ne_bot_of_le_ne_bot ((map_ne_bot_iff f).2 H).ne $ hfc.tendsto.inf hf⟩

lemma preimage_interior_subset_interior_preimage {f : α → β} {s : set β}
  (hf : continuous f) : f⁻¹' (interior s) ⊆ interior (f⁻¹' s) :=
interior_maximal (preimage_mono interior_subset) (is_open_interior.preimage hf)

lemma continuous_id : continuous (id : α → α) :=
continuous_def.2 $ assume s h, h

lemma continuous.comp {g : β → γ} {f : α → β} (hg : continuous g) (hf : continuous f) :
  continuous (g ∘ f) :=
continuous_def.2 $ assume s h, (h.preimage hg).preimage hf

lemma continuous.iterate {f : α → α} (h : continuous f) (n : ℕ) : continuous (f^[n]) :=
nat.rec_on n continuous_id (λ n ihn, ihn.comp h)

lemma continuous_at.comp {g : β → γ} {f : α → β} {x : α}
  (hg : continuous_at g (f x)) (hf : continuous_at f x) :
  continuous_at (g ∘ f) x :=
hg.comp hf

lemma continuous.tendsto {f : α → β} (hf : continuous f) (x) :
  tendsto f (𝓝 x) (𝓝 (f x)) :=
((nhds_basis_opens x).tendsto_iff $ nhds_basis_opens $ f x).2 $
  λ t ⟨hxt, ht⟩, ⟨f ⁻¹' t, ⟨hxt, ht.preimage hf⟩, subset.refl _⟩

/-- A version of `continuous.tendsto` that allows one to specify a simpler form of the limit.
E.g., one can write `continuous_exp.tendsto' 0 1 exp_zero`. -/
lemma continuous.tendsto' {f : α → β} (hf : continuous f) (x : α) (y : β) (h : f x = y) :
  tendsto f (𝓝 x) (𝓝 y) :=
h ▸ hf.tendsto x

lemma continuous.continuous_at {f : α → β} {x : α} (h : continuous f) :
  continuous_at f x :=
h.tendsto x

lemma continuous_iff_continuous_at {f : α → β} : continuous f ↔ ∀ x, continuous_at f x :=
⟨continuous.tendsto,
  assume hf : ∀x, tendsto f (𝓝 x) (𝓝 (f x)),
  continuous_def.2 $
  assume s, assume hs : is_open s,
  have ∀a, f a ∈ s → s ∈ 𝓝 (f a),
    from λ a ha, mem_nhds_sets hs ha,
  show is_open (f ⁻¹' s),
    from is_open_iff_nhds.2 $ λ a ha, le_principal_iff.2 $ hf _ (this a ha)⟩

lemma continuous_at_const {x : α} {b : β} : continuous_at (λ a:α, b) x :=
tendsto_const_nhds

lemma continuous_const {b : β} : continuous (λa:α, b) :=
continuous_iff_continuous_at.mpr $ assume a, continuous_at_const

lemma continuous_at_id {x : α} : continuous_at id x :=
continuous_id.continuous_at

lemma continuous_at.iterate {f : α → α} {x : α} (hf : continuous_at f x) (hx : f x = x) (n : ℕ) :
  continuous_at (f^[n]) x :=
nat.rec_on n continuous_at_id $ λ n ihn,
show continuous_at (f^[n] ∘ f) x,
from continuous_at.comp (hx.symm ▸ ihn) hf

lemma continuous_iff_is_closed {f : α → β} :
  continuous f ↔ (∀s, is_closed s → is_closed (f ⁻¹' s)) :=
⟨assume hf s hs, by simpa using (continuous_def.1 hf sᶜ hs.is_open_compl).is_closed_compl,
  assume hf, continuous_def.2 $ assume s,
    by rw [←is_closed_compl_iff, ←is_closed_compl_iff]; exact hf _⟩

lemma is_closed.preimage {f : α → β} (hf : continuous f) {s : set β} (h : is_closed s) :
  is_closed (f ⁻¹' s) :=
continuous_iff_is_closed.mp hf s h

lemma continuous_at_iff_ultrafilter {f : α → β} {x} : continuous_at f x ↔
  ∀ g : ultrafilter α, ↑g ≤ 𝓝 x → tendsto f g (𝓝 (f x)) :=
tendsto_iff_ultrafilter f (𝓝 x) (𝓝 (f x))

lemma continuous_iff_ultrafilter {f : α → β} :
  continuous f ↔ ∀ x (g : ultrafilter α), ↑g ≤ 𝓝 x → tendsto f g (𝓝 (f x)) :=
by simp only [continuous_iff_continuous_at, continuous_at_iff_ultrafilter]

/-! ### Continuity and partial functions -/

/-- Continuity of a partial function -/
def pcontinuous (f : α →. β) := ∀ s, is_open s → is_open (f.preimage s)

lemma open_dom_of_pcontinuous {f : α →. β} (h : pcontinuous f) : is_open f.dom :=
by rw [←pfun.preimage_univ]; exact h _ is_open_univ

lemma pcontinuous_iff' {f : α →. β} :
  pcontinuous f ↔ ∀ {x y} (h : y ∈ f x), ptendsto' f (𝓝 x) (𝓝 y) :=
begin
  split,
  { intros h x y h',
    simp only [ptendsto'_def, mem_nhds_sets_iff],
    rintros s ⟨t, tsubs, opent, yt⟩,
    exact ⟨f.preimage t, pfun.preimage_mono _ tsubs, h _ opent, ⟨y, yt, h'⟩⟩
  },
  intros hf s os,
  rw is_open_iff_nhds,
  rintros x ⟨y, ys, fxy⟩ t,
  rw [mem_principal_sets],
  assume h : f.preimage s ⊆ t,
  change t ∈ 𝓝 x,
  apply mem_sets_of_superset _ h,
  have h' : ∀ s ∈ 𝓝 y, f.preimage s ∈ 𝓝 x,
  { intros s hs,
     have : ptendsto' f (𝓝 x) (𝓝 y) := hf fxy,
     rw ptendsto'_def at this,
     exact this s hs },
  show f.preimage s ∈ 𝓝 x,
  apply h', rw mem_nhds_sets_iff, exact ⟨s, set.subset.refl _, os, ys⟩
end

/-- If a continuous map `f` maps `s` to `t`, then it maps `closure s` to `closure t`. -/
lemma set.maps_to.closure {s : set α} {t : set β} {f : α → β} (h : maps_to f s t)
  (hc : continuous f) : maps_to f (closure s) (closure t) :=
begin
  simp only [maps_to, mem_closure_iff_cluster_pt],
  exact λ x hx, hx.map hc.continuous_at (tendsto_principal_principal.2 h)
end

lemma image_closure_subset_closure_image {f : α → β} {s : set α} (h : continuous f) :
  f '' closure s ⊆ closure (f '' s) :=
((maps_to_image f s).closure h).image_subset

lemma map_mem_closure {s : set α} {t : set β} {f : α → β} {a : α}
  (hf : continuous f) (ha : a ∈ closure s) (ht : ∀a∈s, f a ∈ t) : f a ∈ closure t :=
set.maps_to.closure ht hf ha

/-!
### Function with dense range
-/

section dense_range
variables {κ ι : Type*} (f : κ → β) (g : β → γ)

/-- `f : ι → β` has dense range if its range (image) is a dense subset of β. -/
def dense_range := dense (range f)

variables {f}

/-- A surjective map has dense range. -/
lemma function.surjective.dense_range (hf : function.surjective f) : dense_range f :=
λ x, by simp [hf.range_eq]

lemma dense_range_iff_closure_range : dense_range f ↔ closure (range f) = univ :=
dense_iff_closure_eq

lemma dense_range.closure_range (h : dense_range f) : closure (range f) = univ :=
h.closure_eq

lemma continuous.range_subset_closure_image_dense {f : α → β} (hf : continuous f)
  {s : set α} (hs : dense s) :
  range f ⊆ closure (f '' s) :=
by { rw [← image_univ, ← hs.closure_eq], exact image_closure_subset_closure_image hf }

/-- The image of a dense set under a continuous map with dense range is a dense set. -/
lemma dense_range.dense_image {f : α → β} (hf' : dense_range f) (hf : continuous f)
  {s : set α} (hs : dense s) :
  dense (f '' s)  :=
(hf'.mono $ hf.range_subset_closure_image_dense hs).of_closure

/-- If a continuous map with dense range maps a dense set to a subset of `t`, then `t` is a dense
set. -/
lemma dense_range.dense_of_maps_to {f : α → β} (hf' : dense_range f) (hf : continuous f)
  {s : set α} (hs : dense s) {t : set β} (ht : maps_to f s t) :
  dense t :=
(hf'.dense_image hf hs).mono ht.image_subset

/-- Composition of a continuous map with dense range and a function with dense range has dense
range. -/
lemma dense_range.comp {g : β → γ} {f : κ → β} (hg : dense_range g) (hf : dense_range f)
  (cg : continuous g) :
  dense_range (g ∘ f) :=
by { rw [dense_range, range_comp], exact hg.dense_image cg hf }

lemma dense_range.nonempty_iff (hf : dense_range f) : nonempty κ ↔ nonempty β :=
range_nonempty_iff_nonempty.symm.trans hf.nonempty_iff

lemma dense_range.nonempty [h : nonempty β] (hf : dense_range f) : nonempty κ :=
hf.nonempty_iff.mpr h

/-- Given a function `f : α → β` with dense range and `b : β`, returns some `a : α`. -/
def dense_range.some (hf : dense_range f) (b : β) : κ :=
classical.choice $ hf.nonempty_iff.mpr ⟨b⟩

end dense_range

end continuous<|MERGE_RESOLUTION|>--- conflicted
+++ resolved
@@ -179,11 +179,8 @@
 lemma is_closed_bInter {s : set β} {f : β → set α} (h : ∀ i ∈ s, is_closed (f i)) :
   is_closed (⋂ i ∈ s, f i) :=
 is_closed_Inter $ λ i, is_closed_Inter $ h i
-<<<<<<< HEAD
 
 @[simp] lemma is_open_compl_iff {s : set α} : is_open sᶜ ↔ is_closed s := iff.rfl
-=======
->>>>>>> 4d8d344c
 
 @[simp] lemma is_closed_compl_iff {s : set α} : is_closed sᶜ ↔ is_open s :=
 by rw [←is_open_compl_iff, compl_compl]
