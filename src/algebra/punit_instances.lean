/-
Copyright (c) 2019 Kenny Lau. All rights reserved.
Released under Apache 2.0 license as described in the file LICENSE.
Authors: Kenny Lau

Instances on punit.
-/

import algebra.module algebra.group

universes u

open lattice

namespace punit
variables (x y : punit.{u+1}) (s : set punit.{u+1})

@[to_additive add_comm_group]
instance : comm_group punit :=
by refine
{ mul := λ _ _, star,
  one := star,
  inv := λ _, star, .. };
intros; exact subsingleton.elim _ _

instance : comm_ring punit :=
by refine
<<<<<<< HEAD
{ add := (+),
  zero := 0,
  neg := has_neg.neg,
  mul := (*),
  one := 1,
  .. punit.comm_group,
=======
{ .. punit.comm_group,
>>>>>>> 6ee8bf97
  .. punit.add_comm_group,
  .. };
intros; exact subsingleton.elim _ _


instance : complete_boolean_algebra punit :=
by refine
{ le := λ _ _, true,
  le_antisymm := λ _ _ _ _, subsingleton.elim _ _,
  lt := λ _ _, false,
  lt_iff_le_not_le := λ _ _, iff_of_false not_false (λ H, H.2 trivial),
  top := star,
  bot := star,
  sup := λ _ _, star,
  inf := λ _ _, star,
  Sup := λ _, star,
  Inf := λ _, star,
  sub := λ _ _, star,
  .. punit.comm_ring, .. };
intros; trivial

instance : canonically_ordered_monoid punit :=
by refine
{ lt_of_add_lt_add_left := λ _ _ _, id,
  le_iff_exists_add := λ _ _, iff_of_true _ ⟨star, subsingleton.elim _ _⟩,
  .. punit.comm_ring, .. punit.lattice.complete_boolean_algebra, .. };
intros; trivial

instance : decidable_linear_ordered_cancel_comm_monoid punit :=
{ add_left_cancel := λ _ _ _ _, subsingleton.elim _ _,
  add_right_cancel := λ _ _ _ _, subsingleton.elim _ _,
  le_of_add_le_add_left := λ _ _ _ _, trivial,
  le_total := λ _ _, or.inl trivial,
  decidable_le := λ _ _, decidable.true,
  decidable_eq := punit.decidable_eq,
  decidable_lt := λ _ _, decidable.false,
  .. punit.canonically_ordered_monoid }

instance (R : Type u) [ring R] : module R punit := module.of_core $
by refine
{ smul := λ _ _, star,
  .. punit.comm_ring, .. };
intros; exact subsingleton.elim _ _

@[simp] lemma zero_eq : (0 : punit) = star := rfl
@[simp, to_additive] lemma one_eq : (1 : punit) = star := rfl
@[simp] lemma add_eq : x + y = star := rfl
@[simp, to_additive] lemma mul_eq : x * y = star := rfl
@[simp] lemma neg_eq : -x = star := rfl
@[simp, to_additive] lemma inv_eq : x⁻¹ = star := rfl
@[simp] lemma smul_eq : x • y = star := rfl
@[simp] lemma top_eq : (⊤ : punit) = star := rfl
@[simp] lemma bot_eq : (⊥ : punit) = star := rfl
@[simp] lemma sup_eq : x ⊔ y = star := rfl
@[simp] lemma inf_eq : x ⊓ y = star := rfl
@[simp] lemma Sup_eq : Sup s = star := rfl
@[simp] lemma Inf_eq : Inf s = star := rfl
@[simp] protected lemma le : x ≤ y := trivial
@[simp] lemma not_lt : ¬(x < y) := not_false

instance {α : Type*} [has_mul α] (f : α → punit) : is_mul_hom f :=
⟨λ _ _, subsingleton.elim _ _⟩

instance {α : Type*} [has_add α] (f : α → punit) : is_add_hom f :=
⟨λ _ _, subsingleton.elim _ _⟩

instance {α : Type*} [monoid α] (f : α → punit) : is_monoid_hom f :=
{ map_one := subsingleton.elim _ _ }

instance {α : Type*} [add_monoid α] (f : α → punit) : is_add_monoid_hom f :=
{ map_zero := subsingleton.elim _ _ }

instance {α : Type*} [group α] (f : α → punit) : is_group_hom f :=
{ }

instance {α : Type*} [add_group α] (f : α → punit) : is_add_group_hom f :=
{ }

instance {α : Type*} [semiring α] (f : α → punit) : is_semiring_hom f :=
{ .. punit.is_monoid_hom f, .. punit.is_add_monoid_hom f }

instance {α : Type*} [ring α] (f : α → punit) : is_ring_hom f :=
{ .. punit.is_semiring_hom f }

end punit<|MERGE_RESOLUTION|>--- conflicted
+++ resolved
@@ -25,16 +25,7 @@
 
 instance : comm_ring punit :=
 by refine
-<<<<<<< HEAD
-{ add := (+),
-  zero := 0,
-  neg := has_neg.neg,
-  mul := (*),
-  one := 1,
-  .. punit.comm_group,
-=======
 { .. punit.comm_group,
->>>>>>> 6ee8bf97
   .. punit.add_comm_group,
   .. };
 intros; exact subsingleton.elim _ _
