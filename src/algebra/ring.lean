--- conflicted
+++ resolved
@@ -358,30 +358,13 @@
 instance {α : Type*} {β : Type*} {rα : semiring α} {rβ : semiring β} : has_coe (α →+* β) (α →+ β) :=
 ⟨ring_hom.to_add_monoid_hom⟩
 
-<<<<<<< HEAD
-@[simp, squash_cast] lemma coe_monoid_hom {α : Type*} {β : Type*} {rα : semiring α}
-  {rβ : semiring β} (f : α →+* β) :
+@[simp, norm_cast]
+lemma coe_monoid_hom {α : Type*} {β : Type*} {rα : semiring α} {rβ : semiring β} (f : α →+* β) :
   ⇑(f : α →* β) = f := rfl
-@[simp, squash_cast] lemma coe_add_monoid_hom {α : Type*} {β : Type*} {rα : semiring α}
-  {rβ : semiring β} (f : α →+* β) :
+
+@[simp, norm_cast]
+lemma coe_add_monoid_hom {α : Type*} {β : Type*} {rα : semiring α} {rβ : semiring β} (f : α →+* β) :
   ⇑(f : α →+ β) = f := rfl
-=======
-lemma coe_monoid_hom {α : Type*} {β : Type*} {rα : semiring α} {rβ : semiring β}
-  (f : α →+* β) (a : α) :
-  ((f : α →* β) : α → β) a = (f : α → β) a := rfl
-lemma coe_add_monoid_hom {α : Type*} {β : Type*} {rα : semiring α} {rβ : semiring β}
-  (f : α →+* β) (a : α) :
-  ((f : α →+ β) : α → β) a = (f : α → β) a := rfl
->>>>>>> d40662f5
-
-@[simp, norm_cast]
-lemma coe_monoid_hom' {α : Type*} {β : Type*} {rα : semiring α} {rβ : semiring β} (f : α →+* β) :
-  ((f : α →* β) : α → β) = (f : α → β) := rfl
-
-@[simp, norm_cast]
-lemma coe_add_monoid_hom' {α : Type*} {β : Type*} {rα : semiring α} {rβ : semiring β}
-  (f : α →+* β) :
-  ((f : α →+ β) : α → β) = (f : α → β) := rfl
 
 namespace ring_hom
 
