--- conflicted
+++ resolved
@@ -36,11 +36,7 @@
 `has_continuous_mul_of_smooth` can't be instances becausen otherwise Lean would have to search for
 `has_smooth_mul I G` with unknown `𝕜`, `E`, `H`, and
 `I : model_with_corners 𝕜 E H`. If users needs `[has_continuous_mul G]` in a proof about a smooth
-<<<<<<< HEAD
-monoid, then they need to either add `[has_continuous_mul G]` as an assumption (worse) or use `letI`
-=======
 monoid, then they need to either add `[has_continuous_mul G]` as an assumption (worse) or use `haveI`
->>>>>>> d9370e03
 in the proof (better). -/
 library_note "Design choices about smooth algebraic structures"
 
