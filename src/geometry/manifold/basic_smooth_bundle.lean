/-
Copyright (c) 2019 Sébastien Gouëzel. All rights reserved.
Released under Apache 2.0 license as described in the file LICENSE.
Authors: Sébastien Gouëzel
-/
import topology.topological_fiber_bundle
import geometry.manifold.smooth_manifold_with_corners

/-!
# Basic smooth bundles

In general, a smooth bundle is a bundle over a smooth manifold, whose fiber is a manifold, and
for which the coordinate changes are smooth. In this definition, there are charts involved at
several places: in the manifold structure of the base, in the manifold structure of the fibers, and
in the local trivializations. This makes it a complicated object in general. There is however a
specific situation where things are much simpler: when the fiber is a vector space (no need for
charts for the fibers), and when the local trivializations of the bundle and the charts of the base
coincide. Then everything is expressed in terms of the charts of the base, making for a much
simpler overall structure, which is easier to manipulate formally.

Most vector bundles that naturally occur in differential geometry are of this form:
the tangent bundle, the cotangent bundle, differential forms (used to define de Rham cohomology)
and the bundle of Riemannian metrics. Therefore, it is worth defining a specific constructor for
this kind of bundle, that we call basic smooth bundles.

A basic smooth bundle is thus a smooth bundle over a smooth manifold whose fiber is a vector space,
and which is trivial in the coordinate charts of the base. (We recall that in our notion of manifold
there is a distinguished atlas, which does not need to be maximal: we require the triviality above
this specific atlas). It can be constructed from a basic smooth bundled core, defined below,
specifying the changes in the fiber when one goes from one coordinate chart to another one. We do
not require that this changes in fiber are linear, but only diffeomorphisms.

## Main definitions

* `basic_smooth_bundle_core I M F`: assuming that `M` is a smooth manifold over the model with
  corners `I` on `(𝕜, E, H)`, and `F` is a normed vector space over `𝕜`, this structure registers,
  for each pair of charts of `M`, a smooth change of coordinates on `F`. This is the core structure
  from which one will build a smooth bundle with fiber `F` over `M`.

Let `Z` be a basic smooth bundle core over `M` with fiber `F`. We define
`Z.to_topological_fiber_bundle_core`, the (topological) fiber bundle core associated to `Z`. From it,
we get a space `Z.to_topological_fiber_bundle_core.total_space` (which as a Type is just
`Σ (x : M), F`), with the fiber bundle topology. It inherits a manifold structure (where the
charts are in bijection with the charts of the basis). We show that this manifold is smooth.

Then we use this machinery to construct the tangent bundle of a smooth manifold.

* `tangent_bundle_core I M`: the basic smooth bundle core associated to a smooth manifold `M` over a
  model with corners `I`.
* `tangent_bundle I M`     : the total space of `tangent_bundle_core I M`. It is itself a
  smooth manifold over the model with corners `I.tangent`, the product of `I` and the trivial model
  with corners on `E`.
* `tangent_space I x`      : the tangent space to `M` at `x`
* `tangent_bundle.proj I M`: the projection from the tangent bundle to the base manifold

## Implementation notes

In the definition of a basic smooth bundle core, we do not require that the coordinate changes of
the fibers are linear map, only that they are diffeomorphisms. Therefore, the fibers of the
resulting fiber bundle do not inherit a vector space structure (as an algebraic object) in general.
As the fiber, as a type, is just `F`, one can still always register the vector space structure, but
it does not make sense to do so (i.e., it will not lead to any useful theorem) unless this structure
is canonical, i.e., the coordinate changes are linear maps.

For instance, we register the vector space structure on the fibers of the tangent bundle. However,
we do not register the normed space structure coming from that of `F` (as it is not canonical, and
we also want to keep the possibility to add a Riemannian structure on the manifold later on without
having two competing normed space instances on the tangent spaces).

We require `F` to be a normed space, and not just a topological vector space, as we want to talk
about smooth functions on `F`. The notion of derivative requires a norm to be defined.

## TODO
construct the cotangent bundle, and the bundles of differential forms. They should follow
functorially from the description of the tangent bundle as a basic smooth bundle.

## Tags
Smooth fiber bundle, vector bundle, tangent space, tangent bundle
-/

noncomputable theory

universe u

open topological_space set
open_locale manifold topological_space

/-- Core structure used to create a smooth bundle above `M` (a manifold over the model with
corner `I`) with fiber the normed vector space `F` over `𝕜`, which is trivial in the chart domains
of `M`. This structure registers the changes in the fibers when one changes coordinate charts in the
base. We do not require the change of coordinates of the fibers to be linear, only smooth.
Therefore, the fibers of the resulting bundle will not inherit a canonical vector space structure
in general. -/
structure basic_smooth_bundle_core {𝕜 : Type*} [nondiscrete_normed_field 𝕜]
{E : Type*} [normed_group E] [normed_space 𝕜 E]
{H : Type*} [topological_space H] (I : model_with_corners 𝕜 E H)
(M : Type*) [topological_space M] [charted_space H M]
(F : Type*) [normed_group F] [normed_space 𝕜 F] :=
(coord_change      : atlas H M → atlas H M → H → F → F)
(coord_change_self :
  ∀ i : atlas H M, ∀ x ∈ i.1.target, ∀ v, coord_change i i x v = v)
(coord_change_comp : ∀ i j k : atlas H M,
  ∀ x ∈ ((i.1.symm.trans j.1).trans (j.1.symm.trans k.1)).source, ∀ v,
  (coord_change j k ((i.1.symm.trans j.1) x)) (coord_change i j x v) = coord_change i k x v)
(coord_change_smooth : ∀ i j : atlas H M,
  times_cont_diff_on 𝕜 ∞ (λp : E × F, coord_change i j (I.symm p.1) p.2)
  ((I '' (i.1.symm.trans j.1).source).prod (univ : set F)))

/-- The trivial basic smooth bundle core, in which all the changes of coordinates are the
identity. -/
def trivial_basic_smooth_bundle_core {𝕜 : Type*} [nondiscrete_normed_field 𝕜]
{E : Type*} [normed_group E] [normed_space 𝕜 E]
{H : Type*} [topological_space H] (I : model_with_corners 𝕜 E H)
(M : Type*) [topological_space M] [charted_space H M]
(F : Type*) [normed_group F] [normed_space 𝕜 F] : basic_smooth_bundle_core I M F :=
{ coord_change := λ i j x v, v,
  coord_change_self := λ i x hx v, rfl,
  coord_change_comp := λ i j k x hx v, rfl,
  coord_change_smooth := λ i j, times_cont_diff_snd.times_cont_diff_on }

namespace basic_smooth_bundle_core

variables {𝕜 : Type*} [nondiscrete_normed_field 𝕜]
{E : Type*} [normed_group E] [normed_space 𝕜 E]
{H : Type*} [topological_space H] {I : model_with_corners 𝕜 E H}
{M : Type*} [topological_space M] [charted_space H M]
{F : Type*} [normed_group F] [normed_space 𝕜 F]
(Z : basic_smooth_bundle_core I M F)

instance : inhabited (basic_smooth_bundle_core I M F) :=
⟨trivial_basic_smooth_bundle_core I M F⟩

/-- Fiber bundle core associated to a basic smooth bundle core -/
def to_topological_fiber_bundle_core : topological_fiber_bundle_core (atlas H M) M F :=
{ base_set := λi, i.1.source,
  is_open_base_set := λi, i.1.open_source,
  index_at := λx, ⟨chart_at H x, chart_mem_atlas H x⟩,
  mem_base_set_at := λx, mem_chart_source H x,
  coord_change := λi j x v, Z.coord_change i j (i.1 x) v,
  coord_change_self := λi x hx v, Z.coord_change_self i (i.1 x) (i.1.map_source hx) v,
  coord_change_comp := λi j k x ⟨⟨hx1, hx2⟩, hx3⟩ v, begin
    have := Z.coord_change_comp i j k (i.1 x) _ v,
    convert this using 2,
    { simp only [hx1] with mfld_simps },
    { simp only [hx1, hx2, hx3] with mfld_simps }
  end,
  coord_change_continuous := λi j, begin
    have A : continuous_on (λp : E × F, Z.coord_change i j (I.symm p.1) p.2)
      ((I '' (i.1.symm.trans j.1).source).prod (univ : set F)) :=
      (Z.coord_change_smooth i j).continuous_on,
    have B : continuous_on (λx : M, I (i.1 x)) i.1.source :=
      I.continuous.comp_continuous_on i.1.continuous_on,
    have C : continuous_on (λp : M × F, (⟨I (i.1 p.1), p.2⟩ : E × F))
             (i.1.source.prod univ),
    { apply continuous_on.prod _ continuous_snd.continuous_on,
      exact B.comp continuous_fst.continuous_on (prod_subset_preimage_fst _ _) },
    have C' : continuous_on (λp : M × F, (⟨I (i.1 p.1), p.2⟩ : E × F))
              ((i.1.source ∩ j.1.source).prod univ) :=
      continuous_on.mono C (prod_mono (inter_subset_left _ _) (subset.refl _)),
    have D : (i.1.source ∩ j.1.source).prod univ ⊆ (λ (p : M × F),
      (I (i.1 p.1), p.2)) ⁻¹' ((I '' (i.1.symm.trans j.1).source).prod univ),
    { rintros ⟨x, v⟩ hx,
      simp only with mfld_simps at hx,
      simp only [hx] with mfld_simps },
    convert continuous_on.comp A C' D,
    ext p,
    simp only with mfld_simps
  end }

@[simp, mfld_simps] lemma base_set (i : atlas H M) :
  Z.to_topological_fiber_bundle_core.base_set i = i.1.source := rfl

/-- Local chart for the total space of a basic smooth bundle -/
def chart {e : local_homeomorph M H} (he : e ∈ atlas H M) :
  local_homeomorph (Z.to_topological_fiber_bundle_core.total_space) (model_prod H F) :=
(Z.to_topological_fiber_bundle_core.local_triv ⟨e, he⟩).trans
  (local_homeomorph.prod e (local_homeomorph.refl F))

@[simp, mfld_simps] lemma chart_source (e : local_homeomorph M H) (he : e ∈ atlas H M) :
  (Z.chart he).source = Z.to_topological_fiber_bundle_core.proj ⁻¹' e.source :=
by { simp only [chart, mem_prod], mfld_set_tac }

@[simp, mfld_simps] lemma chart_target (e : local_homeomorph M H) (he : e ∈ atlas H M) :
  (Z.chart he).target = e.target.prod univ :=
by { simp only [chart], mfld_set_tac }

/-- The total space of a basic smooth bundle is endowed with a charted space structure, where the
charts are in bijection with the charts of the basis. -/
instance to_charted_space : charted_space (model_prod H F) Z.to_topological_fiber_bundle_core.total_space :=
{ atlas := ⋃(e : local_homeomorph M H) (he : e ∈ atlas H M), {Z.chart he},
  chart_at := λp, Z.chart (chart_mem_atlas H p.1),
  mem_chart_source := λp, by simp [mem_chart_source],
  chart_mem_atlas := λp, begin
    simp only [mem_Union, mem_singleton_iff, chart_mem_atlas],
    exact ⟨chart_at H p.1, chart_mem_atlas H p.1, rfl⟩
  end }

lemma mem_atlas_iff
  (f : local_homeomorph Z.to_topological_fiber_bundle_core.total_space (model_prod H F)) :
  f ∈ atlas (model_prod H F) Z.to_topological_fiber_bundle_core.total_space ↔
  ∃(e : local_homeomorph M H) (he : e ∈ atlas H M), f = Z.chart he :=
by simp only [atlas, mem_Union, mem_singleton_iff]

@[simp, mfld_simps] lemma mem_chart_source_iff (p q : Z.to_topological_fiber_bundle_core.total_space) :
  p ∈ (chart_at (model_prod H F) q).source ↔ p.1 ∈ (chart_at H q.1).source :=
by simp only [chart_at] with mfld_simps

@[simp, mfld_simps] lemma mem_chart_target_iff
  (p : H × F) (q : Z.to_topological_fiber_bundle_core.total_space) :
  p ∈ (chart_at (model_prod H F) q).target ↔ p.1 ∈ (chart_at H q.1).target :=
by simp only [chart_at] with mfld_simps

@[simp, mfld_simps] lemma coe_chart_at_fst (p q : Z.to_topological_fiber_bundle_core.total_space) :
  (((chart_at (model_prod H F) q) : _ → model_prod H F) p).1 = (chart_at H q.1 : _ → H) p.1 := rfl

@[simp, mfld_simps] lemma coe_chart_at_symm_fst
  (p : H × F) (q : Z.to_topological_fiber_bundle_core.total_space) :
  (((chart_at (model_prod H F) q).symm : model_prod H F → Z.to_topological_fiber_bundle_core.total_space) p).1
  = ((chart_at H q.1).symm : H → M) p.1 := rfl

/-- Smooth manifold structure on the total space of a basic smooth bundle -/
<<<<<<< HEAD
instance to_smooth_manifold [smooth_manifold_with_corners I M] :
  smooth_manifold_with_corners (I.prod (model_with_corners_self 𝕜 F))
  Z.to_topological_fiber_bundle_core.total_space :=
=======
instance to_smooth_manifold :
  smooth_manifold_with_corners (I.prod (𝓘(𝕜, F))) Z.to_topological_fiber_bundle_core.total_space :=
>>>>>>> 4d8d344c
begin
  /- We have to check that the charts belong to the smooth groupoid, i.e., they are smooth on their
  source, and their inverses are smooth on the target. Since both objects are of the same kind, it
  suffices to prove the first statement in A below, and then glue back the pieces at the end. -/
  let J := model_with_corners.to_local_equiv (I.prod (𝓘(𝕜, F))),
  have A : ∀ (e e' : local_homeomorph M H) (he : e ∈ atlas H M) (he' : e' ∈ atlas H M),
    times_cont_diff_on 𝕜 ∞
    (J ∘ ((Z.chart he).symm.trans (Z.chart he')) ∘ J.symm)
    (J.symm ⁻¹' ((Z.chart he).symm.trans (Z.chart he')).source ∩ range J),
  { assume e e' he he',
    have : J.symm ⁻¹' ((chart Z he).symm.trans (chart Z he')).source ∩ range J =
      (I.symm ⁻¹' (e.symm.trans e').source ∩ range I).prod univ,
      by { simp only [J, chart, model_with_corners.prod], mfld_set_tac },
    rw this,
    -- check separately that the two components of the coordinate change are smooth
    apply times_cont_diff_on.prod,
    show times_cont_diff_on 𝕜 ∞ (λ (p : E × F), (I ∘ e' ∘ e.symm ∘ I.symm) p.1)
         ((I.symm ⁻¹' (e.symm.trans e').source ∩ range I).prod (univ : set F)),
    { -- the coordinate change on the base is just a coordinate change for `M`, smooth since
      -- `M` is smooth
      have A : times_cont_diff_on 𝕜 ∞ (I ∘ (e.symm.trans e') ∘ I.symm)
        (I.symm ⁻¹' (e.symm.trans e').source ∩ range I) :=
      (has_groupoid.compatible (times_cont_diff_groupoid ∞ I) he he').1,
      have B : times_cont_diff_on 𝕜 ∞ (λp : E × F, p.1)
        ((I.symm ⁻¹' (e.symm.trans e').source ∩ range I).prod univ) :=
      times_cont_diff_fst.times_cont_diff_on,
      exact times_cont_diff_on.comp A B (prod_subset_preimage_fst _ _) },
    show times_cont_diff_on 𝕜 ∞ (λ (p : E × F),
      Z.coord_change ⟨chart_at H (e.symm (I.symm p.1)), _⟩ ⟨e', he'⟩
         ((chart_at H (e.symm (I.symm p.1)) : M → H) (e.symm (I.symm p.1)))
      (Z.coord_change ⟨e, he⟩ ⟨chart_at H (e.symm (I.symm p.1)), _⟩
        (e (e.symm (I.symm p.1))) p.2))
      ((I.symm ⁻¹' (e.symm.trans e').source ∩ range I).prod (univ : set F)),
    { /- The coordinate change in the fiber is more complicated as its definition involves the
      reference chart chosen at each point. However, it appears with its inverse, so using the
      cocycle property one can get rid of it, and then conclude using the smoothness of the
      cocycle as given in the definition of basic smooth bundles. -/
      have := Z.coord_change_smooth ⟨e, he⟩ ⟨e', he'⟩,
      rw I.image_eq at this,
      apply times_cont_diff_on.congr this,
      rintros ⟨x, v⟩ hx,
      simp only with mfld_simps at hx,
      let f := chart_at H (e.symm (I.symm x)),
      have A : I.symm x ∈ ((e.symm.trans f).trans (f.symm.trans e')).source,
        by simp only [hx.1.1, hx.1.2] with mfld_simps,
      rw e.right_inv hx.1.1,
      have := Z.coord_change_comp ⟨e, he⟩ ⟨f, chart_mem_atlas _ _⟩ ⟨e', he'⟩ (I.symm x) A v,
      simpa only [] using this } },
  constructor,
  assume e₀ e₀' he₀ he₀',
  rcases (Z.mem_atlas_iff _).1 he₀ with ⟨e, he, rfl⟩,
  rcases (Z.mem_atlas_iff _).1 he₀' with ⟨e', he', rfl⟩,
  rw [times_cont_diff_groupoid, mem_groupoid_of_pregroupoid],
  exact ⟨A e e' he he', A e' e he' he⟩
end

end basic_smooth_bundle_core

section tangent_bundle

variables {𝕜 : Type*} [nondiscrete_normed_field 𝕜]
{E : Type*} [normed_group E] [normed_space 𝕜 E]
{H : Type*} [topological_space H] (I : model_with_corners 𝕜 E H)
(M : Type*) [topological_space M] [charted_space H M] [smooth_manifold_with_corners I M]

/-- Basic smooth bundle core version of the tangent bundle of a smooth manifold `M` modelled over a
model with corners `I` on `(E, H)`. The fibers are equal to `E`, and the coordinate change in the
fiber corresponds to the derivative of the coordinate change in `M`. -/
def tangent_bundle_core : basic_smooth_bundle_core I M E :=
{ coord_change := λi j x v, (fderiv_within 𝕜 (I ∘ j.1 ∘ i.1.symm ∘ I.symm)
                            (range I) (I x) : E → E) v,
  coord_change_smooth := λi j, begin
    /- To check that the coordinate change of the bundle is smooth, one should just use the
    smoothness of the charts, and thus the smoothness of their derivatives. -/
    rw I.image_eq,
    have A : times_cont_diff_on 𝕜 ∞
      (I ∘ (i.1.symm.trans j.1) ∘ I.symm)
      (I.symm ⁻¹' (i.1.symm.trans j.1).source ∩ range I) :=
      (has_groupoid.compatible (times_cont_diff_groupoid ∞ I) i.2 j.2).1,
    have B : unique_diff_on 𝕜 (I.symm ⁻¹' (i.1.symm.trans j.1).source ∩ range I) :=
      I.unique_diff_preimage_source,
    have C : times_cont_diff_on 𝕜 ∞
      (λ (p : E × E), (fderiv_within 𝕜 (I ∘ j.1 ∘ i.1.symm ∘ I.symm)
            (I.symm ⁻¹' (i.1.symm.trans j.1).source ∩ range I) p.1 : E → E) p.2)
      ((I.symm ⁻¹' (i.1.symm.trans j.1).source ∩ range I).prod univ) :=
      times_cont_diff_on_fderiv_within_apply A B le_top,
    have D : ∀ x ∈ (I.symm ⁻¹' (i.1.symm.trans j.1).source ∩ range I),
      fderiv_within 𝕜 (I ∘ j.1 ∘ i.1.symm ∘ I.symm)
            (range I) x =
      fderiv_within 𝕜 (I ∘ j.1 ∘ i.1.symm ∘ I.symm)
            (I.symm ⁻¹' (i.1.symm.trans j.1).source ∩ range I) x,
    { assume x hx,
      have N : I.symm ⁻¹' (i.1.symm.trans j.1).source ∈ nhds x :=
        I.continuous_symm.continuous_at.preimage_mem_nhds
          (mem_nhds_sets (local_homeomorph.open_source _) hx.1),
      symmetry,
      rw inter_comm,
      exact fderiv_within_inter N (I.unique_diff _ hx.2) },
    apply times_cont_diff_on.congr C,
    rintros ⟨x, v⟩ hx,
    have E : x ∈ I.symm ⁻¹' (i.1.symm.trans j.1).source ∩ range I,
      by simpa only [prod_mk_mem_set_prod_eq, and_true, mem_univ] using hx,
    have : I (I.symm x) = x, by simp [E.2],
    dsimp [-subtype.val_eq_coe],
    rw [this, D x E],
    refl
  end,
  coord_change_self := λi x hx v, begin
    /- Locally, a self-change of coordinate is just the identity, thus its derivative is the
    identity. One just needs to write this carefully, paying attention to the sets where the
    functions are defined. -/
    have A : I.symm ⁻¹' (i.1.symm.trans i.1).source ∩ range I ∈
      𝓝[range I] (I x),
    { rw inter_comm,
      apply inter_mem_nhds_within,
      apply I.continuous_symm.continuous_at.preimage_mem_nhds
        (mem_nhds_sets (local_homeomorph.open_source _) _),
      simp only [hx, i.1.map_target] with mfld_simps },
    have B : ∀ᶠ y in 𝓝[range I] (I x),
      (I ∘ i.1 ∘ i.1.symm ∘ I.symm) y = (id : E → E) y,
    { filter_upwards [A],
      assume y hy,
      rw ← I.image_eq at hy,
      rcases hy with ⟨z, hz⟩,
      simp only with mfld_simps at hz,
      simp only [hz.2.symm, hz.1] with mfld_simps },
    have C : fderiv_within 𝕜 (I ∘ i.1 ∘ i.1.symm ∘ I.symm) (range I) (I x) =
             fderiv_within 𝕜 (id : E → E) (range I) (I x) :=
      filter.eventually_eq.fderiv_within_eq I.unique_diff_at_image B
      (by simp only [hx] with mfld_simps),
    rw fderiv_within_id I.unique_diff_at_image at C,
    rw C,
    refl
  end,
  coord_change_comp := λi j u x hx, begin
    /- The cocycle property is just the fact that the derivative of a composition is the product of
    the derivatives. One needs however to check that all the functions one considers are smooth, and
    to pay attention to the domains where these functions are defined, making this proof a little
    bit cumbersome although there is nothing complicated here. -/
    have M : I x ∈
      (I.symm ⁻¹' ((i.1.symm.trans j.1).trans (j.1.symm.trans u.1)).source ∩ range I) :=
    ⟨by simpa only [mem_preimage, model_with_corners.left_inv] using hx, mem_range_self _⟩,
    have U : unique_diff_within_at 𝕜
      (I.symm ⁻¹' ((i.1.symm.trans j.1).trans (j.1.symm.trans u.1)).source ∩ range I) (I x) :=
      I.unique_diff_preimage_source _ M,
    have A : fderiv_within 𝕜 ((I ∘ u.1 ∘ j.1.symm ∘ I.symm) ∘ (I ∘ j.1 ∘ i.1.symm ∘ I.symm))
             (I.symm ⁻¹' ((i.1.symm.trans j.1).trans (j.1.symm.trans u.1)).source ∩ range I)
             (I x)
      = (fderiv_within 𝕜 (I ∘ u.1 ∘ j.1.symm ∘ I.symm)
             (I.symm ⁻¹' (j.1.symm.trans u.1).source ∩ range I)
             ((I ∘ j.1 ∘ i.1.symm ∘ I.symm) (I x))).comp
        (fderiv_within 𝕜 (I ∘ j.1 ∘ i.1.symm ∘ I.symm)
             (I.symm ⁻¹' ((i.1.symm.trans j.1).trans (j.1.symm.trans u.1)).source ∩ range I)
             (I x)),
    { apply fderiv_within.comp _ _ _ _ U,
      show differentiable_within_at 𝕜 (I ∘ j.1 ∘ i.1.symm ∘ I.symm)
        (I.symm ⁻¹' ((i.1.symm.trans j.1).trans (j.1.symm.trans u.1)).source ∩ range I)
        (I x),
      { have A : times_cont_diff_on 𝕜 ∞
          (I ∘ (i.1.symm.trans j.1) ∘ I.symm)
          (I.symm ⁻¹' (i.1.symm.trans j.1).source ∩ range I) :=
        (has_groupoid.compatible (times_cont_diff_groupoid ∞ I) i.2 j.2).1,
        have B : differentiable_on 𝕜 (I ∘ j.1 ∘ i.1.symm ∘ I.symm)
          (I.symm ⁻¹' ((i.1.symm.trans j.1).trans (j.1.symm.trans u.1)).source ∩ range I),
        { apply (A.differentiable_on le_top).mono,
          have : ((i.1.symm.trans j.1).trans (j.1.symm.trans u.1)).source ⊆ (i.1.symm.trans j.1).source :=
            inter_subset_left _ _,
          exact inter_subset_inter (preimage_mono this) (subset.refl (range I)) },
        apply B,
        simpa only [] with mfld_simps using hx },
      show differentiable_within_at 𝕜 (I ∘ u.1 ∘ j.1.symm ∘ I.symm)
        (I.symm ⁻¹' (j.1.symm.trans u.1).source ∩ range I)
        ((I ∘ j.1 ∘ i.1.symm ∘ I.symm) (I x)),
      { have A : times_cont_diff_on 𝕜 ∞
          (I ∘ (j.1.symm.trans u.1) ∘ I.symm)
          (I.symm ⁻¹' (j.1.symm.trans u.1).source ∩ range I) :=
        (has_groupoid.compatible (times_cont_diff_groupoid ∞ I) j.2 u.2).1,
        apply A.differentiable_on le_top,
        rw [local_homeomorph.trans_source] at hx,
        simp only with mfld_simps,
        exact hx.2 },
      show (I.symm ⁻¹' ((i.1.symm.trans j.1).trans (j.1.symm.trans u.1)).source ∩ range I)
        ⊆ (I ∘ j.1 ∘ i.1.symm ∘ I.symm) ⁻¹' (I.symm ⁻¹' (j.1.symm.trans u.1).source ∩ range I),
      { assume y hy,
        simp only with mfld_simps at hy,
        rw [local_homeomorph.left_inv] at hy,
        { simp only [hy] with mfld_simps },
        { exact hy.1.1.2 } } },
    have B : fderiv_within 𝕜 ((I ∘ u.1 ∘ j.1.symm ∘ I.symm)
                          ∘ (I ∘ j.1 ∘ i.1.symm ∘ I.symm))
             (I.symm ⁻¹' ((i.1.symm.trans j.1).trans (j.1.symm.trans u.1)).source ∩ range I)
             (I x)
             = fderiv_within 𝕜 (I ∘ u.1 ∘ i.1.symm ∘ I.symm)
             (I.symm ⁻¹' ((i.1.symm.trans j.1).trans (j.1.symm.trans u.1)).source ∩ range I)
             (I x),
    { have E : ∀ y ∈ (I.symm ⁻¹' ((i.1.symm.trans j.1).trans (j.1.symm.trans u.1)).source ∩ range I),
        ((I ∘ u.1 ∘ j.1.symm ∘ I.symm)
                          ∘ (I ∘ j.1 ∘ i.1.symm ∘ I.symm)) y =
        (I ∘ u.1 ∘ i.1.symm ∘ I.symm) y,
      { assume y hy,
        simp only [function.comp_app, model_with_corners.left_inv],
        rw [j.1.left_inv],
        exact hy.1.1.2 },
      exact fderiv_within_congr U E (E _ M) },
    have C : fderiv_within 𝕜 (I ∘ u.1 ∘ i.1.symm ∘ I.symm)
             (I.symm ⁻¹' ((i.1.symm.trans j.1).trans (j.1.symm.trans u.1)).source ∩ range I)
             (I x) =
             fderiv_within 𝕜 (I ∘ u.1 ∘ i.1.symm ∘ I.symm)
             (range I) (I x),
    { rw inter_comm,
      apply fderiv_within_inter _ I.unique_diff_at_image,
      apply I.continuous_symm.continuous_at.preimage_mem_nhds
        (mem_nhds_sets (local_homeomorph.open_source _) _),
      simpa only [model_with_corners.left_inv] using hx },
    have D : fderiv_within 𝕜 (I ∘ u.1 ∘ j.1.symm ∘ I.symm)
      (I.symm ⁻¹' (j.1.symm.trans u.1).source ∩ range I) ((I ∘ j.1 ∘ i.1.symm ∘ I.symm) (I x)) =
      fderiv_within 𝕜 (I ∘ u.1 ∘ j.1.symm ∘ I.symm) (range I) ((I ∘ j.1 ∘ i.1.symm ∘ I.symm) (I x)),
    { rw inter_comm,
      apply fderiv_within_inter _ I.unique_diff_at_image,
      apply I.continuous_symm.continuous_at.preimage_mem_nhds
        (mem_nhds_sets (local_homeomorph.open_source _) _),
      rw [local_homeomorph.trans_source] at hx,
      simp only with mfld_simps,
      exact hx.2 },
    have E : fderiv_within 𝕜 (I ∘ j.1 ∘ i.1.symm ∘ I.symm)
               (I.symm ⁻¹' ((i.1.symm.trans j.1).trans (j.1.symm.trans u.1)).source ∩ range I)
               (I x) =
             fderiv_within 𝕜 (I ∘ j.1 ∘ i.1.symm ∘ I.symm) (range I) (I x),
    { rw inter_comm,
      apply fderiv_within_inter _ I.unique_diff_at_image,
      apply I.continuous_symm.continuous_at.preimage_mem_nhds
        (mem_nhds_sets (local_homeomorph.open_source _) _),
      simpa only [model_with_corners.left_inv] using hx },
    rw [B, C, D, E] at A,
    simp only [A, continuous_linear_map.coe_comp'] with mfld_simps
  end }

variable {M}
include I

/-- The tangent space at a point of the manifold `M`. It is just `E`. We could use instead
`(tangent_bundle_core I M).to_topological_fiber_bundle_core.fiber x`, but we use `E` to help the
kernel.
-/
@[nolint unused_arguments]
def tangent_space (x : M) : Type* := E

omit I
variable (M)

/-- The tangent bundle to a smooth manifold, as a plain type. We could use
`(tangent_bundle_core I M).to_topological_fiber_bundle_core.total_space`, but instead we use the
(definitionally equal) `Σ (x : M), tangent_space I x`, to make sure that rcasing an element of the
tangent bundle gives a second component in the tangent space. -/
@[nolint has_inhabited_instance, reducible] -- is empty if the base manifold is empty
def tangent_bundle := Σ (x : M), tangent_space I x

/-- The projection from the tangent bundle of a smooth manifold to the manifold. As the tangent
bundle is represented internally as a product type, the notation `p.1` also works for the projection
of the point `p`. -/
def tangent_bundle.proj : tangent_bundle I M → M :=
λ p, p.1

variable {M}

@[simp, mfld_simps] lemma tangent_bundle.proj_apply (x : M) (v : tangent_space I x) :
  tangent_bundle.proj I M ⟨x, v⟩ = x :=
rfl

section tangent_bundle_instances

/- In general, the definition of tangent_bundle and tangent_space are not reducible, so that type
class inference does not pick wrong instances. In this section, we record the right instances for
them, noting in particular that the tangent bundle is a smooth manifold. -/
variable (M)

instance : topological_space (tangent_bundle I M) :=
(tangent_bundle_core I M).to_topological_fiber_bundle_core.to_topological_space

instance : charted_space (model_prod H E) (tangent_bundle I M) :=
(tangent_bundle_core I M).to_charted_space

instance : smooth_manifold_with_corners I.tangent (tangent_bundle I M) :=
(tangent_bundle_core I M).to_smooth_manifold

local attribute [reducible] tangent_space
variables {M} (x : M)

instance : topological_module 𝕜 (tangent_space I x) := by apply_instance
instance : topological_space (tangent_space I x) := by apply_instance
instance : add_comm_group (tangent_space I x) := by apply_instance
instance : topological_add_group (tangent_space I x) := by apply_instance
instance : vector_space 𝕜 (tangent_space I x) := by apply_instance
instance : inhabited (tangent_space I x) := ⟨0⟩

end tangent_bundle_instances

variable (M)

/-- The tangent bundle projection on the basis is a continuous map. -/
lemma tangent_bundle_proj_continuous : continuous (tangent_bundle.proj I M) :=
topological_fiber_bundle_core.continuous_proj _

/-- The tangent bundle projection on the basis is an open map. -/
lemma tangent_bundle_proj_open : is_open_map (tangent_bundle.proj I M) :=
topological_fiber_bundle_core.is_open_map_proj _

/-- In the tangent bundle to the model space, the charts are just the canonical identification
between a product type and a sigma type, a.k.a. `equiv.sigma_equiv_prod`. -/
@[simp, mfld_simps] lemma tangent_bundle_model_space_chart_at (p : tangent_bundle I H) :
  (chart_at (model_prod H E) p).to_local_equiv = (equiv.sigma_equiv_prod H E).to_local_equiv :=
begin
  have A : ∀ x_fst, fderiv_within 𝕜 (I ∘ I.symm) (range I) (I x_fst) = continuous_linear_map.id 𝕜 E,
  { assume x_fst,
    have : fderiv_within 𝕜 (I ∘ I.symm) (range I) (I x_fst)
         = fderiv_within 𝕜 id (range I) (I x_fst),
    { refine fderiv_within_congr I.unique_diff_at_image (λy hy, _) (by simp),
      exact model_with_corners.right_inv _ hy },
    rwa fderiv_within_id I.unique_diff_at_image at this },
  ext x : 1,
  show (chart_at (model_prod H E) p : tangent_bundle I H → model_prod H E) x =
    (equiv.sigma_equiv_prod H E) x,
  { cases x,
    simp only [chart_at, basic_smooth_bundle_core.chart, tangent_bundle_core,
      basic_smooth_bundle_core.to_topological_fiber_bundle_core, A, prod.mk.inj_iff,
      continuous_linear_map.coe_id'] with mfld_simps, },
  show ∀ x, ((chart_at (model_prod H E) p).to_local_equiv).symm x =
    (equiv.sigma_equiv_prod H E).symm x,
  { rintros ⟨x_fst, x_snd⟩,
    simp only [chart_at, basic_smooth_bundle_core.chart, tangent_bundle_core,
      continuous_linear_map.coe_id', basic_smooth_bundle_core.to_topological_fiber_bundle_core, A]
      with mfld_simps},
  show ((chart_at (model_prod H E) p).to_local_equiv).source = univ,
    by simp only [chart_at] with mfld_simps,
end

@[simp, mfld_simps] lemma tangent_bundle_model_space_coe_chart_at (p : tangent_bundle I H) :
  (chart_at (model_prod H E) p : tangent_bundle I H → model_prod H E) = equiv.sigma_equiv_prod H E :=
by { unfold_coes, simp only with mfld_simps }

@[simp, mfld_simps] lemma tangent_bundle_model_space_coe_chart_at_symm (p : tangent_bundle I H) :
  ((chart_at (model_prod H E) p).symm : model_prod H E → tangent_bundle I H) =
  (equiv.sigma_equiv_prod H E).symm :=
by { unfold_coes, simp only with mfld_simps }

variable (H)
/-- The canonical identification between the tangent bundle to the model space and the product,
as a homeomorphism -/
def tangent_bundle_model_space_homeomorph : tangent_bundle I H ≃ₜ model_prod H E :=
{ continuous_to_fun :=
  begin
    let p : tangent_bundle I H := ⟨I.symm (0 : E), (0 : E)⟩,
    have : continuous (chart_at (model_prod H E) p),
    { rw continuous_iff_continuous_on_univ,
      convert local_homeomorph.continuous_on _,
      simp only with mfld_simps },
    simpa only with mfld_simps using this,
  end,
  continuous_inv_fun :=
  begin
    let p : tangent_bundle I H := ⟨I.symm (0 : E), (0 : E)⟩,
    have : continuous (chart_at (model_prod H E) p).symm,
    { rw continuous_iff_continuous_on_univ,
      convert local_homeomorph.continuous_on _,
      simp only with mfld_simps },
    simpa only with mfld_simps using this,
  end,
  .. equiv.sigma_equiv_prod H E }

@[simp, mfld_simps] lemma tangent_bundle_model_space_homeomorph_coe :
  (tangent_bundle_model_space_homeomorph H I : tangent_bundle I H → model_prod H E)
  = equiv.sigma_equiv_prod H E :=
rfl

@[simp, mfld_simps] lemma tangent_bundle_model_space_homeomorph_coe_symm :
  ((tangent_bundle_model_space_homeomorph H I).symm : model_prod H E → tangent_bundle I H)
  = (equiv.sigma_equiv_prod H E).symm :=
rfl

end tangent_bundle<|MERGE_RESOLUTION|>--- conflicted
+++ resolved
@@ -219,14 +219,8 @@
   = ((chart_at H q.1).symm : H → M) p.1 := rfl
 
 /-- Smooth manifold structure on the total space of a basic smooth bundle -/
-<<<<<<< HEAD
 instance to_smooth_manifold [smooth_manifold_with_corners I M] :
-  smooth_manifold_with_corners (I.prod (model_with_corners_self 𝕜 F))
-  Z.to_topological_fiber_bundle_core.total_space :=
-=======
-instance to_smooth_manifold :
   smooth_manifold_with_corners (I.prod (𝓘(𝕜, F))) Z.to_topological_fiber_bundle_core.total_space :=
->>>>>>> 4d8d344c
 begin
   /- We have to check that the charts belong to the smooth groupoid, i.e., they are smooth on their
   source, and their inverses are smooth on the target. Since both objects are of the same kind, it
