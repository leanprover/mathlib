--- conflicted
+++ resolved
@@ -83,15 +83,8 @@
   clear hu key,
   -- Hence u is Cauchy
   have cauchy_u : cauchy_seq u,
-<<<<<<< HEAD
-  { apply cauchy_seq_of_le_geometric _ ε (by norm_num : 1/(2:ℝ) < 1),
-    intro n,
-    convert key₁ n,
-    rw [one_div, inv_pow', div_eq_mul_inv] },
-=======
   { refine cauchy_seq_of_le_geometric _ ε one_half_lt_one (λ n, _),
     simpa only [one_div, inv_pow'] using key₁ n },
->>>>>>> fceb7c1a
   -- So u converges to some y
   obtain ⟨y, limy⟩ : ∃ y, tendsto u at_top (𝓝 y),
     from complete_space.complete cauchy_u,
