--- conflicted
+++ resolved
@@ -643,7 +643,6 @@
 
 end continuous_linear_map
 
-<<<<<<< HEAD
 namespace linear_map
 
 /-- If a continuous linear map is constructed from a linear map via the constructor `mk_continuous`,
@@ -652,15 +651,6 @@
   ∥f.mk_continuous C h∥ ≤ max C 0 :=
 continuous_linear_map.op_norm_le_bound _ (le_max_iff.2 $ or.inr le_rfl) $
   λ x, (h x).trans $ mul_le_mul_of_nonneg_right (le_max_left _ _) (norm_nonneg x)
-=======
-lemma linear_isometry.norm_to_continuous_linear_map_le (f : E →ₗᵢ[𝕜] F) :
-  ∥f.to_continuous_linear_map∥ ≤ 1 :=
-f.to_continuous_linear_map.op_norm_le_bound zero_le_one $ λ x, by simp
-
-@[simp] lemma linear_isometry.norm_to_continuous_linear_map [nontrivial E] (f : E →ₗᵢ[𝕜] F) :
-  ∥f.to_continuous_linear_map∥ = 1 :=
-f.to_continuous_linear_map.homothety_norm $ by simp
->>>>>>> 6189cfce
 
 /-- If a continuous linear map is constructed from a linear map via the constructor `mk_continuous`,
 then its norm is bounded by the bound given to the constructor if it is nonnegative. -/
@@ -698,7 +688,11 @@
 
 end linear_map
 
-lemma linear_isometry.norm_to_continuous_linear_map [nontrivial E] (f : E →ₗᵢ[𝕜] F) :
+lemma linear_isometry.norm_to_continuous_linear_map_le (f : E →ₗᵢ[𝕜] F) :
+  ∥f.to_continuous_linear_map∥ ≤ 1 :=
+f.to_continuous_linear_map.op_norm_le_bound zero_le_one $ λ x, by simp
+
+@[simp] lemma linear_isometry.norm_to_continuous_linear_map [nontrivial E] (f : E →ₗᵢ[𝕜] F) :
   ∥f.to_continuous_linear_map∥ = 1 :=
 f.to_continuous_linear_map.homothety_norm $ by simp
 
@@ -905,21 +899,9 @@
 variables [normed_space 𝕜' E] [is_scalar_tower 𝕜' 𝕜 E]
 variables [normed_space 𝕜' F] [is_scalar_tower 𝕜' 𝕜 F]
 
-<<<<<<< HEAD
-@[simp] lemma restrict_scalars_add (f g : E' →L[𝕜'] F') :
-  (f + g).restrict_scalars 𝕜 = f.restrict_scalars 𝕜 + g.restrict_scalars 𝕜 :=
-rfl
-
-@[simp] lemma restrict_scalars_smul (c : 𝕜) (f : E' →L[𝕜'] F') :
-  (c • f).restrict_scalars 𝕜 = c • f.restrict_scalars 𝕜 :=
-rfl
-
-end restrict_scalars
-=======
 @[simp] lemma norm_restrict_scalars (f : E →L[𝕜] F) : ∥f.restrict_scalars 𝕜'∥ = ∥f∥ :=
 le_antisymm (op_norm_le_bound _ (norm_nonneg _) $ λ x, f.le_op_norm x)
   (op_norm_le_bound _ (norm_nonneg _) $ λ x, f.le_op_norm x)
->>>>>>> 6189cfce
 
 variables (𝕜 E F 𝕜') (𝕜'' : Type*) [ring 𝕜''] [topological_space 𝕜''] [module 𝕜'' F]
   [topological_module 𝕜'' F] [smul_comm_class 𝕜 𝕜'' F] [smul_comm_class 𝕜' 𝕜'' F]
@@ -928,60 +910,6 @@
 def restrict_scalars_isometry : (E →L[𝕜] F) →ₗᵢ[𝕜''] (E →L[𝕜'] F) :=
 ⟨restrict_scalarsₗ 𝕜 E F 𝕜' 𝕜'', norm_restrict_scalars⟩
 
-<<<<<<< HEAD
-instance has_scalar_extend_scalars : has_scalar 𝕜' (E →L[𝕜] F') :=
-{ smul := λ c f, (c • f.to_linear_map).mk_continuous (∥c∥ * ∥f∥)
-begin
-  assume x,
-  calc ∥c • (f x)∥ = ∥c∥ * ∥f x∥ : norm_smul c _
-  ... ≤ ∥c∥ * (∥f∥ * ∥x∥) : mul_le_mul_of_nonneg_left (le_op_norm f x) (norm_nonneg _)
-  ... = ∥c∥ * ∥f∥ * ∥x∥ : (mul_assoc _ _ _).symm
-end }
-
-instance module_extend_scalars : module 𝕜' (E →L[𝕜] F') :=
-{ smul_zero := λ _, ext $ λ _, smul_zero _,
-  zero_smul := λ _, ext $ λ _, zero_smul _ _,
-  one_smul  := λ _, ext $ λ _, one_smul _ _,
-  mul_smul  := λ _ _ _, ext $ λ _, mul_smul _ _ _,
-  add_smul  := λ _ _ _, ext $ λ _, add_smul _ _ _,
-  smul_add  := λ _ _ _, ext $ λ _, smul_add _ _ _ }
-
-instance normed_space_extend_scalars : normed_space 𝕜' (E →L[𝕜] F') :=
-{ norm_smul_le := λ c f,
-    linear_map.mk_continuous_norm_le _ (mul_nonneg (norm_nonneg _) (norm_nonneg _)) _ }
-
-@[simp] lemma restrict_scalars_smul' (c : 𝕜') (f : E →L[𝕜] F') :
-  (c • f).restrict_scalars 𝕜 = c • f.restrict_scalars 𝕜 :=
-rfl
-
-/-- When `f` is a continuous linear map taking values in `S`, then `λb, f b • x` is a
-continuous linear map. -/
-def smul_algebra_right (f : E →L[𝕜] 𝕜') (x : F') : E →L[𝕜] F' :=
-{ cont := by continuity!, .. f.to_linear_map.smul_algebra_right x }
-
-@[simp] theorem smul_algebra_right_apply (f : E →L[𝕜] 𝕜') (x : F') (c : E) :
-  smul_algebra_right f x c = f c • x := rfl
-
-end extend_scalars
-
-section norm_restrict_scalars
-
-variables {𝕜' : Type*} [nondiscrete_normed_field 𝕜'] [normed_algebra 𝕜 𝕜']
-variables {E' : Type*} [normed_group E'] [normed_space 𝕜 E'] [normed_space 𝕜' E']
-variables [is_scalar_tower 𝕜 𝕜' E']
-variables {F' : Type*} [normed_group F'] [normed_space 𝕜 F'] [normed_space 𝕜' F']
-variables [is_scalar_tower 𝕜 𝕜' F']
-
-@[simp] lemma norm_restrict_scalars (f : E' →L[𝕜'] F') : ∥f.restrict_scalars 𝕜∥ = ∥f∥ :=
-le_antisymm (op_norm_le_bound _ (norm_nonneg _) $ λ x, f.le_op_norm x)
-  (op_norm_le_bound _ (norm_nonneg _) $ λ x, f.le_op_norm x)
-
-def restrict_scalars_isometry : (E' →L[𝕜'] F')
-
-end norm_restrict_scalars
-
-end continuous_linear_map
-=======
 variables {𝕜 E F 𝕜' 𝕜''}
 
 @[simp] lemma coe_restrict_scalars_isometry :
@@ -997,7 +925,6 @@
 /-- `continuous_linear_map.restrict_scalars` as a `continuous_linear_map`. -/
 def restrict_scalarsL : (E →L[𝕜] F) →L[𝕜''] (E →L[𝕜'] F) :=
 (restrict_scalars_isometry 𝕜 E F 𝕜' 𝕜'').to_continuous_linear_map
->>>>>>> 6189cfce
 
 variables {𝕜 E F 𝕜' 𝕜''}
 
