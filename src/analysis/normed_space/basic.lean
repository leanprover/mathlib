/-
Copyright (c) 2018 Patrick Massot. All rights reserved.
Released under Apache 2.0 license as described in the file LICENSE.
Authors: Patrick Massot, Johannes Hölzl
-/
import topology.instances.nnreal
import topology.instances.complex
import topology.algebra.module
import topology.metric_space.antilipschitz

/-!
# Normed spaces
-/

variables {α : Type*} {β : Type*} {γ : Type*} {ι : Type*}

noncomputable theory
open filter metric
open_locale topological_space big_operators nnreal

/-- Auxiliary class, endowing a type `α` with a function `norm : α → ℝ`. This class is designed to
be extended in more interesting classes specifying the properties of the norm. -/
class has_norm (α : Type*) := (norm : α → ℝ)

export has_norm (norm)

notation `∥`:1024 e:1 `∥`:1 := norm e

/-- A normed group is an additive group endowed with a norm for which `dist x y = ∥x - y∥` defines
a metric space structure. -/
class normed_group (α : Type*) extends has_norm α, add_comm_group α, metric_space α :=
(dist_eq : ∀ x y, dist x y = norm (x - y))

/-- Construct a normed group from a translation invariant distance -/
def normed_group.of_add_dist [has_norm α] [add_comm_group α] [metric_space α]
  (H1 : ∀ x:α, ∥x∥ = dist x 0)
  (H2 : ∀ x y z : α, dist x y ≤ dist (x + z) (y + z)) : normed_group α :=
{ dist_eq := λ x y, begin
    rw H1, apply le_antisymm,
    { rw [sub_eq_add_neg, ← add_right_neg y], apply H2 },
    { have := H2 (x-y) 0 y, rwa [sub_add_cancel, zero_add] at this }
  end }

/-- Construct a normed group from a translation invariant distance -/
def normed_group.of_add_dist' [has_norm α] [add_comm_group α] [metric_space α]
  (H1 : ∀ x:α, ∥x∥ = dist x 0)
  (H2 : ∀ x y z : α, dist (x + z) (y + z) ≤ dist x y) : normed_group α :=
{ dist_eq := λ x y, begin
    rw H1, apply le_antisymm,
    { have := H2 (x-y) 0 y, rwa [sub_add_cancel, zero_add] at this },
    { rw [sub_eq_add_neg, ← add_right_neg y], apply H2 }
  end }

/-- A normed group can be built from a norm that satisfies algebraic properties. This is
formalised in this structure. -/
structure normed_group.core (α : Type*) [add_comm_group α] [has_norm α] : Prop :=
(norm_eq_zero_iff : ∀ x : α, ∥x∥ = 0 ↔ x = 0)
(triangle : ∀ x y : α, ∥x + y∥ ≤ ∥x∥ + ∥y∥)
(norm_neg : ∀ x : α, ∥-x∥ = ∥x∥)

/-- Constructing a normed group from core properties of a norm, i.e., registering the distance and
the metric space structure from the norm properties. -/
noncomputable def normed_group.of_core (α : Type*) [add_comm_group α] [has_norm α]
  (C : normed_group.core α) : normed_group α :=
{ dist := λ x y, ∥x - y∥,
  dist_eq := assume x y, by refl,
  dist_self := assume x, (C.norm_eq_zero_iff (x - x)).mpr (show x - x = 0, by simp),
  eq_of_dist_eq_zero := assume x y h, show (x = y), from sub_eq_zero.mp $ (C.norm_eq_zero_iff (x - y)).mp h,
  dist_triangle := assume x y z,
    calc ∥x - z∥ = ∥x - y + (y - z)∥ : by rw sub_add_sub_cancel
            ... ≤ ∥x - y∥ + ∥y - z∥  : C.triangle _ _,
  dist_comm := assume x y,
    calc ∥x - y∥ = ∥ -(y - x)∥ : by simp
             ... = ∥y - x∥ : by { rw [C.norm_neg] } }

section normed_group
variables [normed_group α] [normed_group β]

lemma dist_eq_norm (g h : α) : dist g h = ∥g - h∥ :=
normed_group.dist_eq _ _

@[simp] lemma dist_zero_right (g : α) : dist g 0 = ∥g∥ :=
by rw [dist_eq_norm, sub_zero]

lemma tendsto_norm_cocompact_at_top [proper_space α] :
  tendsto norm (cocompact α) at_top :=
by simpa only [dist_zero_right] using tendsto_dist_right_cocompact_at_top (0:α)

lemma norm_sub_rev (g h : α) : ∥g - h∥ = ∥h - g∥ :=
by simpa only [dist_eq_norm] using dist_comm g h

@[simp] lemma norm_neg (g : α) : ∥-g∥ = ∥g∥ :=
by simpa using norm_sub_rev 0 g

@[simp] lemma dist_add_left (g h₁ h₂ : α) : dist (g + h₁) (g + h₂) = dist h₁ h₂ :=
by simp [dist_eq_norm]

@[simp] lemma dist_add_right (g₁ g₂ h : α) : dist (g₁ + h) (g₂ + h) = dist g₁ g₂ :=
by simp [dist_eq_norm]

@[simp] lemma dist_neg_neg (g h : α) : dist (-g) (-h) = dist g h :=
by simp only [dist_eq_norm, neg_sub_neg, norm_sub_rev]

@[simp] lemma dist_sub_left (g h₁ h₂ : α) : dist (g - h₁) (g - h₂) = dist h₁ h₂ :=
by simp only [sub_eq_add_neg, dist_add_left, dist_neg_neg]

@[simp] lemma dist_sub_right (g₁ g₂ h : α) : dist (g₁ - h) (g₂ - h) = dist g₁ g₂ :=
dist_add_right _ _ _

/-- Triangle inequality for the norm. -/
lemma norm_add_le (g h : α) : ∥g + h∥ ≤ ∥g∥ + ∥h∥ :=
by simpa [dist_eq_norm] using dist_triangle g 0 (-h)

lemma norm_add_le_of_le {g₁ g₂ : α} {n₁ n₂ : ℝ} (H₁ : ∥g₁∥ ≤ n₁) (H₂ : ∥g₂∥ ≤ n₂) :
  ∥g₁ + g₂∥ ≤ n₁ + n₂ :=
le_trans (norm_add_le g₁ g₂) (add_le_add H₁ H₂)

lemma dist_add_add_le (g₁ g₂ h₁ h₂ : α) :
  dist (g₁ + g₂) (h₁ + h₂) ≤ dist g₁ h₁ + dist g₂ h₂ :=
by simpa only [dist_add_left, dist_add_right] using dist_triangle (g₁ + g₂) (h₁ + g₂) (h₁ + h₂)

lemma dist_add_add_le_of_le {g₁ g₂ h₁ h₂ : α} {d₁ d₂ : ℝ}
  (H₁ : dist g₁ h₁ ≤ d₁) (H₂ : dist g₂ h₂ ≤ d₂) :
  dist (g₁ + g₂) (h₁ + h₂) ≤ d₁ + d₂ :=
le_trans (dist_add_add_le g₁ g₂ h₁ h₂) (add_le_add H₁ H₂)

lemma dist_sub_sub_le (g₁ g₂ h₁ h₂ : α) :
  dist (g₁ - g₂) (h₁ - h₂) ≤ dist g₁ h₁ + dist g₂ h₂ :=
dist_neg_neg g₂ h₂ ▸ dist_add_add_le _ _ _ _

lemma dist_sub_sub_le_of_le {g₁ g₂ h₁ h₂ : α} {d₁ d₂ : ℝ}
  (H₁ : dist g₁ h₁ ≤ d₁) (H₂ : dist g₂ h₂ ≤ d₂) :
  dist (g₁ - g₂) (h₁ - h₂) ≤ d₁ + d₂ :=
le_trans (dist_sub_sub_le g₁ g₂ h₁ h₂) (add_le_add H₁ H₂)

lemma abs_dist_sub_le_dist_add_add (g₁ g₂ h₁ h₂ : α) :
  abs (dist g₁ h₁ - dist g₂ h₂) ≤ dist (g₁ + g₂) (h₁ + h₂) :=
by simpa only [dist_add_left, dist_add_right, dist_comm h₂]
  using abs_dist_sub_le (g₁ + g₂) (h₁ + h₂) (h₁ + g₂)

@[simp] lemma norm_nonneg (g : α) : 0 ≤ ∥g∥ :=
by { rw[←dist_zero_right], exact dist_nonneg }

@[simp] lemma norm_eq_zero {g : α} : ∥g∥ = 0 ↔ g = 0 :=
dist_zero_right g ▸ dist_eq_zero

@[simp] lemma norm_zero : ∥(0:α)∥ = 0 := norm_eq_zero.2 rfl

@[nontriviality] lemma norm_of_subsingleton [subsingleton α] (x : α) : ∥x∥ = 0 :=
by rw [subsingleton.elim x 0, norm_zero]

lemma norm_sum_le {β} : ∀(s : finset β) (f : β → α), ∥∑ a in s, f a∥ ≤ ∑ a in s, ∥ f a ∥ :=
finset.le_sum_of_subadditive norm norm_zero norm_add_le

lemma norm_sum_le_of_le {β} (s : finset β) {f : β → α} {n : β → ℝ} (h : ∀ b ∈ s, ∥f b∥ ≤ n b) :
  ∥∑ b in s, f b∥ ≤ ∑ b in s, n b :=
le_trans (norm_sum_le s f) (finset.sum_le_sum h)

@[simp] lemma norm_pos_iff {g : α} : 0 < ∥ g ∥ ↔ g ≠ 0 :=
dist_zero_right g ▸ dist_pos

@[simp] lemma norm_le_zero_iff {g : α} : ∥g∥ ≤ 0 ↔ g = 0 :=
by { rw[←dist_zero_right], exact dist_le_zero }

lemma norm_sub_le (g h : α) : ∥g - h∥ ≤ ∥g∥ + ∥h∥ :=
by simpa [dist_eq_norm] using dist_triangle g 0 h

lemma norm_sub_le_of_le {g₁ g₂ : α} {n₁ n₂ : ℝ} (H₁ : ∥g₁∥ ≤ n₁) (H₂ : ∥g₂∥ ≤ n₂) :
  ∥g₁ - g₂∥ ≤ n₁ + n₂ :=
le_trans (norm_sub_le g₁ g₂) (add_le_add H₁ H₂)

lemma dist_le_norm_add_norm (g h : α) : dist g h ≤ ∥g∥ + ∥h∥ :=
by { rw dist_eq_norm, apply norm_sub_le }

lemma abs_norm_sub_norm_le (g h : α) : abs(∥g∥ - ∥h∥) ≤ ∥g - h∥ :=
by simpa [dist_eq_norm] using abs_dist_sub_le g h 0

lemma norm_sub_norm_le (g h : α) : ∥g∥ - ∥h∥ ≤ ∥g - h∥ :=
le_trans (le_abs_self _) (abs_norm_sub_norm_le g h)

lemma dist_norm_norm_le (g h : α) : dist ∥g∥ ∥h∥ ≤ ∥g - h∥ :=
abs_norm_sub_norm_le g h

lemma eq_of_norm_sub_eq_zero {u v : α} (h : ∥u - v∥ = 0) : u = v :=
begin
  apply eq_of_dist_eq_zero,
  rwa dist_eq_norm
end

lemma norm_le_insert (u v : α) : ∥v∥ ≤ ∥u∥ + ∥u - v∥ :=
calc ∥v∥ = ∥u - (u - v)∥ : by abel
... ≤ ∥u∥ + ∥u - v∥ : norm_sub_le u _

lemma ball_0_eq (ε : ℝ) : ball (0:α) ε = {x | ∥x∥ < ε} :=
set.ext $ assume a, by simp

lemma norm_le_of_mem_closed_ball {g h : α} {r : ℝ} (H : h ∈ closed_ball g r) :
  ∥h∥ ≤ ∥g∥ + r :=
calc
  ∥h∥ = ∥g + (h - g)∥ : by rw [add_sub_cancel'_right]
  ... ≤ ∥g∥ + ∥h - g∥  : norm_add_le _ _
  ... ≤ ∥g∥ + r : by { apply add_le_add_left, rw ← dist_eq_norm, exact H }

lemma norm_lt_of_mem_ball {g h : α} {r : ℝ} (H : h ∈ ball g r) :
  ∥h∥ < ∥g∥ + r :=
calc
  ∥h∥ = ∥g + (h - g)∥ : by rw [add_sub_cancel'_right]
  ... ≤ ∥g∥ + ∥h - g∥  : norm_add_le _ _
  ... < ∥g∥ + r : by { apply add_lt_add_left, rw ← dist_eq_norm, exact H }

theorem normed_group.tendsto_nhds_zero {f : γ → α} {l : filter γ} :
  tendsto f l (𝓝 0) ↔ ∀ ε > 0, ∀ᶠ x in l, ∥ f x ∥ < ε :=
metric.tendsto_nhds.trans $ by simp only [dist_zero_right]

lemma normed_group.tendsto_nhds_nhds {f : α → β} {x : α} {y : β} :
  tendsto f (𝓝 x) (𝓝 y) ↔ ∀ ε > 0, ∃ δ > 0, ∀ x', ∥x' - x∥ < δ → ∥f x' - y∥ < ε :=
by simp_rw [metric.tendsto_nhds_nhds, dist_eq_norm]

/-- A homomorphism `f` of normed groups is Lipschitz, if there exists a constant `C` such that for
all `x`, one has `∥f x∥ ≤ C * ∥x∥`.
The analogous condition for a linear map of normed spaces is in `normed_space.operator_norm`. -/
lemma add_monoid_hom.lipschitz_of_bound (f :α →+ β) (C : ℝ) (h : ∀x, ∥f x∥ ≤ C * ∥x∥) :
  lipschitz_with (nnreal.of_real C) f :=
lipschitz_with.of_dist_le' $ λ x y, by simpa only [dist_eq_norm, f.map_sub] using h (x - y)

lemma lipschitz_on_with_iff_norm_sub_le {f : α → β} {C : ℝ≥0} {s : set α} :
  lipschitz_on_with C f s ↔  ∀ (x ∈ s) (y ∈ s),  ∥f x - f y∥ ≤ C * ∥x - y∥ :=
by simp only [lipschitz_on_with_iff_dist_le_mul, dist_eq_norm]

lemma lipschitz_on_with.norm_sub_le {f : α → β} {C : ℝ≥0} {s : set α} (h : lipschitz_on_with C f s)
  {x y : α} (x_in : x ∈ s) (y_in : y ∈ s) : ∥f x - f y∥ ≤ C * ∥x - y∥ :=
lipschitz_on_with_iff_norm_sub_le.mp h x x_in y y_in

/-- A homomorphism `f` of normed groups is continuous, if there exists a constant `C` such that for
all `x`, one has `∥f x∥ ≤ C * ∥x∥`.
The analogous condition for a linear map of normed spaces is in `normed_space.operator_norm`. -/
lemma add_monoid_hom.continuous_of_bound (f :α →+ β) (C : ℝ) (h : ∀x, ∥f x∥ ≤ C * ∥x∥) :
  continuous f :=
(f.lipschitz_of_bound C h).continuous

section nnnorm

/-- Version of the norm taking values in nonnegative reals. -/
def nnnorm (a : α) : ℝ≥0 := ⟨norm a, norm_nonneg a⟩

@[simp] lemma coe_nnnorm (a : α) : (nnnorm a : ℝ) = norm a := rfl

lemma nndist_eq_nnnorm (a b : α) : nndist a b = nnnorm (a - b) := nnreal.eq $ dist_eq_norm _ _

@[simp] lemma nnnorm_eq_zero {a : α} : nnnorm a = 0 ↔ a = 0 :=
by simp only [nnreal.eq_iff.symm, nnreal.coe_zero, coe_nnnorm, norm_eq_zero]

@[simp] lemma nnnorm_zero : nnnorm (0 : α) = 0 :=
nnreal.eq norm_zero

lemma nnnorm_add_le (g h : α) : nnnorm (g + h) ≤ nnnorm g + nnnorm h :=
nnreal.coe_le_coe.2 $ norm_add_le g h

@[simp] lemma nnnorm_neg (g : α) : nnnorm (-g) = nnnorm g :=
nnreal.eq $ norm_neg g

lemma nndist_nnnorm_nnnorm_le (g h : α) : nndist (nnnorm g) (nnnorm h) ≤ nnnorm (g - h) :=
nnreal.coe_le_coe.2 $ dist_norm_norm_le g h

lemma of_real_norm_eq_coe_nnnorm (x : β) : ennreal.of_real ∥x∥ = (nnnorm x : ennreal) :=
ennreal.of_real_eq_coe_nnreal _

lemma edist_eq_coe_nnnorm_sub (x y : β) : edist x y = (nnnorm (x - y) : ennreal) :=
by rw [edist_dist, dist_eq_norm, of_real_norm_eq_coe_nnnorm]

lemma edist_eq_coe_nnnorm (x : β) : edist x 0 = (nnnorm x : ennreal) :=
by rw [edist_eq_coe_nnnorm_sub, _root_.sub_zero]

lemma nndist_add_add_le (g₁ g₂ h₁ h₂ : α) :
  nndist (g₁ + g₂) (h₁ + h₂) ≤ nndist g₁ h₁ + nndist g₂ h₂ :=
nnreal.coe_le_coe.2 $ dist_add_add_le g₁ g₂ h₁ h₂

lemma edist_add_add_le (g₁ g₂ h₁ h₂ : α) :
  edist (g₁ + g₂) (h₁ + h₂) ≤ edist g₁ h₁ + edist g₂ h₂ :=
by { simp only [edist_nndist], norm_cast, apply nndist_add_add_le }

lemma nnnorm_sum_le {β} : ∀(s : finset β) (f : β → α), nnnorm (∑ a in s, f a) ≤ ∑ a in s, nnnorm (f a) :=
finset.le_sum_of_subadditive nnnorm nnnorm_zero nnnorm_add_le

end nnnorm

lemma lipschitz_with.neg {α : Type*} [emetric_space α] {K : nnreal} {f : α → β}
  (hf : lipschitz_with K f) : lipschitz_with K (λ x, -f x) :=
λ x y, by simpa only [edist_dist, dist_neg_neg] using hf x y

lemma lipschitz_with.add {α : Type*} [emetric_space α] {Kf : nnreal} {f : α → β}
  (hf : lipschitz_with Kf f) {Kg : nnreal} {g : α → β} (hg : lipschitz_with Kg g) :
  lipschitz_with (Kf + Kg) (λ x, f x + g x) :=
λ x y,
calc edist (f x + g x) (f y + g y) ≤ edist (f x) (f y) + edist (g x) (g y) :
  edist_add_add_le _ _ _ _
... ≤ Kf * edist x y + Kg * edist x y :
  add_le_add (hf x y) (hg x y)
... = (Kf + Kg) * edist x y :
  (add_mul _ _ _).symm

lemma lipschitz_with.sub {α : Type*} [emetric_space α] {Kf : nnreal} {f : α → β}
  (hf : lipschitz_with Kf f) {Kg : nnreal} {g : α → β} (hg : lipschitz_with Kg g) :
  lipschitz_with (Kf + Kg) (λ x, f x - g x) :=
hf.add hg.neg

lemma antilipschitz_with.add_lipschitz_with {α : Type*} [metric_space α] {Kf : nnreal} {f : α → β}
  (hf : antilipschitz_with Kf f) {Kg : nnreal} {g : α → β} (hg : lipschitz_with Kg g)
  (hK : Kg < Kf⁻¹) :
  antilipschitz_with (Kf⁻¹ - Kg)⁻¹ (λ x, f x + g x) :=
begin
  refine antilipschitz_with.of_le_mul_dist (λ x y, _),
  rw [nnreal.coe_inv, ← div_eq_inv_mul],
  rw le_div_iff (nnreal.coe_pos.2 $ nnreal.sub_pos.2 hK),
  rw [mul_comm, nnreal.coe_sub (le_of_lt hK), sub_mul],
  calc ↑Kf⁻¹ * dist x y - Kg * dist x y ≤ dist (f x) (f y) - dist (g x) (g y) :
    sub_le_sub (hf.mul_le_dist x y) (hg.dist_le_mul x y)
  ... ≤ _ : le_trans (le_abs_self _) (abs_dist_sub_le_dist_add_add _ _ _ _)
end

/-- A submodule of a normed group is also a normed group, with the restriction of the norm.
As all instances can be inferred from the submodule `s`, they are put as implicit instead of
typeclasses. -/
instance submodule.normed_group {𝕜 : Type*} {_ : ring 𝕜}
  {E : Type*} [normed_group E] {_ : module 𝕜 E} (s : submodule 𝕜 E) : normed_group s :=
{ norm := λx, norm (x : E),
  dist_eq := λx y, dist_eq_norm (x : E) (y : E) }

/-- normed group instance on the product of two normed groups, using the sup norm. -/
instance prod.normed_group : normed_group (α × β) :=
{ norm := λx, max ∥x.1∥ ∥x.2∥,
  dist_eq := assume (x y : α × β),
    show max (dist x.1 y.1) (dist x.2 y.2) = (max ∥(x - y).1∥ ∥(x - y).2∥), by simp [dist_eq_norm] }

lemma prod.norm_def (x : α × β) : ∥x∥ = (max ∥x.1∥ ∥x.2∥) := rfl

lemma prod.nnnorm_def (x : α × β) : nnnorm x = max (nnnorm x.1) (nnnorm x.2) :=
by { have := x.norm_def, simp only [← coe_nnnorm] at this, exact_mod_cast this }

lemma norm_fst_le (x : α × β) : ∥x.1∥ ≤ ∥x∥ :=
le_max_left _ _

lemma norm_snd_le (x : α × β) : ∥x.2∥ ≤ ∥x∥ :=
le_max_right _ _

lemma norm_prod_le_iff {x : α × β} {r : ℝ} :
  ∥x∥ ≤ r ↔ ∥x.1∥ ≤ r ∧ ∥x.2∥ ≤ r :=
max_le_iff

/-- normed group instance on the product of finitely many normed groups, using the sup norm. -/
instance pi.normed_group {π : ι → Type*} [fintype ι] [∀i, normed_group (π i)] :
  normed_group (Πi, π i) :=
{ norm := λf, ((finset.sup finset.univ (λ b, nnnorm (f b)) : nnreal) : ℝ),
  dist_eq := assume x y,
    congr_arg (coe : ℝ≥0 → ℝ) $ congr_arg (finset.sup finset.univ) $ funext $ assume a,
    show nndist (x a) (y a) = nnnorm (x a - y a), from nndist_eq_nnnorm _ _ }

/-- The norm of an element in a product space is `≤ r` if and only if the norm of each
component is. -/
lemma pi_norm_le_iff {π : ι → Type*} [fintype ι] [∀i, normed_group (π i)] {r : ℝ} (hr : 0 ≤ r)
  {x : Πi, π i} : ∥x∥ ≤ r ↔ ∀i, ∥x i∥ ≤ r :=
by { simp only [(dist_zero_right _).symm, dist_pi_le_iff hr], refl }

lemma norm_le_pi_norm {π : ι → Type*} [fintype ι] [∀i, normed_group (π i)] (x : Πi, π i) (i : ι) :
  ∥x i∥ ≤ ∥x∥ :=
(pi_norm_le_iff (norm_nonneg x)).1 (le_refl _) i

lemma tendsto_iff_norm_tendsto_zero {f : ι → β} {a : filter ι} {b : β} :
  tendsto f a (𝓝 b) ↔ tendsto (λ e, ∥ f e - b ∥) a (𝓝 0) :=
by rw tendsto_iff_dist_tendsto_zero ; simp only [(dist_eq_norm _ _).symm]

lemma tendsto_zero_iff_norm_tendsto_zero {f : γ → β} {a : filter γ} :
  tendsto f a (𝓝 0) ↔ tendsto (λ e, ∥ f e ∥) a (𝓝 0) :=
have tendsto f a (𝓝 0) ↔ tendsto (λ e, ∥ f e - 0 ∥) a (𝓝 0) :=
  tendsto_iff_norm_tendsto_zero,
by simpa

/-- Special case of the sandwich theorem: if the norm of `f` is eventually bounded by a real
function `g` which tends to `0`, then `f` tends to `0`.
In this pair of lemmas (`squeeze_zero_norm'` and `squeeze_zero_norm`), following a convention of
similar lemmas in `topology.metric_space.basic` and `topology.algebra.ordered`, the `'` version is
phrased using "eventually" and the non-`'` version is phrased absolutely. -/
lemma squeeze_zero_norm' {f : γ → α} {g : γ → ℝ} {t₀ : filter γ}
  (h : ∀ᶠ n in t₀, ∥f n∥ ≤ g n)
  (h' : tendsto g t₀ (𝓝 0)) : tendsto f t₀ (𝓝 0) :=
tendsto_zero_iff_norm_tendsto_zero.mpr
  (squeeze_zero' (eventually_of_forall (λ n, norm_nonneg _)) h h')

/-- Special case of the sandwich theorem: if the norm of `f` is bounded by a real function `g` which
tends to `0`, then `f` tends to `0`.  -/
lemma squeeze_zero_norm {f : γ → α} {g : γ → ℝ} {t₀ : filter γ}
  (h : ∀ (n:γ), ∥f n∥ ≤ g n)
  (h' : tendsto g t₀ (𝓝 0)) :
  tendsto f t₀ (𝓝 0) :=
squeeze_zero_norm' (eventually_of_forall h) h'

lemma lim_norm (x : α) : tendsto (λg : α, ∥g - x∥) (𝓝 x) (𝓝 0) :=
tendsto_iff_norm_tendsto_zero.1 (continuous_iff_continuous_at.1 continuous_id x)

lemma lim_norm_zero : tendsto (λg : α, ∥g∥) (𝓝 0) (𝓝 0) :=
by simpa using lim_norm (0:α)

lemma continuous_norm : continuous (λg:α, ∥g∥) :=
begin
  rw continuous_iff_continuous_at,
  intro x,
  rw [continuous_at, tendsto_iff_dist_tendsto_zero],
  exact squeeze_zero (λ t, abs_nonneg _) (λ t, abs_norm_sub_norm_le _ _) (lim_norm x)
end

lemma filter.tendsto.norm {β : Type*} {l : filter β} {f : β → α} {a : α} (h : tendsto f l (𝓝 a)) :
  tendsto (λ x, ∥f x∥) l (𝓝 ∥a∥) :=
tendsto.comp continuous_norm.continuous_at h

lemma continuous.norm [topological_space γ] {f : γ → α} (hf : continuous f) :
  continuous (λ x, ∥f x∥) :=
continuous_norm.comp hf

lemma continuous_nnnorm : continuous (nnnorm : α → nnreal) :=
continuous_subtype_mk _ continuous_norm

lemma filter.tendsto.nnnorm {β : Type*} {l : filter β} {f : β → α} {a : α} (h : tendsto f l (𝓝 a)) :
  tendsto (λ x, nnnorm (f x)) l (𝓝 (nnnorm a)) :=
tendsto.comp continuous_nnnorm.continuous_at h

/-- If `∥y∥→∞`, then we can assume `y≠x` for any fixed `x`. -/
lemma eventually_ne_of_tendsto_norm_at_top {l : filter γ} {f : γ → α}
  (h : tendsto (λ y, ∥f y∥) l at_top) (x : α) :
  ∀ᶠ y in l, f y ≠ x :=
begin
  have : ∀ᶠ y in l, 1 + ∥x∥ ≤ ∥f y∥ := h (mem_at_top (1 + ∥x∥)),
  refine this.mono (λ y hy hxy, _),
  subst x,
  exact not_le_of_lt zero_lt_one (add_le_iff_nonpos_left.1 hy)
end

/-- A normed group is a uniform additive group, i.e., addition and subtraction are uniformly
continuous. -/
@[priority 100] -- see Note [lower instance priority]
instance normed_uniform_group : uniform_add_group α :=
⟨(lipschitz_with.prod_fst.sub lipschitz_with.prod_snd).uniform_continuous⟩

@[priority 100] -- see Note [lower instance priority]
instance normed_top_monoid : has_continuous_add α := by apply_instance -- short-circuit type class inference
@[priority 100] -- see Note [lower instance priority]
instance normed_top_group : topological_add_group α := by apply_instance -- short-circuit type class inference

end normed_group

section normed_ring

/-- A normed ring is a ring endowed with a norm which satisfies the inequality `∥x y∥ ≤ ∥x∥ ∥y∥`. -/
class normed_ring (α : Type*) extends has_norm α, ring α, metric_space α :=
(dist_eq : ∀ x y, dist x y = norm (x - y))
(norm_mul : ∀ a b, norm (a * b) ≤ norm a * norm b)

/-- A normed commutative ring is a commutative ring endowed with a norm which satisfies
the inequality `∥x y∥ ≤ ∥x∥ ∥y∥`. -/
class normed_comm_ring (α : Type*) extends normed_ring α :=
(mul_comm : ∀ x y : α, x * y = y * x)

/-- A mixin class with the axiom `∥1∥ = 1`. Many `normed_ring`s and all `normed_field`s satisfy this
axiom. -/
class norm_one_class (α : Type*) [has_norm α] [has_one α] : Prop :=
(norm_one : ∥(1:α)∥ = 1)

export norm_one_class (norm_one)

attribute [simp] norm_one

@[simp] lemma nnnorm_one [normed_group α] [has_one α] [norm_one_class α] : nnnorm (1:α) = 1 :=
nnreal.eq norm_one

@[priority 100] -- see Note [lower instance priority]
instance normed_comm_ring.to_comm_ring [β : normed_comm_ring α] : comm_ring α := { ..β }

@[priority 100] -- see Note [lower instance priority]
instance normed_ring.to_normed_group [β : normed_ring α] : normed_group α := { ..β }

instance prod.norm_one_class [normed_group α] [has_one α] [norm_one_class α]
  [normed_group β] [has_one β] [norm_one_class β] :
  norm_one_class (α × β) :=
⟨by simp [prod.norm_def]⟩

variables [normed_ring α]

lemma norm_mul_le (a b : α) : (∥a*b∥) ≤ (∥a∥) * (∥b∥) :=
normed_ring.norm_mul _ _

lemma list.norm_prod_le' : ∀ {l : list α}, l ≠ [] → ∥l.prod∥ ≤ (l.map norm).prod
| [] h := (h rfl).elim
| [a] _ := by simp
| (a :: b :: l) _ :=
  begin
    rw [list.map_cons, list.prod_cons, @list.prod_cons _ _ _ ∥a∥],
    refine le_trans (norm_mul_le _ _) (mul_le_mul_of_nonneg_left _ (norm_nonneg _)),
    exact list.norm_prod_le' (list.cons_ne_nil b l)
  end

lemma list.norm_prod_le [norm_one_class α] : ∀ l : list α, ∥l.prod∥ ≤ (l.map norm).prod
| [] := by simp
| (a::l) := list.norm_prod_le' (list.cons_ne_nil a l)

lemma finset.norm_prod_le' {α : Type*} [normed_comm_ring α] (s : finset ι) (hs : s.nonempty)
  (f : ι → α) :
  ∥∏ i in s, f i∥ ≤ ∏ i in s, ∥f i∥ :=
begin
  rcases s with ⟨⟨l⟩, hl⟩,
  have : l.map f ≠ [], by simpa using hs,
  simpa using list.norm_prod_le' this
end

lemma finset.norm_prod_le {α : Type*} [normed_comm_ring α] [norm_one_class α] (s : finset ι)
  (f : ι → α) :
  ∥∏ i in s, f i∥ ≤ ∏ i in s, ∥f i∥ :=
begin
  rcases s with ⟨⟨l⟩, hl⟩,
  simpa using (l.map f).norm_prod_le
end

/-- If `α` is a normed ring, then `∥a^n∥≤ ∥a∥^n` for `n > 0`. See also `norm_pow_le`. -/
lemma norm_pow_le' (a : α) : ∀ {n : ℕ}, 0 < n → ∥a^n∥ ≤ ∥a∥^n
| 1 h := by simp
| (n+2) h :=
  le_trans (norm_mul_le a (a^(n+1)))
           (mul_le_mul (le_refl _)
                       (norm_pow_le' (nat.succ_pos _)) (norm_nonneg _) (norm_nonneg _))

/-- If `α` is a normed ring with `∥1∥=1`, then `∥a^n∥≤ ∥a∥^n`. See also `norm_pow_le'`. -/
lemma norm_pow_le [norm_one_class α] (a : α) : ∀ (n : ℕ), ∥a^n∥ ≤ ∥a∥^n
| 0 := by simp
| (n+1) := norm_pow_le' a n.zero_lt_succ

lemma eventually_norm_pow_le (a : α) : ∀ᶠ (n:ℕ) in at_top, ∥a ^ n∥ ≤ ∥a∥ ^ n :=
eventually_at_top.mpr ⟨1, λ b h, norm_pow_le' a (nat.succ_le_iff.mp h)⟩

lemma units.norm_pos [nontrivial α] (x : units α) : 0 < ∥(x:α)∥ :=
norm_pos_iff.mpr (units.ne_zero x)

/-- In a normed ring, the left-multiplication `add_monoid_hom` is bounded. -/
lemma mul_left_bound (x : α) :
  ∀ (y:α), ∥add_monoid_hom.mul_left x y∥ ≤ ∥x∥ * ∥y∥ :=
norm_mul_le x

/-- In a normed ring, the right-multiplication `add_monoid_hom` is bounded. -/
lemma mul_right_bound (x : α) :
  ∀ (y:α), ∥add_monoid_hom.mul_right x y∥ ≤ ∥x∥ * ∥y∥ :=
λ y, by {rw mul_comm, convert norm_mul_le y x}

/-- Normed ring structure on the product of two normed rings, using the sup norm. -/
instance prod.normed_ring [normed_ring β] : normed_ring (α × β) :=
{ norm_mul := assume x y,
  calc
    ∥x * y∥ = ∥(x.1*y.1, x.2*y.2)∥ : rfl
        ... = (max ∥x.1*y.1∥  ∥x.2*y.2∥) : rfl
        ... ≤ (max (∥x.1∥*∥y.1∥) (∥x.2∥*∥y.2∥)) :
          max_le_max (norm_mul_le (x.1) (y.1)) (norm_mul_le (x.2) (y.2))
        ... = (max (∥x.1∥*∥y.1∥) (∥y.2∥*∥x.2∥)) : by simp[mul_comm]
        ... ≤ (max (∥x.1∥) (∥x.2∥)) * (max (∥y.2∥) (∥y.1∥)) : by { apply max_mul_mul_le_max_mul_max; simp [norm_nonneg] }
        ... = (max (∥x.1∥) (∥x.2∥)) * (max (∥y.1∥) (∥y.2∥)) : by simp[max_comm]
        ... = (∥x∥*∥y∥) : rfl,
  ..prod.normed_group }
end normed_ring

@[priority 100] -- see Note [lower instance priority]
instance normed_ring_top_monoid [normed_ring α] : has_continuous_mul α :=
⟨ continuous_iff_continuous_at.2 $ λ x, tendsto_iff_norm_tendsto_zero.2 $
    have ∀ e : α × α, e.fst * e.snd - x.fst * x.snd =
      e.fst * e.snd - e.fst * x.snd + (e.fst * x.snd - x.fst * x.snd), by intro; rw sub_add_sub_cancel,
    begin
      apply squeeze_zero,
      { intro, apply norm_nonneg },
      { simp only [this], intro, apply norm_add_le },
      { rw ←zero_add (0 : ℝ), apply tendsto.add,
        { apply squeeze_zero,
          { intro, apply norm_nonneg },
          { intro t, show ∥t.fst * t.snd - t.fst * x.snd∥ ≤ ∥t.fst∥ * ∥t.snd - x.snd∥,
            rw ←mul_sub, apply norm_mul_le },
          { rw ←mul_zero (∥x.fst∥), apply tendsto.mul,
            { apply continuous_iff_continuous_at.1,
              apply continuous_norm.comp continuous_fst },
            { apply tendsto_iff_norm_tendsto_zero.1,
              apply continuous_iff_continuous_at.1,
              apply continuous_snd }}},
        { apply squeeze_zero,
          { intro, apply norm_nonneg },
          { intro t, show ∥t.fst * x.snd - x.fst * x.snd∥ ≤ ∥t.fst - x.fst∥ * ∥x.snd∥,
            rw ←sub_mul, apply norm_mul_le },
          { rw ←zero_mul (∥x.snd∥), apply tendsto.mul,
            { apply tendsto_iff_norm_tendsto_zero.1,
              apply continuous_iff_continuous_at.1,
              apply continuous_fst },
            { apply tendsto_const_nhds }}}}
    end ⟩

/-- A normed ring is a topological ring. -/
@[priority 100] -- see Note [lower instance priority]
instance normed_top_ring [normed_ring α] : topological_ring α :=
⟨ continuous_iff_continuous_at.2 $ λ x, tendsto_iff_norm_tendsto_zero.2 $
    have ∀ e : α, -e - -x = -(e - x), by intro; simp,
    by simp only [this, norm_neg]; apply lim_norm ⟩

/-- A normed field is a field with a norm satisfying ∥x y∥ = ∥x∥ ∥y∥. -/
class normed_field (α : Type*) extends has_norm α, field α, metric_space α :=
(dist_eq : ∀ x y, dist x y = norm (x - y))
(norm_mul' : ∀ a b, norm (a * b) = norm a * norm b)

/-- A nondiscrete normed field is a normed field in which there is an element of norm different from
`0` and `1`. This makes it possible to bring any element arbitrarily close to `0` by multiplication
by the powers of any element, and thus to relate algebra and topology. -/
class nondiscrete_normed_field (α : Type*) extends normed_field α :=
(non_trivial : ∃x:α, 1<∥x∥)

namespace normed_field

section normed_field

variables [normed_field α]

@[simp] lemma norm_mul (a b : α) : ∥a * b∥ = ∥a∥ * ∥b∥ :=
normed_field.norm_mul' a b

@[priority 100] -- see Note [lower instance priority]
instance to_normed_comm_ring : normed_comm_ring α :=
{ norm_mul := λ a b, (norm_mul a b).le, ..‹normed_field α› }

@[priority 900]
instance to_norm_one_class : norm_one_class α :=
⟨mul_left_cancel' (mt norm_eq_zero.1 (@one_ne_zero α _ _)) $
  by rw [← norm_mul, mul_one, mul_one]⟩

/-- `norm` as a `monoid_hom`. -/
@[simps] def norm_hom : α →* ℝ := ⟨norm, norm_one, norm_mul⟩

@[simp] lemma norm_pow (a : α) : ∀ (n : ℕ), ∥a ^ n∥ = ∥a∥ ^ n :=
norm_hom.map_pow a

@[simp] lemma norm_prod (s : finset β) (f : β → α) :
  ∥∏ b in s, f b∥ = ∏ b in s, ∥f b∥ :=
(norm_hom : α →* ℝ).map_prod f s

@[simp] lemma norm_div (a b : α) : ∥a / b∥ = ∥a∥ / ∥b∥ :=
(norm_hom : α →* ℝ).map_div norm_zero a b

@[simp] lemma norm_inv (a : α) : ∥a⁻¹∥ = ∥a∥⁻¹ :=
(norm_hom : α →* ℝ).map_inv' norm_zero a

@[simp] lemma nnnorm_inv (a : α) : nnnorm (a⁻¹) = (nnnorm a)⁻¹ :=
nnreal.eq $ by simp

@[simp] lemma norm_fpow : ∀ (a : α) (n : ℤ), ∥a^n∥ = ∥a∥^n :=
(norm_hom : α →* ℝ).map_fpow norm_zero

<<<<<<< HEAD
@[priority 100]
=======
@[priority 100] -- see Note [lower instance priority]
>>>>>>> 747aaae9
instance : has_continuous_inv' α :=
begin
  refine ⟨λ r r0, (nhds_basis_closed_ball.tendsto_iff nhds_basis_closed_ball).2 (λε εpos, _)⟩,
  let δ := min (ε/2 * ∥r∥^2) (∥r∥/2),
  have norm_r_pos : 0 < ∥r∥ := norm_pos_iff.mpr r0,
  have A : 0 < ε / 2 * ∥r∥ ^ 2 := mul_pos (half_pos εpos) (pow_pos norm_r_pos 2),
  have δpos : 0 < δ, by simp [half_pos norm_r_pos, A],
  refine ⟨δ, δpos, λ x hx, _⟩,
  have rx : ∥r∥/2 ≤ ∥x∥ := calc
    ∥r∥/2 = ∥r∥ - ∥r∥/2 : by ring
    ... ≤ ∥r∥ - ∥r - x∥ :
    begin
      apply sub_le_sub (le_refl _),
      rw [← dist_eq_norm, dist_comm],
      exact le_trans hx (min_le_right _ _)
    end
    ... ≤ ∥r - (r - x)∥ : norm_sub_norm_le r (r - x)
    ... = ∥x∥ : by simp [sub_sub_cancel],
  have norm_x_pos : 0 < ∥x∥ := lt_of_lt_of_le (half_pos norm_r_pos) rx,
  have : x⁻¹ - r⁻¹ = (r - x) * x⁻¹ * r⁻¹,
    by rw [sub_mul, sub_mul, mul_inv_cancel (norm_pos_iff.mp norm_x_pos), one_mul, mul_comm,
           ← mul_assoc, inv_mul_cancel r0, one_mul],
  calc dist x⁻¹ r⁻¹ = ∥x⁻¹ - r⁻¹∥ : dist_eq_norm _ _
  ... ≤ ∥r-x∥ * ∥x∥⁻¹ * ∥r∥⁻¹ : by rw [this, norm_mul, norm_mul, norm_inv, norm_inv]
  ... ≤ (ε/2 * ∥r∥^2) * (2 * ∥r∥⁻¹) * (∥r∥⁻¹) : begin
    apply_rules [mul_le_mul, inv_nonneg.2, le_of_lt A, norm_nonneg, mul_nonneg,
                 (inv_le_inv norm_x_pos norm_r_pos).2, le_refl],
    show ∥r - x∥ ≤ ε / 2 * ∥r∥ ^ 2,
      by { rw [← dist_eq_norm, dist_comm], exact le_trans hx (min_le_left _ _) },
    show ∥x∥⁻¹ ≤ 2 * ∥r∥⁻¹,
    { convert (inv_le_inv norm_x_pos (half_pos norm_r_pos)).2 rx,
      rw [inv_div, div_eq_inv_mul, mul_comm] },
    show (0 : ℝ) ≤ 2, by norm_num
  end
  ... = ε * (∥r∥ * ∥r∥⁻¹)^2 : by { generalize : ∥r∥⁻¹ = u, ring }
  ... = ε : by { rw [mul_inv_cancel (ne.symm (ne_of_lt norm_r_pos))], simp }
end

end normed_field

variables (α) [nondiscrete_normed_field α]

lemma exists_one_lt_norm : ∃x : α, 1 < ∥x∥ := ‹nondiscrete_normed_field α›.non_trivial

lemma exists_norm_lt_one : ∃x : α, 0 < ∥x∥ ∧ ∥x∥ < 1 :=
begin
  rcases exists_one_lt_norm α with ⟨y, hy⟩,
  refine ⟨y⁻¹, _, _⟩,
  { simp only [inv_eq_zero, ne.def, norm_pos_iff],
    rintro rfl,
    rw norm_zero at hy,
    exact lt_asymm zero_lt_one hy },
  { simp [inv_lt_one hy] }
end

lemma exists_lt_norm (r : ℝ) : ∃ x : α, r < ∥x∥ :=
let ⟨w, hw⟩ := exists_one_lt_norm α in
let ⟨n, hn⟩ := pow_unbounded_of_one_lt r hw in
⟨w^n, by rwa norm_pow⟩

lemma exists_norm_lt {r : ℝ} (hr : 0 < r) : ∃ x : α, 0 < ∥x∥ ∧ ∥x∥ < r :=
let ⟨w, hw⟩ := exists_one_lt_norm α in
let ⟨n, hle, hlt⟩ := exists_int_pow_near' hr hw in
⟨w^n, by { rw norm_fpow; exact fpow_pos_of_pos (lt_trans zero_lt_one hw) _},
by rwa norm_fpow⟩

variable {α}

@[instance]
lemma punctured_nhds_ne_bot (x : α) : ne_bot (𝓝[{x}ᶜ] x) :=
begin
  rw [← mem_closure_iff_nhds_within_ne_bot, metric.mem_closure_iff],
  rintros ε ε0,
  rcases normed_field.exists_norm_lt α ε0 with ⟨b, hb0, hbε⟩,
  refine ⟨x + b, mt (set.mem_singleton_iff.trans add_right_eq_self).1 $ norm_pos_iff.1 hb0, _⟩,
  rwa [dist_comm, dist_eq_norm, add_sub_cancel'],
end

@[instance]
lemma nhds_within_is_unit_ne_bot : ne_bot (𝓝[{x : α | is_unit x}] 0) :=
by simpa only [is_unit_iff_ne_zero] using punctured_nhds_ne_bot (0:α)

end normed_field

instance : normed_field ℝ :=
{ norm := λ x, abs x,
  dist_eq := assume x y, rfl,
  norm_mul' := abs_mul }

instance : nondiscrete_normed_field ℝ :=
{ non_trivial := ⟨2, by { unfold norm, rw abs_of_nonneg; norm_num }⟩ }

namespace real

lemma norm_eq_abs (r : ℝ) : ∥r∥ = abs r := rfl

lemma norm_of_nonneg {x : ℝ} (hx : 0 ≤ x) : ∥x∥ = x :=
abs_of_nonneg hx

@[simp] lemma norm_coe_nat (n : ℕ) : ∥(n : ℝ)∥ = n := abs_of_nonneg n.cast_nonneg

@[simp] lemma nnnorm_coe_nat (n : ℕ) : nnnorm (n : ℝ) = n := nnreal.eq $ by simp

@[simp] lemma norm_two : ∥(2:ℝ)∥ = 2 := abs_of_pos (@zero_lt_two ℝ _ _)

@[simp] lemma nnnorm_two : nnnorm (2:ℝ) = 2 := nnreal.eq $ by simp

open_locale nnreal

@[simp] lemma nnreal.norm_eq (x : ℝ≥0) : ∥(x : ℝ)∥ = x :=
by rw [real.norm_eq_abs, x.abs_eq]

lemma nnnorm_coe_eq_self {x : ℝ≥0} : nnnorm (x : ℝ) = x :=
by { ext, exact norm_of_nonneg (zero_le x) }

lemma nnnorm_of_nonneg {x : ℝ} (hx : 0 ≤ x) : nnnorm x = ⟨x, hx⟩ :=
@nnnorm_coe_eq_self ⟨x, hx⟩

lemma ennnorm_eq_of_real {x : ℝ} (hx : 0 ≤ x) : (nnnorm x : ennreal) = ennreal.of_real x :=
by { rw [← of_real_norm_eq_coe_nnnorm, norm_of_nonneg hx] }

end real

@[simp] lemma norm_norm [normed_group α] (x : α) : ∥∥x∥∥ = ∥x∥ :=
by rw [real.norm_of_nonneg (norm_nonneg _)]

@[simp] lemma nnnorm_norm [normed_group α] (a : α) : nnnorm ∥a∥ = nnnorm a :=
by simp only [nnnorm, norm_norm]

instance : normed_comm_ring ℤ :=
{ norm := λ n, ∥(n : ℝ)∥,
  norm_mul := λ m n, le_of_eq $ by simp only [norm, int.cast_mul, abs_mul],
  dist_eq := λ m n, by simp only [int.dist_eq, norm, int.cast_sub],
  mul_comm := mul_comm }

@[norm_cast] lemma int.norm_cast_real (m : ℤ) : ∥(m : ℝ)∥ = ∥m∥ := rfl

instance : norm_one_class ℤ :=
⟨by simp [← int.norm_cast_real]⟩

instance : normed_field ℚ :=
{ norm := λ r, ∥(r : ℝ)∥,
  norm_mul' := λ r₁ r₂, by simp only [norm, rat.cast_mul, abs_mul],
  dist_eq := λ r₁ r₂, by simp only [rat.dist_eq, norm, rat.cast_sub] }

instance : nondiscrete_normed_field ℚ :=
{ non_trivial := ⟨2, by { unfold norm, rw abs_of_nonneg; norm_num }⟩ }

@[norm_cast, simp] lemma rat.norm_cast_real (r : ℚ) : ∥(r : ℝ)∥ = ∥r∥ := rfl

@[norm_cast, simp] lemma int.norm_cast_rat (m : ℤ) : ∥(m : ℚ)∥ = ∥m∥ :=
by rw [← rat.norm_cast_real, ← int.norm_cast_real]; congr' 1; norm_cast

section normed_space

section prio
set_option extends_priority 920
-- Here, we set a rather high priority for the instance `[normed_space α β] : semimodule α β`
-- to take precedence over `semiring.to_semimodule` as this leads to instance paths with better
-- unification properties.
-- see Note[vector space definition] for why we extend `semimodule`.
/-- A normed space over a normed field is a vector space endowed with a norm which satisfies the
equality `∥c • x∥ = ∥c∥ ∥x∥`. We require only `∥c • x∥ ≤ ∥c∥ ∥x∥` in the definition, then prove
`∥c • x∥ = ∥c∥ ∥x∥` in `norm_smul`. -/
class normed_space (α : Type*) (β : Type*) [normed_field α] [normed_group β]
  extends semimodule α β :=
(norm_smul_le : ∀ (a:α) (b:β), ∥a • b∥ ≤ ∥a∥ * ∥b∥)
end prio

variables [normed_field α] [normed_group β]

instance normed_field.to_normed_space : normed_space α α :=
{ norm_smul_le := λ a b, le_of_eq (normed_field.norm_mul a b) }

lemma norm_smul [normed_space α β] (s : α) (x : β) : ∥s • x∥ = ∥s∥ * ∥x∥ :=
begin
  classical,
  by_cases h : s = 0,
  { simp [h] },
  { refine le_antisymm (normed_space.norm_smul_le s x) _,
    calc ∥s∥ * ∥x∥ = ∥s∥ * ∥s⁻¹ • s • x∥     : by rw [inv_smul_smul' h]
               ... ≤ ∥s∥ * (∥s⁻¹∥ * ∥s • x∥) : _
               ... = ∥s • x∥                 : _,
    exact mul_le_mul_of_nonneg_left (normed_space.norm_smul_le _ _) (norm_nonneg _),
    rw [normed_field.norm_inv, ← mul_assoc, mul_inv_cancel, one_mul],
    rwa [ne.def, norm_eq_zero] }
end

@[simp] lemma abs_norm_eq_norm (z : β) : abs ∥z∥ = ∥z∥ :=
  (abs_eq (norm_nonneg z)).mpr (or.inl rfl)

lemma dist_smul [normed_space α β] (s : α) (x y : β) : dist (s • x) (s • y) = ∥s∥ * dist x y :=
by simp only [dist_eq_norm, (norm_smul _ _).symm, smul_sub]

lemma nnnorm_smul [normed_space α β] (s : α) (x : β) : nnnorm (s • x) = nnnorm s * nnnorm x :=
nnreal.eq $ norm_smul s x

lemma nndist_smul [normed_space α β] (s : α) (x y : β) :
  nndist (s • x) (s • y) = nnnorm s * nndist x y :=
nnreal.eq $ dist_smul s x y

lemma norm_smul_of_nonneg [normed_space ℝ β] {t : ℝ} (ht : 0 ≤ t) (x : β) : ∥t • x∥ = t * ∥x∥ :=
by rw [norm_smul, real.norm_eq_abs, abs_of_nonneg ht]

variables {E : Type*} {F : Type*}
[normed_group E] [normed_space α E] [normed_group F] [normed_space α F]

@[priority 100] -- see Note [lower instance priority]
instance normed_space.topological_vector_space : topological_vector_space α E :=
begin
  refine { continuous_smul := continuous_iff_continuous_at.2 $
    λ p, tendsto_iff_norm_tendsto_zero.2 _ },
  refine squeeze_zero (λ _, norm_nonneg _) _ _,
  { exact λ q, ∥q.1 - p.1∥ * ∥q.2∥ + ∥p.1∥ * ∥q.2 - p.2∥ },
  { intro q,
    rw [← sub_add_sub_cancel, ← norm_smul, ← norm_smul, smul_sub, sub_smul],
    exact norm_add_le _ _ },
  { conv { congr, skip, skip, congr, rw [← zero_add (0:ℝ)], congr,
      rw [← zero_mul ∥p.2∥], skip, rw [← mul_zero ∥p.1∥] },
    exact ((tendsto_iff_norm_tendsto_zero.1 (continuous_fst.tendsto p)).mul
      (continuous_snd.tendsto p).norm).add
        (tendsto_const_nhds.mul (tendsto_iff_norm_tendsto_zero.1 (continuous_snd.tendsto p))) }
end

theorem closure_ball [normed_space ℝ E] (x : E) {r : ℝ} (hr : 0 < r) :
  closure (ball x r) = closed_ball x r :=
begin
  refine set.subset.antisymm closure_ball_subset_closed_ball (λ y hy, _),
  have : continuous_within_at (λ c : ℝ, c • (y - x) + x) (set.Ico 0 1) 1 :=
    ((continuous_id.smul continuous_const).add continuous_const).continuous_within_at,
  convert this.mem_closure _ _,
  { rw [one_smul, sub_add_cancel] },
  { simp [closure_Ico (@zero_lt_one ℝ _ _), zero_le_one] },
  { rintros c ⟨hc0, hc1⟩,
    rw [set.mem_preimage, mem_ball, dist_eq_norm, add_sub_cancel, norm_smul, real.norm_eq_abs,
      abs_of_nonneg hc0, mul_comm, ← mul_one r],
    rw [mem_closed_ball, dist_eq_norm] at hy,
    apply mul_lt_mul'; assumption }
end

theorem frontier_ball [normed_space ℝ E] (x : E) {r : ℝ} (hr : 0 < r) :
  frontier (ball x r) = sphere x r :=
begin
  rw [frontier, closure_ball x hr, is_open_ball.interior_eq],
  ext x, exact (@eq_iff_le_not_lt ℝ _ _ _).symm
end

theorem interior_closed_ball [normed_space ℝ E] (x : E) {r : ℝ} (hr : 0 < r) :
  interior (closed_ball x r) = ball x r :=
begin
  refine set.subset.antisymm _ ball_subset_interior_closed_ball,
  intros y hy,
  rcases le_iff_lt_or_eq.1 (mem_closed_ball.1 $ interior_subset hy) with hr|rfl, { exact hr },
  set f : ℝ → E := λ c : ℝ, c • (y - x) + x,
  suffices : f ⁻¹' closed_ball x (dist y x) ⊆ set.Icc (-1) 1,
  { have hfc : continuous f := (continuous_id.smul continuous_const).add continuous_const,
    have hf1 : (1:ℝ) ∈ f ⁻¹' (interior (closed_ball x $ dist y x)), by simpa [f],
    have h1 : (1:ℝ) ∈ interior (set.Icc (-1:ℝ) 1) :=
      interior_mono this (preimage_interior_subset_interior_preimage hfc hf1),
    contrapose h1,
    simp },
  intros c hc,
  rw [set.mem_Icc, ← abs_le, ← real.norm_eq_abs, ← mul_le_mul_right hr],
  simpa [f, dist_eq_norm, norm_smul] using hc
end

theorem interior_closed_ball' [normed_space ℝ E] [nontrivial E] (x : E) (r : ℝ) :
  interior (closed_ball x r) = ball x r :=
begin
  rcases lt_trichotomy r 0 with hr|rfl|hr,
  { simp [closed_ball_eq_empty_iff_neg.2 hr, ball_eq_empty_iff_nonpos.2 (le_of_lt hr)] },
  { suffices : x ∉ interior {x},
    { rw [ball_zero, closed_ball_zero, ← set.subset_empty_iff],
      intros y hy,
      obtain rfl : y = x := set.mem_singleton_iff.1 (interior_subset hy),
      exact this hy },
    rw [← set.mem_compl_iff, ← closure_compl],
    rcases exists_ne (0 : E) with ⟨z, hz⟩,
    suffices : (λ c : ℝ, x + c • z) 0 ∈ closure ({x}ᶜ : set E),
      by simpa only [zero_smul, add_zero] using this,
    have : (0:ℝ) ∈ closure (set.Ioi (0:ℝ)), by simp [closure_Ioi],
    refine (continuous_const.add (continuous_id.smul
      continuous_const)).continuous_within_at.mem_closure this _,
    intros c hc,
    simp [smul_eq_zero, hz, ne_of_gt hc] },
  { exact interior_closed_ball x hr }
end

theorem frontier_closed_ball [normed_space ℝ E] (x : E) {r : ℝ} (hr : 0 < r) :
  frontier (closed_ball x r) = sphere x r :=
by rw [frontier, closure_closed_ball, interior_closed_ball x hr,
  closed_ball_diff_ball]

theorem frontier_closed_ball' [normed_space ℝ E] [nontrivial E] (x : E) (r : ℝ) :
  frontier (closed_ball x r) = sphere x r :=
by rw [frontier, closure_closed_ball, interior_closed_ball' x r, closed_ball_diff_ball]

open normed_field

/-- If there is a scalar `c` with `∥c∥>1`, then any element can be moved by scalar multiplication to
any shell of width `∥c∥`. Also recap information on the norm of the rescaling element that shows
up in applications. -/
lemma rescale_to_shell {c : α} (hc : 1 < ∥c∥) {ε : ℝ} (εpos : 0 < ε) {x : E} (hx : x ≠ 0) :
  ∃d:α, d ≠ 0 ∧ ∥d • x∥ ≤ ε ∧ (ε/∥c∥ ≤ ∥d • x∥) ∧ (∥d∥⁻¹ ≤ ε⁻¹ * ∥c∥ * ∥x∥) :=
begin
  have xεpos : 0 < ∥x∥/ε := div_pos (norm_pos_iff.2 hx) εpos,
  rcases exists_int_pow_near xεpos hc with ⟨n, hn⟩,
  have cpos : 0 < ∥c∥ := lt_trans (zero_lt_one : (0 :ℝ) < 1) hc,
  have cnpos : 0 < ∥c^(n+1)∥ := by { rw norm_fpow, exact lt_trans xεpos hn.2 },
  refine ⟨(c^(n+1))⁻¹, _, _, _, _⟩,
  show (c ^ (n + 1))⁻¹  ≠ 0,
    by rwa [ne.def, inv_eq_zero, ← ne.def, ← norm_pos_iff],
  show ∥(c ^ (n + 1))⁻¹ • x∥ ≤ ε,
  { rw [norm_smul, norm_inv, ← div_eq_inv_mul, div_le_iff cnpos, mul_comm, norm_fpow],
    exact (div_le_iff εpos).1 (le_of_lt (hn.2)) },
  show ε / ∥c∥ ≤ ∥(c ^ (n + 1))⁻¹ • x∥,
  { rw [div_le_iff cpos, norm_smul, norm_inv, norm_fpow, fpow_add (ne_of_gt cpos),
        fpow_one, mul_inv_rev', mul_comm, ← mul_assoc, ← mul_assoc, mul_inv_cancel (ne_of_gt cpos),
        one_mul, ← div_eq_inv_mul, le_div_iff (fpow_pos_of_pos cpos _), mul_comm],
    exact (le_div_iff εpos).1 hn.1 },
  show ∥(c ^ (n + 1))⁻¹∥⁻¹ ≤ ε⁻¹ * ∥c∥ * ∥x∥,
  { have : ε⁻¹ * ∥c∥ * ∥x∥ = ε⁻¹ * ∥x∥ * ∥c∥, by ring,
    rw [norm_inv, inv_inv', norm_fpow, fpow_add (ne_of_gt cpos), fpow_one, this, ← div_eq_inv_mul],
    exact mul_le_mul_of_nonneg_right hn.1 (norm_nonneg _) }
end

/-- The product of two normed spaces is a normed space, with the sup norm. -/
instance : normed_space α (E × F) :=
{ norm_smul_le := λ s x, le_of_eq $ by simp [prod.norm_def, norm_smul, mul_max_of_nonneg],
  -- TODO: without the next two lines Lean unfolds `≤` to `real.le`
  add_smul := λ r x y, prod.ext (add_smul _ _ _) (add_smul _ _ _),
  smul_add := λ r x y, prod.ext (smul_add _ _ _) (smul_add _ _ _),
  ..prod.normed_group,
  ..prod.semimodule }

/-- The product of finitely many normed spaces is a normed space, with the sup norm. -/
instance pi.normed_space {E : ι → Type*} [fintype ι] [∀i, normed_group (E i)]
  [∀i, normed_space α (E i)] : normed_space α (Πi, E i) :=
{ norm_smul_le := λ a f, le_of_eq $
    show (↑(finset.sup finset.univ (λ (b : ι), nnnorm (a • f b))) : ℝ) =
      nnnorm a * ↑(finset.sup finset.univ (λ (b : ι), nnnorm (f b))),
    by simp only [(nnreal.coe_mul _ _).symm, nnreal.mul_finset_sup, nnnorm_smul] }

/-- A subspace of a normed space is also a normed space, with the restriction of the norm. -/
instance submodule.normed_space {𝕜 : Type*} [normed_field 𝕜]
  {E : Type*} [normed_group E] [normed_space 𝕜 E] (s : submodule 𝕜 E) : normed_space 𝕜 s :=
{ norm_smul_le := λc x, le_of_eq $ norm_smul c (x : E) }

end normed_space

section normed_algebra

/-- A normed algebra `𝕜'` over `𝕜` is an algebra endowed with a norm for which the embedding of
`𝕜` in `𝕜'` is an isometry. -/
class normed_algebra (𝕜 : Type*) (𝕜' : Type*) [normed_field 𝕜] [normed_ring 𝕜']
  extends algebra 𝕜 𝕜' :=
(norm_algebra_map_eq : ∀x:𝕜, ∥algebra_map 𝕜 𝕜' x∥ = ∥x∥)

@[simp] lemma norm_algebra_map_eq {𝕜 : Type*} (𝕜' : Type*) [normed_field 𝕜] [normed_ring 𝕜']
  [h : normed_algebra 𝕜 𝕜'] (x : 𝕜) : ∥algebra_map 𝕜 𝕜' x∥ = ∥x∥ :=
normed_algebra.norm_algebra_map_eq _

variables (𝕜 : Type*) [normed_field 𝕜]
variables (𝕜' : Type*) [normed_ring 𝕜']

@[priority 100]
instance normed_algebra.to_normed_space [h : normed_algebra 𝕜 𝕜'] : normed_space 𝕜 𝕜' :=
{ norm_smul_le := λ s x, calc
    ∥s • x∥ = ∥((algebra_map 𝕜 𝕜') s) * x∥ : by { rw h.smul_def', refl }
    ... ≤ ∥algebra_map 𝕜 𝕜' s∥ * ∥x∥ : normed_ring.norm_mul _ _
    ... = ∥s∥ * ∥x∥ : by rw norm_algebra_map_eq,
  ..h }

instance normed_algebra.id : normed_algebra 𝕜 𝕜 :=
{ norm_algebra_map_eq := by simp,
.. algebra.id 𝕜}

variables {𝕜'} [normed_algebra 𝕜 𝕜']
include 𝕜

@[simp] lemma normed_algebra.norm_one : ∥(1:𝕜')∥ = 1 :=
by simpa using (norm_algebra_map_eq 𝕜' (1:𝕜))

lemma normed_algebra.norm_one_class : norm_one_class 𝕜' :=
⟨normed_algebra.norm_one 𝕜⟩

lemma normed_algebra.zero_ne_one : (0:𝕜') ≠ 1 :=
begin
  refine (norm_pos_iff.mp _).symm,
  rw @normed_algebra.norm_one 𝕜, norm_num,
end

lemma normed_algebra.nontrivial : nontrivial 𝕜' :=
⟨⟨0, 1, normed_algebra.zero_ne_one 𝕜⟩⟩

end normed_algebra

section restrict_scalars

variables (𝕜 : Type*) (𝕜' : Type*) [normed_field 𝕜] [normed_field 𝕜'] [normed_algebra 𝕜 𝕜']
(E : Type*) [normed_group E] [normed_space 𝕜' E]

/-- Warning: This declaration should be used judiciously.
Please consider using `is_scalar_tower` instead.

`𝕜`-normed space structure induced by a `𝕜'`-normed space structure when `𝕜'` is a
normed algebra over `𝕜`. Not registered as an instance as `𝕜'` can not be inferred.

The type synonym `semimodule.restrict_scalars 𝕜 𝕜' E` will be endowed with this instance by default.
-/
def normed_space.restrict_scalars : normed_space 𝕜 E :=
{ norm_smul_le := λc x, le_of_eq $ begin
    change ∥(algebra_map 𝕜 𝕜' c) • x∥ = ∥c∥ * ∥x∥,
    simp [norm_smul]
  end,
  ..restrict_scalars.semimodule 𝕜 𝕜' E }

instance {𝕜 : Type*} {𝕜' : Type*} {E : Type*} [I : normed_group E] :
  normed_group (restrict_scalars 𝕜 𝕜' E) := I

instance semimodule.restrict_scalars.normed_space_orig {𝕜 : Type*} {𝕜' : Type*} {E : Type*}
  [normed_field 𝕜'] [normed_group E] [I : normed_space 𝕜' E] :
  normed_space 𝕜' (restrict_scalars 𝕜 𝕜' E) := I

instance : normed_space 𝕜 (restrict_scalars 𝕜 𝕜' E) :=
(normed_space.restrict_scalars 𝕜 𝕜' E : normed_space 𝕜 E)

end restrict_scalars

section summable
open_locale classical
open finset filter
variables [normed_group α] [normed_group β]

lemma cauchy_seq_finset_iff_vanishing_norm {f : ι → α} :
  cauchy_seq (λ s : finset ι, ∑ i in s, f i) ↔
    ∀ε > (0 : ℝ), ∃s:finset ι, ∀t, disjoint t s → ∥ ∑ i in t, f i ∥ < ε :=
begin
  rw [cauchy_seq_finset_iff_vanishing, nhds_basis_ball.forall_iff],
  { simp only [ball_0_eq, set.mem_set_of_eq] },
  { rintros s t hst ⟨s', hs'⟩,
    exact ⟨s', λ t' ht', hst $ hs' _ ht'⟩ }
end

lemma summable_iff_vanishing_norm [complete_space α] {f : ι → α} :
  summable f ↔ ∀ε > (0 : ℝ), ∃s:finset ι, ∀t, disjoint t s → ∥ ∑ i in t, f i ∥ < ε :=
by rw [summable_iff_cauchy_seq_finset, cauchy_seq_finset_iff_vanishing_norm]

lemma cauchy_seq_finset_of_norm_bounded {f : ι → α} (g : ι → ℝ) (hg : summable g)
  (h : ∀i, ∥f i∥ ≤ g i) : cauchy_seq (λ s : finset ι, ∑ i in s, f i) :=
cauchy_seq_finset_iff_vanishing_norm.2 $ assume ε hε,
  let ⟨s, hs⟩ := summable_iff_vanishing_norm.1 hg ε hε in
  ⟨s, assume t ht,
    have ∥∑ i in t, g i∥ < ε := hs t ht,
    have nn : 0 ≤ ∑ i in t, g i := finset.sum_nonneg (assume a _, le_trans (norm_nonneg _) (h a)),
    lt_of_le_of_lt (norm_sum_le_of_le t (λ i _, h i)) $
      by rwa [real.norm_eq_abs, abs_of_nonneg nn] at this⟩

lemma cauchy_seq_finset_of_summable_norm {f : ι → α} (hf : summable (λa, ∥f a∥)) :
  cauchy_seq (λ s : finset ι, ∑ a in s, f a) :=
cauchy_seq_finset_of_norm_bounded _ hf (assume i, le_refl _)

/-- If a function `f` is summable in norm, and along some sequence of finsets exhausting the space
its sum is converging to a limit `a`, then this holds along all finsets, i.e., `f` is summable
with sum `a`. -/
lemma has_sum_of_subseq_of_summable {f : ι → α} (hf : summable (λa, ∥f a∥))
  {s : γ → finset ι} {p : filter γ} [ne_bot p]
  (hs : tendsto s p at_top) {a : α} (ha : tendsto (λ b, ∑ i in s b, f i) p (𝓝 a)) :
  has_sum f a :=
tendsto_nhds_of_cauchy_seq_of_subseq (cauchy_seq_finset_of_summable_norm hf) hs ha

/-- If `∑' i, ∥f i∥` is summable, then `∥(∑' i, f i)∥ ≤ (∑' i, ∥f i∥)`. Note that we do not assume
that `∑' i, f i` is summable, and it might not be the case if `α` is not a complete space. -/
lemma norm_tsum_le_tsum_norm {f : ι → α} (hf : summable (λi, ∥f i∥)) :
  ∥(∑'i, f i)∥ ≤ (∑' i, ∥f i∥) :=
begin
  by_cases h : summable f,
  { have h₁ : tendsto (λs:finset ι, ∥∑ i in s, f i∥) at_top (𝓝 ∥(∑' i, f i)∥) :=
      (continuous_norm.tendsto _).comp h.has_sum,
    have h₂ : tendsto (λs:finset ι, ∑ i in s, ∥f i∥) at_top (𝓝 (∑' i, ∥f i∥)) :=
      hf.has_sum,
    exact le_of_tendsto_of_tendsto' h₁ h₂ (assume s, norm_sum_le _ _) },
  { rw tsum_eq_zero_of_not_summable h,
    simp [tsum_nonneg] }
end

lemma has_sum_iff_tendsto_nat_of_summable_norm {f : ℕ → α} {a : α} (hf : summable (λi, ∥f i∥)) :
  has_sum f a ↔ tendsto (λn:ℕ, ∑ i in range n, f i) at_top (𝓝 a) :=
⟨λ h, h.tendsto_sum_nat,
λ h, has_sum_of_subseq_of_summable hf tendsto_finset_range h⟩

/-- The direct comparison test for series:  if the norm of `f` is bounded by a real function `g`
which is summable, then `f` is summable. -/
lemma summable_of_norm_bounded
  [complete_space α] {f : ι → α} (g : ι → ℝ) (hg : summable g) (h : ∀i, ∥f i∥ ≤ g i) :
  summable f :=
by { rw summable_iff_cauchy_seq_finset, exact cauchy_seq_finset_of_norm_bounded g hg h }

/-- Quantitative result associated to the direct comparison test for series:  If `∑' i, g i` is
summable, and for all `i`, `∥f i∥ ≤ g i`, then `∥(∑' i, f i)∥ ≤ (∑' i, g i)`. Note that we do not
assume that `∑' i, f i` is summable, and it might not be the case if `α` is not a complete space. -/
lemma tsum_of_norm_bounded {f : ι → α} {g : ι → ℝ} {a : ℝ} (hg : has_sum g a) (h : ∀i, ∥f i∥ ≤ g i) :
  ∥(∑' (i:ι), f i)∥ ≤ a :=
begin
  have h' : summable (λ (i : ι), ∥f i∥),
  { let f' : ι → ℝ := λ i, ∥f i∥,
    have h'' : ∀ i, ∥f' i∥ ≤ g i,
    { intros i,
      convert h i,
      simp },
    simpa [f'] using summable_of_norm_bounded g hg.summable h'' },
  have h1 : ∥(∑' (i:ι), f i)∥ ≤ ∑' (i:ι), ∥f i∥ := by simpa using norm_tsum_le_tsum_norm h',
  have h2 := tsum_le_tsum h h' hg.summable,
  have h3 : a = ∑' (i:ι), g i := (has_sum.tsum_eq hg).symm,
  linarith
end

variable [complete_space α]

/-- Variant of the direct comparison test for series:  if the norm of `f` is eventually bounded by a
real function `g` which is summable, then `f` is summable. -/
lemma summable_of_norm_bounded_eventually {f : ι → α} (g : ι → ℝ) (hg : summable g)
  (h : ∀ᶠ i in cofinite, ∥f i∥ ≤ g i) : summable f :=
begin
  replace h := mem_cofinite.1 h,
  refine h.summable_compl_iff.mp _,
  refine summable_of_norm_bounded _ (h.summable_compl_iff.mpr hg) _,
  rintros ⟨a, h'⟩,
  simpa using h'
end

lemma summable_of_nnnorm_bounded {f : ι → α} (g : ι → nnreal) (hg : summable g)
  (h : ∀i, nnnorm (f i) ≤ g i) : summable f :=
summable_of_norm_bounded (λ i, (g i : ℝ)) (nnreal.summable_coe.2 hg) (λ i, by exact_mod_cast h i)

lemma summable_of_summable_norm {f : ι → α} (hf : summable (λa, ∥f a∥)) : summable f :=
summable_of_norm_bounded _ hf (assume i, le_refl _)

lemma summable_of_summable_nnnorm {f : ι → α} (hf : summable (λa, nnnorm (f a))) : summable f :=
summable_of_nnnorm_bounded _ hf (assume i, le_refl _)

end summable<|MERGE_RESOLUTION|>--- conflicted
+++ resolved
@@ -651,11 +651,7 @@
 @[simp] lemma norm_fpow : ∀ (a : α) (n : ℤ), ∥a^n∥ = ∥a∥^n :=
 (norm_hom : α →* ℝ).map_fpow norm_zero
 
-<<<<<<< HEAD
-@[priority 100]
-=======
 @[priority 100] -- see Note [lower instance priority]
->>>>>>> 747aaae9
 instance : has_continuous_inv' α :=
 begin
   refine ⟨λ r r0, (nhds_basis_closed_ball.tendsto_iff nhds_basis_closed_ball).2 (λε εpos, _)⟩,
